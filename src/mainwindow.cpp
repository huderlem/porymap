#include "mainwindow.h"
#include "ui_mainwindow.h"
#include "aboutporymap.h"
#include "project.h"
#include "log.h"
#include "editor.h"
#include "prefabcreationdialog.h"
#include "eventframes.h"
#include "bordermetatilespixmapitem.h"
#include "currentselectedmetatilespixmapitem.h"
#include "customattributestable.h"
#include "scripting.h"
#include "adjustingstackedwidget.h"
#include "draggablepixmapitem.h"
#include "editcommands.h"
#include "flowlayout.h"
#include "shortcut.h"
#include "mapparser.h"
#include "prefab.h"
#include "montabwidget.h"
#include "imageexport.h"

#include <QFileDialog>
#include <QClipboard>
#include <QDirIterator>
#include <QStandardItemModel>
#include <QSpinBox>
#include <QTextEdit>
#include <QSpacerItem>
#include <QFont>
#include <QScrollBar>
#include <QPushButton>
#include <QMessageBox>
#include <QDialogButtonBox>
#include <QScroller>
#include <math.h>
#include <QSysInfo>
#include <QDesktopServices>
#include <QTransform>
#include <QSignalBlocker>
#include <QSet>
#include <QLoggingCategory>

// We only publish release binaries for Windows and macOS.
// This is relevant for the update promoter, which alerts users of a new release.
// TODO: Currently the update promoter is disabled on our Windows releases because
//       the pre-compiled Qt build doesn't link OpenSSL. Re-enable below once this is fixed.
#if /*defined(Q_OS_WIN) || */defined(Q_OS_MACOS)
#define RELEASE_PLATFORM
#endif

using OrderedJson = poryjson::Json;
using OrderedJsonDoc = poryjson::JsonDoc;



MainWindow::MainWindow(QWidget *parent) :
    QMainWindow(parent),
    ui(new Ui::MainWindow),
    isProgrammaticEventTabChange(false)
{
    QCoreApplication::setOrganizationName("pret");
    QCoreApplication::setApplicationName("porymap");
    QCoreApplication::setApplicationVersion(PORYMAP_VERSION);
    QApplication::setApplicationDisplayName("porymap");
    QApplication::setWindowIcon(QIcon(":/icons/porymap-icon-2.ico"));
    ui->setupUi(this);

    cleanupLargeLog();
    logInfo(QString("Launching Porymap v%1").arg(QCoreApplication::applicationVersion()));

    this->initWindow();
    if (porymapConfig.reopenOnLaunch && !porymapConfig.projectManuallyClosed && this->openProject(porymapConfig.getRecentProject(), true))
        on_toolButton_Paint_clicked();

    // there is a bug affecting macOS users, where the trackpad deilveres a bad touch-release gesture
    // the warning is a bit annoying, so it is disabled here
    QLoggingCategory::setFilterRules(QStringLiteral("qt.pointer.dispatch=false"));

    if (porymapConfig.checkForUpdates)
        this->checkForUpdates(false);
}

MainWindow::~MainWindow()
{
    delete label_MapRulerStatus;
    delete editor;
    delete ui;
}

void MainWindow::setWindowDisabled(bool disabled) {
    for (auto action : findChildren<QAction *>())
        action->setDisabled(disabled);
    for (auto child : findChildren<QWidget *>(QString(), Qt::FindDirectChildrenOnly))
        child->setDisabled(disabled);
    for (auto menu : ui->menuBar->findChildren<QMenu *>(QString(), Qt::FindDirectChildrenOnly))
        menu->setDisabled(disabled);
    ui->menuBar->setDisabled(false);
    ui->menuFile->setDisabled(false);
    ui->action_Open_Project->setDisabled(false);
    ui->menuOpen_Recent_Project->setDisabled(false);
    refreshRecentProjectsMenu();
    ui->action_Exit->setDisabled(false);
    ui->menuHelp->setDisabled(false);
    ui->actionAbout_Porymap->setDisabled(false);
    ui->actionOpen_Log_File->setDisabled(false);
    ui->actionOpen_Config_Folder->setDisabled(false);
    ui->actionCheck_for_Updates->setDisabled(false);
    if (!disabled)
        togglePreferenceSpecificUi();
}

void MainWindow::initWindow() {
    porymapConfig.load();
    this->initCustomUI();
    this->initExtraSignals();
    this->initEditor();
    this->initMiscHeapObjects();
    this->initMapSortOrder();
    this->initShortcuts();
    this->restoreWindowState();

#ifndef RELEASE_PLATFORM
    ui->actionCheck_for_Updates->setVisible(false);
#endif

    setWindowDisabled(true);
}

void MainWindow::initShortcuts() {
    initExtraShortcuts();

    shortcutsConfig.load();
    shortcutsConfig.setDefaultShortcuts(shortcutableObjects());
    applyUserShortcuts();
}

void MainWindow::initExtraShortcuts() {
    ui->actionZoom_In->setShortcuts({ui->actionZoom_In->shortcut(), QKeySequence("Ctrl+=")});

    auto *shortcutReset_Zoom = new Shortcut(QKeySequence("Ctrl+0"), this, SLOT(resetMapViewScale()));
    shortcutReset_Zoom->setObjectName("shortcutZoom_Reset");
    shortcutReset_Zoom->setWhatsThis("Zoom Reset");

    auto *shortcutToggle_Grid = new Shortcut(QKeySequence("Ctrl+G"), ui->checkBox_ToggleGrid, SLOT(toggle()));
    shortcutToggle_Grid->setObjectName("shortcutToggle_Grid");
    shortcutToggle_Grid->setWhatsThis("Toggle Grid");

    auto *shortcutDuplicate_Events = new Shortcut(QKeySequence("Ctrl+D"), this, SLOT(duplicate()));
    shortcutDuplicate_Events->setObjectName("shortcutDuplicate_Events");
    shortcutDuplicate_Events->setWhatsThis("Duplicate Selected Event(s)");

    auto *shortcutDelete_Object = new Shortcut(
            {QKeySequence("Del"), QKeySequence("Backspace")}, this, SLOT(onDeleteKeyPressed()));
    shortcutDelete_Object->setObjectName("shortcutDelete_Object");
    shortcutDelete_Object->setWhatsThis("Delete Selected Item(s)");

    auto *shortcutToggle_Border = new Shortcut(QKeySequence(), ui->checkBox_ToggleBorder, SLOT(toggle()));
    shortcutToggle_Border->setObjectName("shortcutToggle_Border");
    shortcutToggle_Border->setWhatsThis("Toggle Border");

    auto *shortcutToggle_Smart_Paths = new Shortcut(QKeySequence(), ui->checkBox_smartPaths, SLOT(toggle()));
    shortcutToggle_Smart_Paths->setObjectName("shortcutToggle_Smart_Paths");
    shortcutToggle_Smart_Paths->setWhatsThis("Toggle Smart Paths");

    auto *shortcutExpand_All = new Shortcut(QKeySequence(), this, SLOT(on_toolButton_ExpandAll_clicked()));
    shortcutExpand_All->setObjectName("shortcutExpand_All");
    shortcutExpand_All->setWhatsThis("Map List: Expand all folders");

    auto *shortcutCollapse_All = new Shortcut(QKeySequence(), this, SLOT(on_toolButton_CollapseAll_clicked()));
    shortcutCollapse_All->setObjectName("shortcutCollapse_All");
    shortcutCollapse_All->setWhatsThis("Map List: Collapse all folders");

    auto *shortcut_Open_Scripts = new Shortcut(QKeySequence(), ui->toolButton_Open_Scripts, SLOT(click()));
    shortcut_Open_Scripts->setObjectName("shortcut_Open_Scripts");
    shortcut_Open_Scripts->setWhatsThis("Open Map Scripts");

    copyAction = new QAction("Copy", this);
    copyAction->setShortcut(QKeySequence("Ctrl+C"));
    connect(copyAction, &QAction::triggered, this, &MainWindow::copy);
    ui->menuEdit->addSeparator();
    ui->menuEdit->addAction(copyAction);

    pasteAction = new QAction("Paste", this);
    pasteAction->setShortcut(QKeySequence("Ctrl+V"));
    connect(pasteAction, &QAction::triggered, this, &MainWindow::paste);
    ui->menuEdit->addAction(pasteAction);
}

QObjectList MainWindow::shortcutableObjects() const {
    QObjectList shortcutable_objects;

    for (auto *action : findChildren<QAction *>())
        if (!action->objectName().isEmpty())
            shortcutable_objects.append(qobject_cast<QObject *>(action));
    for (auto *shortcut : findChildren<Shortcut *>())
        if (!shortcut->objectName().isEmpty())
            shortcutable_objects.append(qobject_cast<QObject *>(shortcut));

    return shortcutable_objects;
}

void MainWindow::applyUserShortcuts() {
    for (auto *action : findChildren<QAction *>())
        if (!action->objectName().isEmpty())
            action->setShortcuts(shortcutsConfig.userShortcuts(action));
    for (auto *shortcut : findChildren<Shortcut *>())
        if (!shortcut->objectName().isEmpty())
            shortcut->setKeys(shortcutsConfig.userShortcuts(shortcut));
}

static const QMap<int, QString> mainTabNames = {
    {MainTab::Map, "Map"},
    {MainTab::Events, "Events"},
    {MainTab::Header, "Header"},
    {MainTab::Connections, "Connections"},
    {MainTab::WildPokemon, "Wild Pokemon"},
};

void MainWindow::initCustomUI() {
    // Set up the tab bar
    while (ui->mainTabBar->count()) ui->mainTabBar->removeTab(0);

    for (int i = 0; i < mainTabNames.count(); i++)
        ui->mainTabBar->addTab(mainTabNames.value(i));

    ui->mainTabBar->setTabIcon(MainTab::Map, QIcon(QStringLiteral(":/icons/map.ico")));
    ui->mainTabBar->setTabIcon(MainTab::WildPokemon, QIcon(QStringLiteral(":/icons/tall_grass.ico")));
}

void MainWindow::initExtraSignals() {
    // Right-clicking on items in the map list tree view brings up a context menu.
    ui->mapList->setContextMenuPolicy(Qt::CustomContextMenu);
    connect(ui->mapList, &QTreeView::customContextMenuRequested,
            this, &MainWindow::onOpenMapListContextMenu);

    // other signals
    connect(ui->newEventToolButton, &NewEventToolButton::newEventAdded, this, &MainWindow::addNewEvent);
    connect(ui->tabWidget_EventType, &QTabWidget::currentChanged, this, &MainWindow::eventTabChanged);

    // Change pages on wild encounter groups
    QStackedWidget *stack = ui->stackedWidget_WildMons;
    QComboBox *labelCombo = ui->comboBox_EncounterGroupLabel;
    connect(labelCombo, QOverload<int>::of(&QComboBox::currentIndexChanged), [=](int index){
        stack->setCurrentIndex(index);
    });

    // Convert the layout of the map tools' frame into an adjustable FlowLayout
    FlowLayout *flowLayout = new FlowLayout;
    flowLayout->setContentsMargins(ui->frame_mapTools->layout()->contentsMargins());
    flowLayout->setSpacing(ui->frame_mapTools->layout()->spacing());
    for (auto *child : ui->frame_mapTools->findChildren<QWidget *>(QString(), Qt::FindDirectChildrenOnly)) {
        flowLayout->addWidget(child);
        child->setFixedHeight(
            ui->frame_mapTools->height() - flowLayout->contentsMargins().top() - flowLayout->contentsMargins().bottom()
        );
    }
    delete ui->frame_mapTools->layout();
    ui->frame_mapTools->setLayout(flowLayout);

    // Floating QLabel tool-window that displays over the map when the ruler is active
    label_MapRulerStatus = new QLabel(ui->graphicsView_Map);
    label_MapRulerStatus->setObjectName("label_MapRulerStatus");
    label_MapRulerStatus->setWindowFlags(Qt::Tool | Qt::CustomizeWindowHint | Qt::FramelessWindowHint);
    label_MapRulerStatus->setFrameShape(QFrame::Box);
    label_MapRulerStatus->setMargin(3);
    label_MapRulerStatus->setPalette(palette());
    label_MapRulerStatus->setAlignment(Qt::AlignCenter);
    label_MapRulerStatus->setTextFormat(Qt::PlainText);
    label_MapRulerStatus->setTextInteractionFlags(Qt::TextSelectableByMouse);
}

void MainWindow::on_actionCheck_for_Updates_triggered() {
    checkForUpdates(true);
}

#ifdef RELEASE_PLATFORM
void MainWindow::checkForUpdates(bool requestedByUser) {
    if (!this->networkAccessManager)
        this->networkAccessManager = new NetworkAccessManager(this);

    if (!this->updatePromoter) {
        this->updatePromoter = new UpdatePromoter(this, this->networkAccessManager);
        connect(this->updatePromoter, &UpdatePromoter::changedPreferences, [this] {
            if (this->preferenceEditor)
                this->preferenceEditor->updateFields();
        });
    }


    if (requestedByUser) {
        openSubWindow(this->updatePromoter);
    } else {
        // This is an automatic update check. Only run if we haven't done one in the last 5 minutes
        QDateTime lastCheck = porymapConfig.lastUpdateCheckTime;
        if (lastCheck.addSecs(5*60) >= QDateTime::currentDateTime())
            return;
    }
    this->updatePromoter->checkForUpdates();
    porymapConfig.lastUpdateCheckTime = QDateTime::currentDateTime();
}
#else
void MainWindow::checkForUpdates(bool) {}
#endif

void MainWindow::initEditor() {
    this->editor = new Editor(ui);
    connect(this->editor, &Editor::objectsChanged, this, &MainWindow::updateObjects);
    connect(this->editor, &Editor::connectionItemDoubleClicked, this, &MainWindow::onConnectionItemDoubleClicked);
    connect(this->editor, &Editor::warpEventDoubleClicked, this, &MainWindow::openWarpMap);
    connect(this->editor, &Editor::currentMetatilesSelectionChanged, this, &MainWindow::currentMetatilesSelectionChanged);
    connect(this->editor, &Editor::wildMonDataChanged, this, &MainWindow::onWildMonDataChanged);
    connect(this->editor, &Editor::mapRulerStatusChanged, this, &MainWindow::onMapRulerStatusChanged);
    connect(this->editor, &Editor::editedMapData, [this](Map* map) { this->markMapEdited(map); });
    connect(this->editor, &Editor::tilesetUpdated, this, &Scripting::cb_TilesetUpdated);
    connect(ui->toolButton_Open_Scripts, &QToolButton::pressed, this->editor, &Editor::openMapScripts);
    connect(ui->actionOpen_Project_in_Text_Editor, &QAction::triggered, this->editor, &Editor::openProjectInTextEditor);

    this->loadUserSettings();

    undoAction = editor->editGroup.createUndoAction(this, tr("&Undo"));
    undoAction->setObjectName("action_Undo");
    undoAction->setShortcut(QKeySequence("Ctrl+Z"));

    redoAction = editor->editGroup.createRedoAction(this, tr("&Redo"));
    redoAction->setObjectName("action_Redo");
    redoAction->setShortcuts({QKeySequence("Ctrl+Y"), QKeySequence("Ctrl+Shift+Z")});

    ui->menuEdit->addAction(undoAction);
    ui->menuEdit->addAction(redoAction);

    QUndoView *undoView = new QUndoView(&editor->editGroup);
    undoView->setWindowTitle(tr("Edit History"));
    undoView->setAttribute(Qt::WA_QuitOnClose, false);

    // Show the EditHistory dialog with Ctrl+E
    QAction *showHistory = new QAction("Show Edit History...", this);
    showHistory->setObjectName("action_ShowEditHistory");
    showHistory->setShortcut(QKeySequence("Ctrl+E"));
    connect(showHistory, &QAction::triggered, [undoView](){ undoView->show(); });

    ui->menuEdit->addAction(showHistory);

    // Toggle an asterisk in the window title when the undo state is changed
    connect(&editor->editGroup, &QUndoGroup::cleanChanged, this, &MainWindow::showWindowTitle);

    // selecting objects from the spinners
    connect(this->ui->spinner_ObjectID, QOverload<int>::of(&QSpinBox::valueChanged), [this](int value) {
        this->editor->selectedEventIndexChanged(value, Event::Group::Object);
    });
    connect(this->ui->spinner_WarpID, QOverload<int>::of(&QSpinBox::valueChanged), [this](int value) {
        this->editor->selectedEventIndexChanged(value, Event::Group::Warp);
    });
    connect(this->ui->spinner_TriggerID, QOverload<int>::of(&QSpinBox::valueChanged), [this](int value) {
        this->editor->selectedEventIndexChanged(value, Event::Group::Coord);
    });
    connect(this->ui->spinner_BgID, QOverload<int>::of(&QSpinBox::valueChanged), [this](int value) {
        this->editor->selectedEventIndexChanged(value, Event::Group::Bg);
    });
    connect(this->ui->spinner_HealID, QOverload<int>::of(&QSpinBox::valueChanged), [this](int value) {
        this->editor->selectedEventIndexChanged(value, Event::Group::Heal);
    });
}

void MainWindow::initMiscHeapObjects() {
    mapIcon = new QIcon(QStringLiteral(":/icons/map.ico"));
    mapEditedIcon = new QIcon(QStringLiteral(":/icons/map_edited.ico"));
    mapOpenedIcon = new QIcon(QStringLiteral(":/icons/map_opened.ico"));

    mapListModel = new QStandardItemModel;
    mapGroupItemsList = new QList<QStandardItem*>;
    mapListProxyModel = new FilterChildrenProxyModel;

    mapListProxyModel->setSourceModel(mapListModel);
    ui->mapList->setModel(mapListProxyModel);

    eventTabObjectWidget = ui->tab_Objects;
    eventTabWarpWidget = ui->tab_Warps;
    eventTabTriggerWidget = ui->tab_Triggers;
    eventTabBGWidget = ui->tab_BGs;
    eventTabHealspotWidget = ui->tab_Healspots;
    eventTabMultipleWidget = ui->tab_Multiple;
    ui->tabWidget_EventType->clear();
}

void MainWindow::initMapSortOrder() {
    QMenu *mapSortOrderMenu = new QMenu(this);
    QActionGroup *mapSortOrderActionGroup = new QActionGroup(ui->toolButton_MapSortOrder);

    mapSortOrderMenu->addAction(ui->actionSort_by_Group);
    mapSortOrderMenu->addAction(ui->actionSort_by_Area);
    mapSortOrderMenu->addAction(ui->actionSort_by_Layout);
    ui->toolButton_MapSortOrder->setMenu(mapSortOrderMenu);

    mapSortOrderActionGroup->addAction(ui->actionSort_by_Group);
    mapSortOrderActionGroup->addAction(ui->actionSort_by_Area);
    mapSortOrderActionGroup->addAction(ui->actionSort_by_Layout);

    connect(mapSortOrderActionGroup, &QActionGroup::triggered, this, &MainWindow::mapSortOrder_changed);

    QAction* sortOrder = ui->toolButton_MapSortOrder->menu()->actions()[mapSortOrder];
    ui->toolButton_MapSortOrder->setIcon(sortOrder->icon());
    sortOrder->setChecked(true);
}

void MainWindow::showWindowTitle() {
    if (editor->map) {
        setWindowTitle(QString("%1%2 - %3")
            .arg(editor->map->hasUnsavedChanges() ? "* " : "")
            .arg(editor->map->name)
            .arg(editor->project->getProjectTitle())
        );
    }
}

void MainWindow::markMapEdited() {
    if (editor) markMapEdited(editor->map);
}

void MainWindow::markMapEdited(Map* map) {
    if (!map)
        return;
    map->hasUnsavedDataChanges = true;

    // TODO: Only update the necessary list icon
    updateMapList();

    if (editor && editor->map == map)
        showWindowTitle();
}

<<<<<<< HEAD
// Update the UI using information we've read from the user's project files.
void MainWindow::setProjectSpecificUI()
{
    // Wild Encounters tab
    ui->mainTabBar->setTabEnabled(MainTab::WildPokemon, editor->project->wildEncountersLoaded);

    bool hasFlags = projectConfig.getMapAllowFlagsEnabled();
    ui->checkBox_AllowRunning->setVisible(hasFlags);
    ui->checkBox_AllowBiking->setVisible(hasFlags);
    ui->checkBox_AllowEscaping->setVisible(hasFlags);
    ui->label_AllowRunning->setVisible(hasFlags);
    ui->label_AllowBiking->setVisible(hasFlags);
    ui->label_AllowEscaping->setVisible(hasFlags);

    ui->newEventToolButton->newWeatherTriggerAction->setVisible(projectConfig.getEventWeatherTriggerEnabled());
    ui->newEventToolButton->newSecretBaseAction->setVisible(projectConfig.getEventSecretBaseEnabled());
    ui->newEventToolButton->newCloneObjectAction->setVisible(projectConfig.getEventCloneObjectEnabled());

    bool floorNumEnabled = projectConfig.getFloorNumberEnabled();
    ui->spinBox_FloorNumber->setVisible(floorNumEnabled);
    ui->label_FloorNumber->setVisible(floorNumEnabled);

    Event::setIcons();
    editor->setCollisionGraphics();
    ui->spinBox_SelectedElevation->setMaximum(Block::getMaxElevation());
    ui->spinBox_SelectedCollision->setMaximum(Block::getMaxCollision());
}

=======
>>>>>>> 019a23b8
void MainWindow::mapSortOrder_changed(QAction *action)
{
    QList<QAction*> items = ui->toolButton_MapSortOrder->menu()->actions();
    int i = 0;
    for (; i < items.count(); i++)
    {
        if (items[i] == action)
        {
            break;
        }
    }

    if (i != mapSortOrder)
    {
        ui->toolButton_MapSortOrder->setIcon(action->icon());
        porymapConfig.mapSortOrder = static_cast<MapSortOrder>(i);
        if (isProjectOpen())
        {
            sortMapList();
            applyMapListFilter(ui->lineEdit_filterBox->text());
        }
    }
}

void MainWindow::on_lineEdit_filterBox_textChanged(const QString &arg1)
{
    this->applyMapListFilter(arg1);
}

void MainWindow::applyMapListFilter(QString filterText)
{
    mapListProxyModel->setFilterRegularExpression(QRegularExpression(filterText, QRegularExpression::CaseInsensitiveOption));
    if (filterText.isEmpty()) {
        ui->mapList->collapseAll();
    } else {
        ui->mapList->expandToDepth(0);
    }
    ui->mapList->setExpanded(mapListProxyModel->mapFromSource(mapListIndexes.value(editor->map->name)), true);
    ui->mapList->scrollTo(mapListProxyModel->mapFromSource(mapListIndexes.value(editor->map->name)), QAbstractItemView::PositionAtCenter);
}

void MainWindow::loadUserSettings() {
    ui->actionBetter_Cursors->setChecked(porymapConfig.prettyCursors);
    this->editor->settings->betterCursors = porymapConfig.prettyCursors;
    ui->actionPlayer_View_Rectangle->setChecked(porymapConfig.showPlayerView);
    this->editor->settings->playerViewRectEnabled = porymapConfig.showPlayerView;
    ui->actionCursor_Tile_Outline->setChecked(porymapConfig.showCursorTile);
    this->editor->settings->cursorTileRectEnabled = porymapConfig.showCursorTile;
    ui->checkBox_ToggleBorder->setChecked(porymapConfig.showBorder);
    ui->checkBox_ToggleGrid->setChecked(porymapConfig.showGrid);
    mapSortOrder = porymapConfig.mapSortOrder;
    ui->horizontalSlider_CollisionTransparency->blockSignals(true);
    this->editor->collisionOpacity = static_cast<qreal>(porymapConfig.collisionOpacity) / 100;
    ui->horizontalSlider_CollisionTransparency->setValue(porymapConfig.collisionOpacity);
    ui->horizontalSlider_CollisionTransparency->blockSignals(false);
    ui->horizontalSlider_MetatileZoom->blockSignals(true);
    ui->horizontalSlider_MetatileZoom->setValue(porymapConfig.metatilesZoom);
    ui->horizontalSlider_MetatileZoom->blockSignals(false);
    ui->horizontalSlider_CollisionZoom->blockSignals(true);
    ui->horizontalSlider_CollisionZoom->setValue(porymapConfig.collisionZoom);
    ui->horizontalSlider_CollisionZoom->blockSignals(false);
    setTheme(porymapConfig.theme);
}

void MainWindow::restoreWindowState() {
    logInfo("Restoring main window geometry from previous session.");
    QMap<QString, QByteArray> geometry = porymapConfig.getMainGeometry();
    this->restoreGeometry(geometry.value("main_window_geometry"));
    this->restoreState(geometry.value("main_window_state"));
    this->ui->splitter_map->restoreState(geometry.value("map_splitter_state"));
    this->ui->splitter_main->restoreState(geometry.value("main_splitter_state"));
    this->ui->splitter_Metatiles->restoreState(geometry.value("metatiles_splitter_state"));
}

void MainWindow::setTheme(QString theme) {
    if (theme == "default") {
        setStyleSheet("");
    } else {
        QFile File(QString(":/themes/%1.qss").arg(theme));
        File.open(QFile::ReadOnly);
        QString stylesheet = QLatin1String(File.readAll());
        setStyleSheet(stylesheet);
    }
}

bool MainWindow::openProject(QString dir, bool initial) {
    if (dir.isNull() || dir.length() <= 0) {
        // If this happened on startup it's because the user has no recent projects, which is fine.
        // This shouldn't happen otherwise, but if it does then display an error.
        if (!initial) {
            logError("Failed to open project: Directory name cannot be empty");
            showProjectOpenFailure();
        }
        return false;
    }

    const QString projectString = QString("%1project '%2'").arg(initial ? "recent " : "").arg(QDir::toNativeSeparators(dir));

    if (!QDir(dir).exists()) {
        const QString errorMsg = QString("Failed to open %1: No such directory").arg(projectString);
        this->statusBar()->showMessage(errorMsg);
        if (initial) {
            // Graceful startup if recent project directory is missing
            logWarn(errorMsg);
        } else {
            logError(errorMsg);
            showProjectOpenFailure();
        }
        return false;
    }

    // The above checks can fail and the user will be allowed to continue with their currently-opened project (if there is one).
    // We close the current project below, after which either the new project will open successfully or the window will be disabled.
    if (!closeProject()) {
        logInfo("Aborted project open.");
        return false;
    }

    const QString openMessage = QString("Opening %1").arg(projectString);
    this->statusBar()->showMessage(openMessage);
    logInfo(openMessage);

    userConfig.projectDir = dir;
    userConfig.load();
    projectConfig.projectDir = dir;
    projectConfig.load();

    this->newMapDefaultsSet = false;

    Scripting::init(this);

    // Create the project
    this->editor->project = new Project(this);
    QObject::connect(this->editor->project, &Project::reloadProject, this, &MainWindow::on_action_Reload_Project_triggered);
    QObject::connect(this->editor->project, &Project::mapCacheCleared, this, &MainWindow::onMapCacheCleared);
    QObject::connect(this->editor->project, &Project::uncheckMonitorFilesAction, [this]() {
        porymapConfig.monitorFiles = false;
        if (this->preferenceEditor)
            this->preferenceEditor->updateFields();
    });
    this->editor->project->set_root(dir);

    // Make sure project looks reasonable before attempting to load it
    if (!checkProjectSanity()) {
        delete this->editor->project;
        return false;
    }

    // Load the project
    if (!(loadProjectData() && setProjectUI() && setInitialMap())) {
        this->statusBar()->showMessage(QString("Failed to open %1").arg(projectString));
        showProjectOpenFailure();
        delete this->editor->project;
        // TODO: Allow changing project settings at this point
        return false;
    }

    // Only create the config files once the project has opened successfully in case the user selected an invalid directory
    this->editor->project->saveConfig();
    
    showWindowTitle();
    this->statusBar()->showMessage(QString("Opened %1").arg(projectString));

    porymapConfig.projectManuallyClosed = false;
    porymapConfig.addRecentProject(dir);
    refreshRecentProjectsMenu();

    prefab.initPrefabUI(
                editor->metatile_selector_item,
                ui->scrollAreaWidgetContents_Prefabs,
                ui->label_prefabHelp,
                editor->map);
    Scripting::cb_ProjectOpened(dir);
    setWindowDisabled(false);
    return true;
}

bool MainWindow::loadProjectData() {
    bool success = editor->project->load();
    Scripting::populateGlobalObject(this);
    return success;
}

bool MainWindow::checkProjectSanity() {
    if (editor->project->sanityCheck())
        return true;

    logWarn(QString("The directory '%1' failed the project sanity check.").arg(editor->project->root));

    QMessageBox msgBox;
    msgBox.setIcon(QMessageBox::Critical);
    msgBox.setText(QString("The selected directory appears to be invalid."));
    msgBox.setInformativeText(QString("The directory '%1' is missing key files.\n\n"
                                      "Make sure you selected the correct project directory "
                                      "(the one used to make your .gba file, e.g. 'pokeemerald').").arg(editor->project->root));
    msgBox.setStandardButtons(QMessageBox::Ok);
    msgBox.setDefaultButton(QMessageBox::Ok);
    auto tryAnyway = msgBox.addButton("Try Anyway", QMessageBox::ActionRole);
    msgBox.exec();
    if (msgBox.clickedButton() == tryAnyway) {
        // The user has chosen to try to load this project anyway.
        // This will almost certainly fail, but they'll get a more specific error message.
        return true;
    }
    return false;
}

void MainWindow::showProjectOpenFailure() {
    QString errorMsg = QString("There was an error opening the project. Please see %1 for full error details.").arg(getLogPath());
    QMessageBox error(QMessageBox::Critical, "porymap", errorMsg, QMessageBox::Ok, this);
    error.setDetailedText(getMostRecentError());
    error.exec();
}

bool MainWindow::isProjectOpen() {
    return editor && editor->project;
}

bool MainWindow::setInitialMap() {
    QStringList names;
    if (editor && editor->project)
        names = editor->project->mapNames;

    // Try to set most recently-opened map, if it's still in the list.
    QString recentMap = userConfig.recentMap;
    if (!recentMap.isEmpty() && names.contains(recentMap) && setMap(recentMap, true))
        return true;

    // Failing that, try loading maps in the map list sequentially.
    for (auto name : names) {
        if (name != recentMap && setMap(name, true))
            return true;
    }

    logError("Failed to load any maps.");
    return false;
}

void MainWindow::refreshRecentProjectsMenu() {
    ui->menuOpen_Recent_Project->clear();
    QStringList recentProjects = porymapConfig.getRecentProjects();

    if (isProjectOpen()) {
        // Don't show the currently open project in this menu
        recentProjects.removeOne(this->editor->project->root);
    }

    // Add project paths to menu. Skip any paths to folders that don't exist
    for (int i = 0; i < recentProjects.length(); i++) {
        const QString path = recentProjects.at(i);
        if (QDir(path).exists()) {
            ui->menuOpen_Recent_Project->addAction(path, [this, path](){
                this->openProject(path);
            });
        }
        // Arbitrary limit of 10 items.
        if (ui->menuOpen_Recent_Project->actions().length() >= 10)
            break;
    }

    // Add action to clear list of paths
    if (!ui->menuOpen_Recent_Project->actions().isEmpty())
         ui->menuOpen_Recent_Project->addSeparator();
    QAction *clearAction = ui->menuOpen_Recent_Project->addAction("Clear Items", [this](){
        QStringList paths = QStringList();
        if (isProjectOpen())
            paths.append(this->editor->project->root);
        porymapConfig.setRecentProjects(paths);
        this->refreshRecentProjectsMenu();
    });
    clearAction->setEnabled(!recentProjects.isEmpty());
}

void MainWindow::openSubWindow(QWidget * window) {
    if (!window) return;

    if (!window->isVisible()) {
        window->show();
    } else if (window->isMinimized()) {
        window->showNormal();
    } else {
        window->raise();
        window->activateWindow();
    }
}

QString MainWindow::getExistingDirectory(QString dir) {
    return QFileDialog::getExistingDirectory(this, "Open Directory", dir, QFileDialog::ShowDirsOnly);
}

void MainWindow::on_action_Open_Project_triggered()
{
    QString dir = getExistingDirectory(!userConfig.recentMap.isEmpty() ? userConfig.recentMap : ".");
    if (!dir.isEmpty())
        openProject(dir);
}

void MainWindow::on_action_Reload_Project_triggered() {
    // TODO: when undo history is complete show only if has unsaved changes
    QMessageBox warning(this);
    warning.setText("WARNING");
    warning.setInformativeText("Reloading this project will discard any unsaved changes.");
    warning.setStandardButtons(QMessageBox::Ok | QMessageBox::Cancel);
    warning.setDefaultButton(QMessageBox::Cancel);
    warning.setIcon(QMessageBox::Warning);

    if (warning.exec() == QMessageBox::Ok)
        openProject(editor->project->root);
}

<<<<<<< HEAD
// setMap, but with a visible error message in case of failure.
// Use when the user is specifically requesting a map to open.
bool MainWindow::userSetMap(QString map_name, bool scrollTreeView) {
    if (map_name == DYNAMIC_MAP_NAME) {
        QMessageBox msgBox(this);
        QString errorMsg = QString("The map '%1' can't be opened, it's a placeholder to indicate the specified map will be set programmatically.").arg(map_name);
        msgBox.critical(nullptr, "Error Opening Map", errorMsg);
        return false;
    }

    if (!setMap(map_name, scrollTreeView)) {
        QMessageBox msgBox(this);
        QString errorMsg = QString("There was an error opening map %1. Please see %2 for full error details.\n\n%3")
                .arg(map_name)
                .arg(getLogPath())
                .arg(getMostRecentError());
        msgBox.critical(nullptr, "Error Opening Map", errorMsg);
        return false;
    }
    return true;
=======
void MainWindow::on_action_Close_Project_triggered() {
    closeProject();
    porymapConfig.projectManuallyClosed = true;
>>>>>>> 019a23b8
}

bool MainWindow::setMap(QString map_name, bool scrollTreeView) {
    logInfo(QString("Setting map to '%1'").arg(map_name));
    if (map_name.isEmpty() || map_name == DYNAMIC_MAP_NAME) {
        return false;
    }

    if (!editor || !editor->setMap(map_name)) {
        logWarn(QString("Failed to set map to '%1'").arg(map_name));
        return false;
    }

    if (editor->map != nullptr && !editor->map->name.isNull()) {
        ui->mapList->setExpanded(mapListProxyModel->mapFromSource(mapListIndexes.value(editor->map->name)), false);
    }

    this->lastSelectedEvent.clear();
    refreshMapScene();
    displayMapProperties();

    if (scrollTreeView) {
        // Make sure we clear the filter first so we actually have a scroll target
        mapListProxyModel->setFilterRegularExpression(QString());
        ui->mapList->setCurrentIndex(mapListProxyModel->mapFromSource(mapListIndexes.value(map_name)));
        ui->mapList->scrollTo(ui->mapList->currentIndex(), QAbstractItemView::PositionAtCenter);
    }

    ui->mapList->setExpanded(mapListProxyModel->mapFromSource(mapListIndexes.value(map_name)), true);

    showWindowTitle();

    connect(editor->map, &Map::mapNeedsRedrawing, this, &MainWindow::onMapNeedsRedrawing);
    connect(editor->map, &Map::modified, [this](){ this->markMapEdited(); });

    userConfig.recentMap = map_name;
    updateMapList();

    Scripting::cb_MapOpened(map_name);
    prefab.updatePrefabUi(editor->map);
    updateTilesetEditor();
    return true;
}

void MainWindow::redrawMapScene()
{
    if (!editor->displayMap())
        return;

    this->refreshMapScene();
}

void MainWindow::refreshMapScene()
{
    on_mainTabBar_tabBarClicked(ui->mainTabBar->currentIndex());

    ui->graphicsView_Map->setScene(editor->scene);
    ui->graphicsView_Map->setSceneRect(editor->scene->sceneRect());
    ui->graphicsView_Map->editor = editor;

    ui->graphicsView_Connections->setScene(editor->scene);
    ui->graphicsView_Connections->setSceneRect(editor->scene->sceneRect());

    ui->graphicsView_Metatiles->setScene(editor->scene_metatiles);
    //ui->graphicsView_Metatiles->setSceneRect(editor->scene_metatiles->sceneRect());
    ui->graphicsView_Metatiles->setFixedSize(editor->metatile_selector_item->pixmap().width() + 2, editor->metatile_selector_item->pixmap().height() + 2);

    ui->graphicsView_BorderMetatile->setScene(editor->scene_selected_border_metatiles);
    ui->graphicsView_BorderMetatile->setFixedSize(editor->selected_border_metatiles_item->pixmap().width() + 2, editor->selected_border_metatiles_item->pixmap().height() + 2);

    ui->graphicsView_currentMetatileSelection->setScene(editor->scene_current_metatile_selection);
    ui->graphicsView_currentMetatileSelection->setFixedSize(editor->current_metatile_selection_item->pixmap().width() + 2, editor->current_metatile_selection_item->pixmap().height() + 2);

    ui->graphicsView_Collision->setScene(editor->scene_collision_metatiles);
    //ui->graphicsView_Collision->setSceneRect(editor->scene_collision_metatiles->sceneRect());
    ui->graphicsView_Collision->setFixedSize(editor->movement_permissions_selector_item->pixmap().width() + 2, editor->movement_permissions_selector_item->pixmap().height() + 2);

    on_horizontalSlider_MetatileZoom_valueChanged(ui->horizontalSlider_MetatileZoom->value());
    on_horizontalSlider_CollisionZoom_valueChanged(ui->horizontalSlider_CollisionZoom->value());
}

void MainWindow::openWarpMap(QString map_name, int event_id, Event::Group event_group) {
    // Ensure valid destination map name.
    if (!editor->project->mapNames.contains(map_name)) {
        logError(QString("Invalid map name '%1'").arg(map_name));
        return;
    }

    // Open the destination map.
    if (!userSetMap(map_name, true))
        return;

    // Select the target event.
    int index = event_id - Event::getIndexOffset(event_group);
    QList<Event*> events = editor->map->events[event_group];
    if (index < events.length() && index >= 0) {
        Event *event = events.at(index);
        for (DraggablePixmapItem *item : editor->getObjects()) {
            if (item->event == event) {
                editor->selected_events->clear();
                editor->selected_events->append(item);
                editor->updateSelectedEvents();
            }
        }
    } else {
        // Can still warp to this map, but can't select the specified event
        logWarn(QString("%1 %2 doesn't exist on map '%3'").arg(Event::eventGroupToString(event_group)).arg(event_id).arg(map_name));
    }
}

void MainWindow::displayMapProperties() {
    // Block signals to the comboboxes while they are being modified
    const QSignalBlocker blocker1(ui->comboBox_Song);
    const QSignalBlocker blocker2(ui->comboBox_Location);
    const QSignalBlocker blocker3(ui->comboBox_PrimaryTileset);
    const QSignalBlocker blocker4(ui->comboBox_SecondaryTileset);
    const QSignalBlocker blocker5(ui->comboBox_Weather);
    const QSignalBlocker blocker6(ui->comboBox_BattleScene);
    const QSignalBlocker blocker7(ui->comboBox_Type);
    const QSignalBlocker blocker8(ui->checkBox_Visibility);
    const QSignalBlocker blocker9(ui->checkBox_ShowLocation);
    const QSignalBlocker blockerA(ui->checkBox_AllowRunning);
    const QSignalBlocker blockerB(ui->checkBox_AllowBiking);
    const QSignalBlocker blockerC(ui->spinBox_FloorNumber);
    const QSignalBlocker blockerD(ui->checkBox_AllowEscaping);

    ui->checkBox_Visibility->setChecked(false);
    ui->checkBox_ShowLocation->setChecked(false);
    ui->checkBox_AllowRunning->setChecked(false);
    ui->checkBox_AllowBiking->setChecked(false);
    ui->checkBox_AllowEscaping->setChecked(false);
    if (!editor || !editor->map || !editor->project) {
        ui->frame_3->setEnabled(false);
        return;
    }

    ui->frame_3->setEnabled(true);
    Map *map = editor->map;

    ui->comboBox_PrimaryTileset->blockSignals(true);
    ui->comboBox_SecondaryTileset->blockSignals(true);
    ui->comboBox_PrimaryTileset->setCurrentText(map->layout->tileset_primary_label);
    ui->comboBox_SecondaryTileset->setCurrentText(map->layout->tileset_secondary_label);
    ui->comboBox_PrimaryTileset->blockSignals(false);
    ui->comboBox_SecondaryTileset->blockSignals(false);

    ui->comboBox_Song->setCurrentText(map->song);
    ui->comboBox_Location->setCurrentText(map->location);
    ui->checkBox_Visibility->setChecked(map->requiresFlash);
    ui->comboBox_Weather->setCurrentText(map->weather);
    ui->comboBox_Type->setCurrentText(map->type);
    ui->comboBox_BattleScene->setCurrentText(map->battle_scene);
    ui->checkBox_ShowLocation->setChecked(map->show_location);
    ui->checkBox_AllowRunning->setChecked(map->allowRunning);
    ui->checkBox_AllowBiking->setChecked(map->allowBiking);
    ui->checkBox_AllowEscaping->setChecked(map->allowEscaping);
    ui->spinBox_FloorNumber->setValue(map->floorNumber);

    // Custom fields table.
    ui->tableWidget_CustomHeaderFields->blockSignals(true);
    ui->tableWidget_CustomHeaderFields->setRowCount(0);
    for (auto it = map->customHeaders.begin(); it != map->customHeaders.end(); it++)
        CustomAttributesTable::addAttribute(ui->tableWidget_CustomHeaderFields, it.key(), it.value());
    ui->tableWidget_CustomHeaderFields->horizontalHeader()->setSectionResizeMode(QHeaderView::ResizeToContents);
    ui->tableWidget_CustomHeaderFields->blockSignals(false);
}

void MainWindow::on_comboBox_Song_currentTextChanged(const QString &song)
{
    if (editor && editor->map) {
        editor->map->song = song;
        markMapEdited();
    }
}

void MainWindow::on_comboBox_Location_currentTextChanged(const QString &location)
{
    if (editor && editor->map) {
        editor->map->location = location;
        markMapEdited();
    }
}

void MainWindow::on_comboBox_Weather_currentTextChanged(const QString &weather)
{
    if (editor && editor->map) {
        editor->map->weather = weather;
        markMapEdited();
    }
}

void MainWindow::on_comboBox_Type_currentTextChanged(const QString &type)
{
    if (editor && editor->map) {
        editor->map->type = type;
        markMapEdited();
    }
}

void MainWindow::on_comboBox_BattleScene_currentTextChanged(const QString &battle_scene)
{
    if (editor && editor->map) {
        editor->map->battle_scene = battle_scene;
        markMapEdited();
    }
}

void MainWindow::on_checkBox_Visibility_stateChanged(int selected)
{
    if (editor && editor->map) {
        editor->map->requiresFlash = (selected == Qt::Checked);
        markMapEdited();
    }
}

void MainWindow::on_checkBox_ShowLocation_stateChanged(int selected)
{
    if (editor && editor->map) {
        editor->map->show_location = (selected == Qt::Checked);
        markMapEdited();
    }
}

void MainWindow::on_checkBox_AllowRunning_stateChanged(int selected)
{
    if (editor && editor->map) {
        editor->map->allowRunning = (selected == Qt::Checked);
        markMapEdited();
    }
}

void MainWindow::on_checkBox_AllowBiking_stateChanged(int selected)
{
    if (editor && editor->map) {
        editor->map->allowBiking = (selected == Qt::Checked);
        markMapEdited();
    }
}

void MainWindow::on_checkBox_AllowEscaping_stateChanged(int selected)
{
    if (editor && editor->map) {
        editor->map->allowEscaping = (selected == Qt::Checked);
        markMapEdited();
    }
}

void MainWindow::on_spinBox_FloorNumber_valueChanged(int offset)
{
    if (editor && editor->map) {
        editor->map->floorNumber = offset;
        markMapEdited();
    }
}

// Update the UI using information we've read from the user's project files.
bool MainWindow::setProjectUI() {
    Project *project = editor->project;

    // Block signals to the comboboxes while they are being modified
    const QSignalBlocker blocker1(ui->comboBox_Song);
    const QSignalBlocker blocker2(ui->comboBox_Location);
    const QSignalBlocker blocker3(ui->comboBox_PrimaryTileset);
    const QSignalBlocker blocker4(ui->comboBox_SecondaryTileset);
    const QSignalBlocker blocker5(ui->comboBox_Weather);
    const QSignalBlocker blocker6(ui->comboBox_BattleScene);
    const QSignalBlocker blocker7(ui->comboBox_Type);

    // Set up project comboboxes
    ui->comboBox_Song->clear();
    ui->comboBox_Song->addItems(project->songNames);
    ui->comboBox_Location->clear();
    ui->comboBox_Location->addItems(project->mapSectionValueToName.values());
    ui->comboBox_PrimaryTileset->clear();
    ui->comboBox_PrimaryTileset->addItems(project->primaryTilesetLabels);
    ui->comboBox_SecondaryTileset->clear();
    ui->comboBox_SecondaryTileset->addItems(project->secondaryTilesetLabels);
    ui->comboBox_Weather->clear();
    ui->comboBox_Weather->addItems(project->weatherNames);
    ui->comboBox_BattleScene->clear();
    ui->comboBox_BattleScene->addItems(project->mapBattleScenes);
    ui->comboBox_Type->clear();
    ui->comboBox_Type->addItems(project->mapTypes);

    sortMapList();

    // Show/hide parts of the UI that are dependent on the user's project settings

    // Wild Encounters tab
    // TODO: This index should come from an enum
    ui->mainTabBar->setTabEnabled(4, editor->project->wildEncountersLoaded);

    bool hasFlags = projectConfig.mapAllowFlagsEnabled;
    ui->checkBox_AllowRunning->setVisible(hasFlags);
    ui->checkBox_AllowBiking->setVisible(hasFlags);
    ui->checkBox_AllowEscaping->setVisible(hasFlags);
    ui->label_AllowRunning->setVisible(hasFlags);
    ui->label_AllowBiking->setVisible(hasFlags);
    ui->label_AllowEscaping->setVisible(hasFlags);

    ui->newEventToolButton->newWeatherTriggerAction->setVisible(projectConfig.eventWeatherTriggerEnabled);
    ui->newEventToolButton->newSecretBaseAction->setVisible(projectConfig.eventSecretBaseEnabled);
    ui->newEventToolButton->newCloneObjectAction->setVisible(projectConfig.eventCloneObjectEnabled);

    bool floorNumEnabled = projectConfig.floorNumberEnabled;
    ui->spinBox_FloorNumber->setVisible(floorNumEnabled);
    ui->label_FloorNumber->setVisible(floorNumEnabled);

    Event::setIcons();
    editor->setCollisionGraphics();
    ui->spinBox_SelectedElevation->setMaximum(Block::getMaxElevation());
    ui->spinBox_SelectedCollision->setMaximum(Block::getMaxCollision());

    return true;
}

void MainWindow::clearProjectUI() {
    // Block signals to the comboboxes while they are being modified
    const QSignalBlocker blocker1(ui->comboBox_Song);
    const QSignalBlocker blocker2(ui->comboBox_Location);
    const QSignalBlocker blocker3(ui->comboBox_PrimaryTileset);
    const QSignalBlocker blocker4(ui->comboBox_SecondaryTileset);
    const QSignalBlocker blocker5(ui->comboBox_Weather);
    const QSignalBlocker blocker6(ui->comboBox_BattleScene);
    const QSignalBlocker blocker7(ui->comboBox_Type);

    ui->comboBox_Song->clear();
    ui->comboBox_Location->clear();
    ui->comboBox_PrimaryTileset->clear();
    ui->comboBox_SecondaryTileset->clear();
    ui->comboBox_Weather->clear();
    ui->comboBox_BattleScene->clear();
    ui->comboBox_Type->clear();

    // Clear map list
    mapListModel->clear();
    mapGroupItemsList->clear();
}

void MainWindow::sortMapList() {
    Project *project = editor->project;

    QIcon mapFolderIcon;
    mapFolderIcon.addFile(QStringLiteral(":/icons/folder_closed_map.ico"), QSize(), QIcon::Normal, QIcon::Off);
    mapFolderIcon.addFile(QStringLiteral(":/icons/folder_map.ico"), QSize(), QIcon::Normal, QIcon::On);

    QIcon folderIcon;
    folderIcon.addFile(QStringLiteral(":/icons/folder_closed.ico"), QSize(), QIcon::Normal, QIcon::Off);
    //folderIcon.addFile(QStringLiteral(":/icons/folder.ico"), QSize(), QIcon::Normal, QIcon::On);

    ui->mapList->setUpdatesEnabled(false);
    mapListModel->clear();
    mapGroupItemsList->clear();
    QStandardItem *root = mapListModel->invisibleRootItem();

    switch (mapSortOrder)
    {
        case MapSortOrder::Group:
            for (int i = 0; i < project->groupNames.length(); i++) {
                QString group_name = project->groupNames.value(i);
                QStandardItem *group = new QStandardItem;
                group->setText(group_name);
                group->setIcon(mapFolderIcon);
                group->setEditable(false);
                group->setData(group_name, Qt::UserRole);
                group->setData("map_group", MapListUserRoles::TypeRole);
                group->setData(i, MapListUserRoles::GroupRole);
                root->appendRow(group);
                mapGroupItemsList->append(group);
                QStringList names = project->groupedMapNames.value(i);
                for (int j = 0; j < names.length(); j++) {
                    QString map_name = names.value(j);
                    QStandardItem *map = createMapItem(map_name, i, j);
                    group->appendRow(map);
                    mapListIndexes.insert(map_name, map->index());
                }
            }
            break;
        case MapSortOrder::Area:
        {
            QMap<QString, int> mapsecToGroupNum;
            for (int i = 0; i < project->mapSectionNameToValue.size(); i++) {
                QString mapsec_name = project->mapSectionValueToName.value(i);
                QStandardItem *mapsec = new QStandardItem;
                mapsec->setText(mapsec_name);
                mapsec->setIcon(folderIcon);
                mapsec->setEditable(false);
                mapsec->setData(mapsec_name, Qt::UserRole);
                mapsec->setData("map_sec", MapListUserRoles::TypeRole);
                mapsec->setData(i, MapListUserRoles::GroupRole);
                root->appendRow(mapsec);
                mapGroupItemsList->append(mapsec);
                mapsecToGroupNum.insert(mapsec_name, i);
            }
            for (int i = 0; i < project->groupNames.length(); i++) {
                QStringList names = project->groupedMapNames.value(i);
                for (int j = 0; j < names.length(); j++) {
                    QString map_name = names.value(j);
                    QStandardItem *map = createMapItem(map_name, i, j);
                    QString location = project->readMapLocation(map_name);
                    QStandardItem *mapsecItem = mapGroupItemsList->at(mapsecToGroupNum[location]);
                    mapsecItem->setIcon(mapFolderIcon);
                    mapsecItem->appendRow(map);
                    mapListIndexes.insert(map_name, map->index());
                }
            }
            break;
        }
        case MapSortOrder::Layout:
        {
            QMap<QString, int> layoutIndices;
            for (int i = 0; i < project->mapLayoutsTable.length(); i++) {
                QString layoutId = project->mapLayoutsTable.value(i);
                MapLayout *layout = project->mapLayouts.value(layoutId);
                QStandardItem *layoutItem = new QStandardItem;
                layoutItem->setText(layout->name);
                layoutItem->setIcon(folderIcon);
                layoutItem->setEditable(false);
                layoutItem->setData(layout->name, Qt::UserRole);
                layoutItem->setData("map_layout", MapListUserRoles::TypeRole);
                layoutItem->setData(layout->id, MapListUserRoles::TypeRole2);
                layoutItem->setData(i, MapListUserRoles::GroupRole);
                root->appendRow(layoutItem);
                mapGroupItemsList->append(layoutItem);
                layoutIndices[layoutId] = i;
            }
            for (int i = 0; i < project->groupNames.length(); i++) {
                QStringList names = project->groupedMapNames.value(i);
                for (int j = 0; j < names.length(); j++) {
                    QString map_name = names.value(j);
                    QStandardItem *map = createMapItem(map_name, i, j);
                    QString layoutId = project->readMapLayoutId(map_name);
                    QStandardItem *layoutItem = mapGroupItemsList->at(layoutIndices.value(layoutId));
                    layoutItem->setIcon(mapFolderIcon);
                    layoutItem->appendRow(map);
                    mapListIndexes.insert(map_name, map->index());
                }
            }
            break;
        }
    }

    ui->mapList->setUpdatesEnabled(true);
    ui->mapList->repaint();
    updateMapList();
}

QStandardItem* MainWindow::createMapItem(QString mapName, int groupNum, int inGroupNum) {
    QStandardItem *map = new QStandardItem;
    map->setText(QString("[%1.%2] ").arg(groupNum).arg(inGroupNum, 2, 10, QLatin1Char('0')) + mapName);
    map->setIcon(*mapIcon);
    map->setEditable(false);
    map->setData(mapName, Qt::UserRole);
    map->setData("map_name", MapListUserRoles::TypeRole);
    return map;
}

void MainWindow::onOpenMapListContextMenu(const QPoint &point)
{
    QModelIndex index = mapListProxyModel->mapToSource(ui->mapList->indexAt(point));
    if (!index.isValid()) {
        return;
    }

    QStandardItem *selectedItem = mapListModel->itemFromIndex(index);
    QVariant itemType = selectedItem->data(MapListUserRoles::TypeRole);
    if (!itemType.isValid()) {
        return;
    }

    // Build custom context menu depending on which type of item was selected (map group, map name, etc.)
    if (itemType == "map_group") {
        QString groupName = selectedItem->data(Qt::UserRole).toString();
        int groupNum = selectedItem->data(MapListUserRoles::GroupRole).toInt();
        QMenu* menu = new QMenu(this);
        QActionGroup* actions = new QActionGroup(menu);
        actions->addAction(menu->addAction("Add New Map to Group"))->setData(groupNum);
        connect(actions, &QActionGroup::triggered, this, &MainWindow::onAddNewMapToGroupClick);
        menu->exec(QCursor::pos());
    } else if (itemType == "map_sec") {
        QString secName = selectedItem->data(Qt::UserRole).toString();
        QMenu* menu = new QMenu(this);
        QActionGroup* actions = new QActionGroup(menu);
        actions->addAction(menu->addAction("Add New Map to Area"))->setData(secName);
        connect(actions, &QActionGroup::triggered, this, &MainWindow::onAddNewMapToAreaClick);
        menu->exec(QCursor::pos());
    } else if (itemType == "map_layout") {
        QString layoutId = selectedItem->data(MapListUserRoles::TypeRole2).toString();
        QMenu* menu = new QMenu(this);
        QActionGroup* actions = new QActionGroup(menu);
        actions->addAction(menu->addAction("Add New Map with Layout"))->setData(layoutId);
        connect(actions, &QActionGroup::triggered, this, &MainWindow::onAddNewMapToLayoutClick);
        menu->exec(QCursor::pos());
    }
}

void MainWindow::onAddNewMapToGroupClick(QAction* triggeredAction)
{
    openNewMapPopupWindow();
    this->newMapPrompt->init(MapSortOrder::Group, triggeredAction->data());
}

void MainWindow::onAddNewMapToAreaClick(QAction* triggeredAction)
{
    openNewMapPopupWindow();
    this->newMapPrompt->init(MapSortOrder::Area, triggeredAction->data());
}

void MainWindow::onAddNewMapToLayoutClick(QAction* triggeredAction)
{
    openNewMapPopupWindow();
    this->newMapPrompt->init(MapSortOrder::Layout, triggeredAction->data());
}

void MainWindow::onNewMapCreated() {
    QString newMapName = this->newMapPrompt->map->name;
    int newMapGroup = this->newMapPrompt->group;
    Map *newMap = this->newMapPrompt->map;
    bool existingLayout = this->newMapPrompt->existingLayout;
    bool importedMap = this->newMapPrompt->importedMap;

    newMap = editor->project->addNewMapToGroup(newMapName, newMapGroup, newMap, existingLayout, importedMap);

    logInfo(QString("Created a new map named %1.").arg(newMapName));

    editor->project->saveMap(newMap);
    editor->project->saveAllDataStructures();

    QStandardItem* groupItem = mapGroupItemsList->at(newMapGroup);
    int numMapsInGroup = groupItem->rowCount();

    QStandardItem *newMapItem = createMapItem(newMapName, newMapGroup, numMapsInGroup);
    groupItem->appendRow(newMapItem);
    mapListIndexes.insert(newMapName, newMapItem->index());

    sortMapList();
    setMap(newMapName, true);

    if (newMap->needsHealLocation) {
        addNewEvent(Event::Type::HealLocation);
        editor->project->saveHealLocations(newMap);
        editor->save();
    }

    disconnect(this->newMapPrompt, &NewMapPopup::applied, this, &MainWindow::onNewMapCreated);
    delete newMap;
}

void MainWindow::openNewMapPopupWindow() {
    if (!this->newMapDefaultsSet) {
        NewMapPopup::setDefaultSettings(this->editor->project);
        this->newMapDefaultsSet = true;
    }
    if (!this->newMapPrompt) {
        this->newMapPrompt = new NewMapPopup(this, this->editor->project);
        connect(this->newMapPrompt, &NewMapPopup::applied, this, &MainWindow::onNewMapCreated);
    }

    openSubWindow(this->newMapPrompt);
}

void MainWindow::on_action_NewMap_triggered() {
    openNewMapPopupWindow();
    this->newMapPrompt->init();
}

// Insert label for newly-created tileset into sorted list of existing labels
int MainWindow::insertTilesetLabel(QStringList * list, QString label) {
    int i = 0;
    for (; i < list->length(); i++)
        if (list->at(i) > label) break;
    list->insert(i, label);
    return i;
}

void MainWindow::on_actionNew_Tileset_triggered() {
    NewTilesetDialog *createTilesetDialog = new NewTilesetDialog(editor->project, this);
    if(createTilesetDialog->exec() == QDialog::Accepted){
        if(createTilesetDialog->friendlyName.isEmpty()) {
            logError(QString("Tried to create a directory with an empty name."));
            QMessageBox msgBox(this);
            msgBox.setText("Failed to add new tileset.");
            QString message = QString("The given name was empty.");
            msgBox.setInformativeText(message);
            msgBox.setDefaultButton(QMessageBox::Ok);
            msgBox.setIcon(QMessageBox::Icon::Critical);
            msgBox.exec();
            return;
        }
        QString fullDirectoryPath = editor->project->root + "/" + createTilesetDialog->path;
        QDir directory;
        if(directory.exists(fullDirectoryPath)) {
            logError(QString("Could not create tileset \"%1\", the folder \"%2\" already exists.").arg(createTilesetDialog->friendlyName, fullDirectoryPath));
            QMessageBox msgBox(this);
            msgBox.setText("Failed to add new tileset.");
            QString message = QString("The folder for tileset \"%1\" already exists. View porymap.log for specific errors.").arg(createTilesetDialog->friendlyName);
            msgBox.setInformativeText(message);
            msgBox.setDefaultButton(QMessageBox::Ok);
            msgBox.setIcon(QMessageBox::Icon::Critical);
            msgBox.exec();
            return;
        }
        if (editor->project->tilesetLabelsOrdered.contains(createTilesetDialog->fullSymbolName)) {
            logError(QString("Could not create tileset \"%1\", the symbol \"%2\" already exists.").arg(createTilesetDialog->friendlyName, createTilesetDialog->fullSymbolName));
            QMessageBox msgBox(this);
            msgBox.setText("Failed to add new tileset.");
            QString message = QString("The symbol for tileset \"%1\" (\"%2\") already exists.").arg(createTilesetDialog->friendlyName, createTilesetDialog->fullSymbolName);
            msgBox.setInformativeText(message);
            msgBox.setDefaultButton(QMessageBox::Ok);
            msgBox.setIcon(QMessageBox::Icon::Critical);
            msgBox.exec();
            return;
        }
        directory.mkdir(fullDirectoryPath);
        directory.mkdir(fullDirectoryPath + "/palettes");
        Tileset newSet;
        newSet.name = createTilesetDialog->fullSymbolName;
        newSet.tilesImagePath = fullDirectoryPath + "/tiles.png";
        newSet.metatiles_path = fullDirectoryPath + "/metatiles.bin";
        newSet.metatile_attrs_path = fullDirectoryPath + "/metatile_attributes.bin";
        newSet.is_secondary = createTilesetDialog->isSecondary;
        int numMetatiles = createTilesetDialog->isSecondary ? (Project::getNumMetatilesTotal() - Project::getNumMetatilesPrimary()) : Project::getNumMetatilesPrimary();
        QImage tilesImage(":/images/blank_tileset.png");
        editor->project->loadTilesetTiles(&newSet, tilesImage);
        int tilesPerMetatile = projectConfig.getNumTilesInMetatile();
        for(int i = 0; i < numMetatiles; ++i) {
            Metatile *mt = new Metatile();
            for(int j = 0; j < tilesPerMetatile; ++j){
                Tile tile = Tile();
                if (createTilesetDialog->checkerboardFill) {
                    // Create a checkerboard-style dummy tileset
                    if (((i / 8) % 2) == 0)
                        tile.tileId = ((i % 2) == 0) ? 1 : 2;
                    else
                        tile.tileId = ((i % 2) == 1) ? 1 : 2;
                }
                mt->tiles.append(tile);
            }
            newSet.metatiles.append(mt);
        }
        for(int i = 0; i < 16; ++i) {
            QList<QRgb> currentPal;
            for(int i = 0; i < 16;++i) {
                currentPal.append(qRgb(0,0,0));
            }
            newSet.palettes.append(currentPal);
            newSet.palettePreviews.append(currentPal);
            QString fileName = QString("%1.pal").arg(i, 2, 10, QLatin1Char('0'));
            newSet.palettePaths.append(fullDirectoryPath+"/palettes/" + fileName);
        }
        newSet.palettes[0][1] = qRgb(255,0,255);
        newSet.palettePreviews[0][1] = qRgb(255,0,255);
        exportIndexed4BPPPng(newSet.tilesImage, newSet.tilesImagePath);
        editor->project->saveTilesetMetatiles(&newSet);
        editor->project->saveTilesetMetatileAttributes(&newSet);
        editor->project->saveTilesetPalettes(&newSet);

        //append to tileset specific files
        newSet.appendToHeaders(editor->project->root, createTilesetDialog->friendlyName, editor->project->usingAsmTilesets);
        newSet.appendToGraphics(editor->project->root, createTilesetDialog->friendlyName, editor->project->usingAsmTilesets);
        newSet.appendToMetatiles(editor->project->root, createTilesetDialog->friendlyName, editor->project->usingAsmTilesets);

        if (!createTilesetDialog->isSecondary) {
            int index = insertTilesetLabel(&editor->project->primaryTilesetLabels, createTilesetDialog->fullSymbolName);
            this->ui->comboBox_PrimaryTileset->insertItem(index, createTilesetDialog->fullSymbolName);
        } else {
            int index = insertTilesetLabel(&editor->project->secondaryTilesetLabels, createTilesetDialog->fullSymbolName);
            this->ui->comboBox_SecondaryTileset->insertItem(index, createTilesetDialog->fullSymbolName);
        }
        insertTilesetLabel(&editor->project->tilesetLabelsOrdered, createTilesetDialog->fullSymbolName);

        QMessageBox msgBox(this);
        msgBox.setText("Successfully created tileset.");
        QString message = QString("Tileset \"%1\" was created successfully.").arg(createTilesetDialog->friendlyName);
        msgBox.setInformativeText(message);
        msgBox.setDefaultButton(QMessageBox::Ok);
        msgBox.setIcon(QMessageBox::Icon::Information);
        msgBox.exec();
    }
}

void MainWindow::updateTilesetEditor() {
    if (this->tilesetEditor) {
        this->tilesetEditor->update(
            this->editor->map,
            editor->ui->comboBox_PrimaryTileset->currentText(),
            editor->ui->comboBox_SecondaryTileset->currentText()
        );
    }
}

double MainWindow::getMetatilesZoomScale() {
    return pow(3.0, static_cast<double>(porymapConfig.metatilesZoom - 30) / 30.0);
}

void MainWindow::redrawMetatileSelection() {
    QSize size(editor->current_metatile_selection_item->pixmap().width(), editor->current_metatile_selection_item->pixmap().height());
    ui->graphicsView_currentMetatileSelection->setSceneRect(0, 0, size.width(), size.height());

    auto scale = getMetatilesZoomScale();
    QTransform transform;
    transform.scale(scale, scale);
    size *= scale;

    ui->graphicsView_currentMetatileSelection->setTransform(transform);
    ui->graphicsView_currentMetatileSelection->setFixedSize(size.width() + 2, size.height() + 2);
    ui->scrollAreaWidgetContents_SelectedMetatiles->adjustSize();
}

void MainWindow::scrollMetatileSelectorToSelection() {
    // Internal selections or 1x1 external selections can be scrolled to
    if (!editor->metatile_selector_item->isInternalSelection() && editor->metatile_selector_item->getSelectionDimensions() != QPoint(1, 1))
        return;

    MetatileSelection selection = editor->metatile_selector_item->getMetatileSelection();
    if (selection.metatileItems.isEmpty())
        return;

    QPoint pos = editor->metatile_selector_item->getMetatileIdCoordsOnWidget(selection.metatileItems.first().metatileId);
    QPoint size = editor->metatile_selector_item->getSelectionDimensions();
    pos += QPoint(size.x() - 1, size.y() - 1) * 16 / 2; // We want to focus on the center of the whole selection
    pos *= getMetatilesZoomScale();

    auto viewport = ui->scrollArea_MetatileSelector->viewport();
    ui->scrollArea_MetatileSelector->ensureVisible(pos.x(), pos.y(), viewport->width() / 2, viewport->height() / 2);
}

void MainWindow::currentMetatilesSelectionChanged() {
    redrawMetatileSelection();
    if (this->tilesetEditor) {
        MetatileSelection selection = editor->metatile_selector_item->getMetatileSelection();
        this->tilesetEditor->selectMetatile(selection.metatileItems.first().metatileId);
    }

    // Don't scroll to internal selections here, it will disrupt the user while they make their selection.
    if (!editor->metatile_selector_item->isInternalSelection())
        scrollMetatileSelectorToSelection();
}

void MainWindow::on_mapList_activated(const QModelIndex &index)
{
    QVariant data = index.data(Qt::UserRole);
    if (index.data(MapListUserRoles::TypeRole) == "map_name" && !data.isNull())
        userSetMap(data.toString());
}

void MainWindow::drawMapListIcons(QAbstractItemModel *model) {
    projectHasUnsavedChanges = false;
    QList<QModelIndex> list;
    list.append(QModelIndex());
    while (list.length()) {
        QModelIndex parent = list.takeFirst();
        for (int i = 0; i < model->rowCount(parent); i++) {
            QModelIndex index = model->index(i, 0, parent);
            if (model->hasChildren(index)) {
                list.append(index);
            }
            QVariant data = index.data(Qt::UserRole);
            if (!data.isNull()) {
                QString map_name = data.toString();
                if (editor->project && editor->project->mapCache.contains(map_name)) {
                    QStandardItem *map = mapListModel->itemFromIndex(mapListIndexes.value(map_name));
                    map->setIcon(*mapIcon);
                    if (editor->project->mapCache.value(map_name)->hasUnsavedChanges()) {
                        map->setIcon(*mapEditedIcon);
                        projectHasUnsavedChanges = true;
                    }
                    if (editor->map->name == map_name) {
                        map->setIcon(*mapOpenedIcon);
                    }
                }
            }
        }
    }
}

void MainWindow::updateMapList() {
    drawMapListIcons(mapListModel);
}

void MainWindow::on_action_Save_Project_triggered() {
    editor->saveProject();
    updateMapList();
    showWindowTitle();
}

void MainWindow::duplicate() {
    editor->duplicateSelectedEvents();
}

void MainWindow::copy() {
    auto focused = QApplication::focusWidget();
    if (focused) {
        QString objectName = focused->objectName();
        if (objectName == "graphicsView_currentMetatileSelection") {
            // copy the current metatile selection as json data
            OrderedJson::object copyObject;
            copyObject["object"] = "metatile_selection";
            OrderedJson::array metatiles;
            MetatileSelection selection = editor->metatile_selector_item->getMetatileSelection();
            for (auto item : selection.metatileItems) {
                metatiles.append(static_cast<int>(item.metatileId));
            }
            OrderedJson::array collisions;
            if (selection.hasCollision) {
                for (auto item : selection.collisionItems) {
                    OrderedJson::object collision;
                    collision["collision"] = item.collision;
                    collision["elevation"] = item.elevation;
                    collisions.append(collision);
                }
            }
            if (collisions.length() != metatiles.length()) {
                // fill in collisions
                collisions.clear();
                for (int i = 0; i < metatiles.length(); i++) {
                    OrderedJson::object collision;
                    collision["collision"] = projectConfig.defaultCollision;
                    collision["elevation"] = projectConfig.defaultElevation;
                    collisions.append(collision);
                }
            }
            copyObject["metatile_selection"] = metatiles;
            copyObject["collision_selection"] = collisions;
            copyObject["width"] = editor->metatile_selector_item->getSelectionDimensions().x();
            copyObject["height"] = editor->metatile_selector_item->getSelectionDimensions().y();
            setClipboardData(copyObject);
            logInfo("Copied metatile selection to clipboard");
        }
        else if (objectName == "graphicsView_Map") {
            // which tab are we in?
            switch (ui->mainTabBar->currentIndex())
            {
            default:
                break;
            case MainTab::Map:
            {
                // copy the map image
                QPixmap pixmap = editor->map ? editor->map->render(true) : QPixmap();
                setClipboardData(pixmap.toImage());
                logInfo("Copied current map image to clipboard");
                break;
            }
            case MainTab::Events:
            {
                if (!editor || !editor->project) break;

                // copy the currently selected event(s) as a json object
                OrderedJson::object copyObject;
                copyObject["object"] = "events";

                QList<DraggablePixmapItem *> events;
                if (editor->selected_events && editor->selected_events->length()) {
                    events = *editor->selected_events;
                }

                OrderedJson::array eventsArray;

                for (auto item : events) {
                    Event *event = item->event;

                    if (event->getEventType() == Event::Type::HealLocation) {
                        // no copy on heal locations
                        logWarn(QString("Copying heal location events is not allowed."));
                        continue;
                    }

                    OrderedJson::object eventContainer;
                    eventContainer["event_type"] = Event::eventTypeToString(event->getEventType());
                    OrderedJson::object eventJson = event->buildEventJson(editor->project);
                    eventContainer["event"] = eventJson;
                    eventsArray.append(eventContainer);
                }

                if (!eventsArray.isEmpty()) {
                    copyObject["events"] = eventsArray;
                    setClipboardData(copyObject);
                    logInfo("Copied currently selected events to clipboard");
                }
                break;
            }
            }
        }
        else if (this->ui->mainTabBar->currentIndex() == MainTab::WildPokemon) {
            QWidget *w = this->ui->stackedWidget_WildMons->currentWidget();
            if (w) {
                MonTabWidget *mtw = static_cast<MonTabWidget *>(w);
                mtw->copy(mtw->currentIndex());
            }
        }
    }
}

void MainWindow::setClipboardData(OrderedJson::object object) {
    QClipboard *clipboard = QGuiApplication::clipboard();
    QString newText;
    int indent = 0;
    object["application"] = "porymap";
    OrderedJson data(object);
    data.dump(newText, &indent);
    clipboard->setText(newText);
}

void MainWindow::setClipboardData(QImage image) {
    QClipboard *clipboard = QGuiApplication::clipboard();
    clipboard->setImage(image);
}

void MainWindow::paste() {
    if (!editor || !editor->project || !editor->map) return;

    QClipboard *clipboard = QGuiApplication::clipboard();
    QString clipboardText(clipboard->text());

    if (ui->mainTabBar->currentIndex() == MainTab::WildPokemon) {
        QWidget *w = this->ui->stackedWidget_WildMons->currentWidget();
        if (w) {
            w->setFocus();
            MonTabWidget *mtw = static_cast<MonTabWidget *>(w);
            mtw->paste(mtw->currentIndex());
        }
    }
    else if (!clipboardText.isEmpty()) {
        // we only can paste json text
        // so, check if clipboard text is valid json
        QString parseError;
        QJsonDocument pasteJsonDoc = QJsonDocument::fromJson(clipboardText.toUtf8());

        // test empty
        QJsonObject pasteObject = pasteJsonDoc.object();

        //OrderedJson::object pasteObject = pasteJson.object_items();
        if (pasteObject["application"].toString() != "porymap") {
            return;
        }

        logInfo("Attempting to paste from JSON in clipboard");

        switch (ui->mainTabBar->currentIndex())
            {
            default:
                break;
            case MainTab::Map:
            {
                // can only paste currently selected metatiles on this tab
                if (pasteObject["object"].toString() != "metatile_selection") {
                    return;
                }
                QJsonArray metatilesArray = pasteObject["metatile_selection"].toArray();
                QJsonArray collisionsArray = pasteObject["collision_selection"].toArray();
                int width = ParseUtil::jsonToInt(pasteObject["width"]);
                int height = ParseUtil::jsonToInt(pasteObject["height"]);
                QList<uint16_t> metatiles;
                QList<QPair<uint16_t, uint16_t>> collisions;
                for (auto tile : metatilesArray) {
                    metatiles.append(static_cast<uint16_t>(tile.toInt()));
                }
                for (QJsonValue collision : collisionsArray) {
                    collisions.append({static_cast<uint16_t>(collision["collision"].toInt()), static_cast<uint16_t>(collision["elevation"].toInt())});
                }
                editor->metatile_selector_item->setExternalSelection(width, height, metatiles, collisions);
                break;
            }
            case 1:
            {
                // can only paste events to this tab
                if (pasteObject["object"].toString() != "events") {
                    return;
                }

                QList<Event *> newEvents;

                QJsonArray events = pasteObject["events"].toArray();
                for (QJsonValue event : events) {
                    // paste the event to the map
                    Event *pasteEvent = nullptr;

                    Event::Type type = Event::eventTypeFromString(event["event_type"].toString());

                    if (this->editor->eventLimitReached(type)) {
                        logWarn(QString("Cannot paste event, the limit for type '%1' has been reached.").arg(event["event_type"].toString()));
                        break;
                    }

                    switch (type) {
                    case Event::Type::Object:
                        pasteEvent = new ObjectEvent();
                        pasteEvent->loadFromJson(event["event"].toObject(), this->editor->project);
                        break;
                    case Event::Type::CloneObject:
                        pasteEvent = new CloneObjectEvent();
                        pasteEvent->loadFromJson(event["event"].toObject(), this->editor->project);
                        break;
                    case Event::Type::Warp:
                        pasteEvent = new WarpEvent();
                        pasteEvent->loadFromJson(event["event"].toObject(), this->editor->project);
                        break;
                    case Event::Type::Trigger:
                        pasteEvent = new TriggerEvent();
                        pasteEvent->loadFromJson(event["event"].toObject(), this->editor->project);
                        break;
                    case Event::Type::WeatherTrigger:
                        pasteEvent = new WeatherTriggerEvent();
                        pasteEvent->loadFromJson(event["event"].toObject(), this->editor->project);
                        break;
                    case Event::Type::Sign:
                        pasteEvent = new SignEvent();
                        pasteEvent->loadFromJson(event["event"].toObject(), this->editor->project);
                        break;
                    case Event::Type::HiddenItem:
                        pasteEvent = new HiddenItemEvent();
                        pasteEvent->loadFromJson(event["event"].toObject(), this->editor->project);
                        break;
                    case Event::Type::SecretBase:
                        pasteEvent = new SecretBaseEvent();
                        pasteEvent->loadFromJson(event["event"].toObject(), this->editor->project);
                        break;
                    default:
                        break;
                    }

                    if (pasteEvent) {
                        pasteEvent->setMap(this->editor->map);
                        newEvents.append(pasteEvent);
                    }
                }

                if (!newEvents.empty()) {
                    editor->map->editHistory.push(new EventPaste(this->editor, editor->map, newEvents));
                    updateObjects();
                }

                break;
            }
        }
    }
}

void MainWindow::on_action_Save_triggered() {
    editor->save();
    updateMapList();
    showWindowTitle();
}

void MainWindow::on_mapViewTab_tabBarClicked(int index)
{
    int oldIndex = ui->mapViewTab->currentIndex();
    ui->mapViewTab->setCurrentIndex(index);
    if (index != oldIndex)
        Scripting::cb_MapViewTabChanged(oldIndex, index);

    if (index == MapViewTab::Metatiles) {
        editor->setEditingMap();
    } else if (index == MapViewTab::Collision) {
        editor->setEditingCollision();
    } else if (index == MapViewTab::Prefabs) {
        editor->setEditingMap();
        if (projectConfig.prefabFilepath.isEmpty() && !projectConfig.prefabImportPrompted) {
            // User hasn't set up prefabs and hasn't been prompted before.
            // Ask if they'd like to import the default prefabs file.
            if (prefab.tryImportDefaultPrefabs(this, projectConfig.baseGameVersion))
                prefab.updatePrefabUi(this->editor->map);
        } 
    }
    editor->setCursorRectVisible(false);
}

void MainWindow::on_mainTabBar_tabBarClicked(int index)
{
    int oldIndex = ui->mainTabBar->currentIndex();
    ui->mainTabBar->setCurrentIndex(index);
    if (index != oldIndex)
        Scripting::cb_MainTabChanged(oldIndex, index);

    static const QMap<int, int> tabIndexToStackIndex = {
        {MainTab::Map, 0},
        {MainTab::Events, 0},
        {MainTab::Header, 1},
        {MainTab::Connections, 2},
        {MainTab::WildPokemon, 3},
    };
    ui->mainStackedWidget->setCurrentIndex(tabIndexToStackIndex.value(index));

    if (index == MainTab::Map) {
        ui->stackedWidget_MapEvents->setCurrentIndex(0);
        on_mapViewTab_tabBarClicked(ui->mapViewTab->currentIndex());
        clickToolButtonFromEditMode(editor->map_edit_mode);
    } else if (index == MainTab::Events) {
        ui->stackedWidget_MapEvents->setCurrentIndex(1);
        editor->setEditingObjects();
        clickToolButtonFromEditMode(editor->obj_edit_mode);
    } else if (index == MainTab::Connections) {
        editor->setEditingConnections();
        // Stop the Dive/Emerge combo boxes from getting the initial focus
        ui->graphicsView_Map->setFocus();
    }
    if (index != MainTab::WildPokemon) {
        if (editor->project && editor->project->wildEncountersLoaded)
            editor->saveEncounterTabData();
    }
    if (index != MainTab::Events) {
        editor->map_ruler->setEnabled(false);
    }
}

void MainWindow::on_actionZoom_In_triggered() {
    editor->scaleMapView(1);
}

void MainWindow::on_actionZoom_Out_triggered() {
    editor->scaleMapView(-1);
}

void MainWindow::on_actionBetter_Cursors_triggered() {
    porymapConfig.prettyCursors = ui->actionBetter_Cursors->isChecked();
    this->editor->settings->betterCursors = ui->actionBetter_Cursors->isChecked();
}

void MainWindow::on_actionPlayer_View_Rectangle_triggered()
{
    bool enabled = ui->actionPlayer_View_Rectangle->isChecked();
    porymapConfig.showPlayerView = enabled;
    this->editor->settings->playerViewRectEnabled = enabled;
    if ((this->editor->map_item && this->editor->map_item->has_mouse)
     || (this->editor->collision_item && this->editor->collision_item->has_mouse)) {
        this->editor->playerViewRect->setVisible(enabled);
        ui->graphicsView_Map->scene()->update();
    }
}

void MainWindow::on_actionCursor_Tile_Outline_triggered()
{
    bool enabled = ui->actionCursor_Tile_Outline->isChecked();
    porymapConfig.showCursorTile = enabled;
    this->editor->settings->cursorTileRectEnabled = enabled;
    if ((this->editor->map_item && this->editor->map_item->has_mouse)
     || (this->editor->collision_item && this->editor->collision_item->has_mouse)) {
        this->editor->cursorMapTileRect->setVisible(enabled && this->editor->cursorMapTileRect->getActive());
        ui->graphicsView_Map->scene()->update();
    }
}

void MainWindow::on_actionShortcuts_triggered()
{
    if (!shortcutsEditor)
        initShortcutsEditor();

    openSubWindow(shortcutsEditor);
}

void MainWindow::initShortcutsEditor() {
    shortcutsEditor = new ShortcutsEditor(this);
    connect(shortcutsEditor, &ShortcutsEditor::shortcutsSaved,
            this, &MainWindow::applyUserShortcuts);

    connectSubEditorsToShortcutsEditor();

    shortcutsEditor->setShortcutableObjects(shortcutableObjects());
}

void MainWindow::connectSubEditorsToShortcutsEditor() {
    /* Initialize sub-editors so that their children are added to MainWindow's object tree and will
     * be returned by shortcutableObjects() to be passed to ShortcutsEditor. */
    if (!tilesetEditor)
        initTilesetEditor();
    connect(shortcutsEditor, &ShortcutsEditor::shortcutsSaved,
            tilesetEditor, &TilesetEditor::applyUserShortcuts);

    if (!regionMapEditor)
        initRegionMapEditor(true);
    if (regionMapEditor)
        connect(shortcutsEditor, &ShortcutsEditor::shortcutsSaved,
                regionMapEditor, &RegionMapEditor::applyUserShortcuts);

    if (!customScriptsEditor)
        initCustomScriptsEditor();
    connect(shortcutsEditor, &ShortcutsEditor::shortcutsSaved,
            customScriptsEditor, &CustomScriptsEditor::applyUserShortcuts);
}

void MainWindow::on_actionPencil_triggered()
{
    on_toolButton_Paint_clicked();
}

void MainWindow::on_actionPointer_triggered()
{
    on_toolButton_Select_clicked();
}

void MainWindow::on_actionFlood_Fill_triggered()
{
    on_toolButton_Fill_clicked();
}

void MainWindow::on_actionEyedropper_triggered()
{
    on_toolButton_Dropper_clicked();
}

void MainWindow::on_actionMove_triggered()
{
    on_toolButton_Move_clicked();
}

void MainWindow::on_actionMap_Shift_triggered()
{
    on_toolButton_Shift_clicked();
}

void MainWindow::resetMapViewScale() {
    editor->scaleMapView(0);
}

void MainWindow::addNewEvent(Event::Type type) {
    if (editor && editor->project) {
        DraggablePixmapItem *object = editor->addNewEvent(type);
        if (object) {
            auto halfSize = ui->graphicsView_Map->size() / 2;
            auto centerPos = ui->graphicsView_Map->mapToScene(halfSize.width(), halfSize.height());
            object->moveTo(Metatile::coordFromPixmapCoord(centerPos));
            updateObjects();
            editor->selectMapEvent(object, false);
        } else {
            QMessageBox msgBox(this);
            msgBox.setText("Failed to add new event");
            if (Event::typeToGroup(type) == Event::Group::Object) {
                msgBox.setInformativeText(QString("The limit for object events (%1) has been reached.\n\n"
                                                  "This limit can be adjusted with %2 in '%3'.")
                                          .arg(editor->project->getMaxObjectEvents())
                                          .arg(projectConfig.getIdentifier(ProjectIdentifier::define_obj_event_count))
                                          .arg(projectConfig.getFilePath(ProjectFilePath::constants_global)));
            }
            msgBox.setDefaultButton(QMessageBox::Ok);
            msgBox.setIcon(QMessageBox::Icon::Warning);
            msgBox.exec();
        }
    }
}

void MainWindow::tryAddEventTab(QWidget * tab, Event::Group group) {
    if (editor->map->events.value(group).length())
        ui->tabWidget_EventType->addTab(tab, QString("%1s").arg(Event::eventGroupToString(group)));
}

void MainWindow::displayEventTabs() {
    const QSignalBlocker blocker(ui->tabWidget_EventType);

    ui->tabWidget_EventType->clear();
    tryAddEventTab(eventTabObjectWidget,   Event::Group::Object);
    tryAddEventTab(eventTabWarpWidget,     Event::Group::Warp);
    tryAddEventTab(eventTabTriggerWidget,  Event::Group::Coord);
    tryAddEventTab(eventTabBGWidget,       Event::Group::Bg);
    tryAddEventTab(eventTabHealspotWidget, Event::Group::Heal);
}

void MainWindow::updateObjects() {
    QList<DraggablePixmapItem *> all_objects = editor->getObjects();
    for (auto i = this->lastSelectedEvent.cbegin(), end = this->lastSelectedEvent.cend(); i != end; i++) {
        if (i.value() && !all_objects.contains(i.value()))
            this->lastSelectedEvent.insert(i.key(), nullptr);
    }
    displayEventTabs();
    updateSelectedObjects();
}

void MainWindow::updateSelectedObjects() {
    QList<DraggablePixmapItem *> all_events = editor->getObjects();
    QList<DraggablePixmapItem *> events;

    if (editor->selected_events && editor->selected_events->length()) {
        events = *editor->selected_events;
    }
    else {
        QList<Event *> all_events;
        if (editor->map) {
            all_events = editor->map->getAllEvents();
        }
        if (all_events.length()) {
            DraggablePixmapItem *selectedEvent = all_events.first()->getPixmapItem();
            if (selectedEvent) {
                editor->selected_events->append(selectedEvent);
                editor->redrawObject(selectedEvent);
                events.append(selectedEvent);
            }
        }
    }

    QScrollArea *scrollTarget = ui->scrollArea_Multiple;
    QWidget *target = ui->scrollAreaWidgetContents_Multiple;

    this->isProgrammaticEventTabChange = true;

    if (events.length() == 1) {
        // single selected event case
        Event *current = events[0]->event;
        Event::Group eventGroup = current->getEventGroup();
        int event_offs = Event::getIndexOffset(eventGroup);

        if (eventGroup != Event::Group::None)
            this->lastSelectedEvent.insert(eventGroup, current->getPixmapItem());

        switch (eventGroup) {
        case Event::Group::Object: {
            scrollTarget = ui->scrollArea_Objects;
            target = ui->scrollAreaWidgetContents_Objects;
            ui->tabWidget_EventType->setCurrentWidget(ui->tab_Objects);

            QSignalBlocker b(this->ui->spinner_ObjectID);
            this->ui->spinner_ObjectID->setMinimum(event_offs);
            this->ui->spinner_ObjectID->setMaximum(current->getMap()->events.value(eventGroup).length() + event_offs - 1);
            this->ui->spinner_ObjectID->setValue(current->getEventIndex() + event_offs);
            break;
        }
        case Event::Group::Warp: {
            scrollTarget = ui->scrollArea_Warps;
            target = ui->scrollAreaWidgetContents_Warps;
            ui->tabWidget_EventType->setCurrentWidget(ui->tab_Warps);

            QSignalBlocker b(this->ui->spinner_WarpID);
            this->ui->spinner_WarpID->setMinimum(event_offs);
            this->ui->spinner_WarpID->setMaximum(current->getMap()->events.value(eventGroup).length() + event_offs - 1);
            this->ui->spinner_WarpID->setValue(current->getEventIndex() + event_offs);
            break;
        }
        case Event::Group::Coord: {
            scrollTarget = ui->scrollArea_Triggers;
            target = ui->scrollAreaWidgetContents_Triggers;
            ui->tabWidget_EventType->setCurrentWidget(ui->tab_Triggers);

            QSignalBlocker b(this->ui->spinner_TriggerID);
            this->ui->spinner_TriggerID->setMinimum(event_offs);
            this->ui->spinner_TriggerID->setMaximum(current->getMap()->events.value(eventGroup).length() + event_offs - 1);
            this->ui->spinner_TriggerID->setValue(current->getEventIndex() + event_offs);
            break;
        }
        case Event::Group::Bg: {
            scrollTarget = ui->scrollArea_BGs;
            target = ui->scrollAreaWidgetContents_BGs;
            ui->tabWidget_EventType->setCurrentWidget(ui->tab_BGs);

            QSignalBlocker b(this->ui->spinner_BgID);
            this->ui->spinner_BgID->setMinimum(event_offs);
            this->ui->spinner_BgID->setMaximum(current->getMap()->events.value(eventGroup).length() + event_offs - 1);
            this->ui->spinner_BgID->setValue(current->getEventIndex() + event_offs);
            break;
        }
        case Event::Group::Heal: {
            scrollTarget = ui->scrollArea_Healspots;
            target = ui->scrollAreaWidgetContents_Healspots;
            ui->tabWidget_EventType->setCurrentWidget(ui->tab_Healspots);

            QSignalBlocker b(this->ui->spinner_HealID);
            this->ui->spinner_HealID->setMinimum(event_offs);
            this->ui->spinner_HealID->setMaximum(current->getMap()->events.value(eventGroup).length() + event_offs - 1);
            this->ui->spinner_HealID->setValue(current->getEventIndex() + event_offs);
            break;
        }
        default:
            break;
        }
        ui->tabWidget_EventType->removeTab(ui->tabWidget_EventType->indexOf(ui->tab_Multiple));
    }
    else if (events.length() > 1) {
        ui->tabWidget_EventType->addTab(ui->tab_Multiple, "Multiple");
        ui->tabWidget_EventType->setCurrentWidget(ui->tab_Multiple);
    }

    this->isProgrammaticEventTabChange = false;

    QList<QFrame *> frames;
    for (DraggablePixmapItem *item : events) {
        Event *event = item->event;
        EventFrame *eventFrame = event->createEventFrame();
        eventFrame->populate(this->editor->project);
        eventFrame->initialize();
        eventFrame->connectSignals(this);
        frames.append(eventFrame);
    }

    if (target->layout() && target->children().length()) {
        for (QFrame *frame : target->findChildren<EventFrame *>()) {
            if (!frames.contains(frame))
                frame->hide();
        }
        delete target->layout();
    }

    if (!events.empty()) {
        QVBoxLayout *layout = new QVBoxLayout;
        target->setLayout(layout);
        scrollTarget->setWidgetResizable(true);
        scrollTarget->setWidget(target);

        for (QFrame *frame : frames) {
            layout->addWidget(frame);
        }
        layout->addStretch(1);
        // Show the frames after the vertical spacer is added to avoid visual jank
        // where the frame would stretch to the bottom of the layout.
        for (QFrame *frame : frames) {
            frame->show();
        }

        ui->label_NoEvents->hide();
        ui->tabWidget_EventType->show();
    }
    else {
        ui->tabWidget_EventType->hide();
        ui->label_NoEvents->show();
    }
}

Event::Group MainWindow::getEventGroupFromTabWidget(QWidget *tab)
{
    Event::Group ret = Event::Group::None;
    if (tab == eventTabObjectWidget)
    {
        ret = Event::Group::Object;
    }
    else if (tab == eventTabWarpWidget)
    {
        ret = Event::Group::Warp;
    }
    else if (tab == eventTabTriggerWidget)
    {
        ret = Event::Group::Coord;
    }
    else if (tab == eventTabBGWidget)
    {
        ret = Event::Group::Bg;
    }
    else if (tab == eventTabHealspotWidget)
    {
        ret = Event::Group::Heal;
    }
    return ret;
}

void MainWindow::eventTabChanged(int index) {
    if (editor->map) {
        Event::Group group = getEventGroupFromTabWidget(ui->tabWidget_EventType->widget(index));
        DraggablePixmapItem *selectedEvent = this->lastSelectedEvent.value(group, nullptr);

        switch (group) {
        case Event::Group::Object:
            ui->newEventToolButton->setDefaultAction(ui->newEventToolButton->newObjectAction);
            break;
        case Event::Group::Warp:
            ui->newEventToolButton->setDefaultAction(ui->newEventToolButton->newWarpAction);
            break;
        case Event::Group::Coord:
            ui->newEventToolButton->setDefaultAction(ui->newEventToolButton->newTriggerAction);
            break;
        case Event::Group::Bg:
            ui->newEventToolButton->setDefaultAction(ui->newEventToolButton->newSignAction);
            break;
        default:
            break;
        }

        if (!isProgrammaticEventTabChange) {
            if (!selectedEvent && editor->map->events.value(group).count()) {
                Event *event = editor->map->events.value(group).at(0);
                for (QGraphicsItem *child : editor->events_group->childItems()) {
                    DraggablePixmapItem *item = static_cast<DraggablePixmapItem *>(child);
                    if (item->event == event) {
                        selectedEvent = item;
                        break;
                    }
                }
            }

            if (selectedEvent) editor->selectMapEvent(selectedEvent);
        }
    }

    isProgrammaticEventTabChange = false;
}

void MainWindow::on_horizontalSlider_CollisionTransparency_valueChanged(int value) {
    this->editor->collisionOpacity = static_cast<qreal>(value) / 100;
    porymapConfig.collisionOpacity = value;
    this->editor->collision_item->draw(true);
}

void MainWindow::onDeleteKeyPressed() {
    auto tab = ui->mainTabBar->currentIndex();
    if (tab == MainTab::Events) {
        on_toolButton_deleteObject_clicked();
    } else if (tab == MainTab::Connections) {
        if (editor) editor->removeSelectedConnection();
    }
}

void MainWindow::on_toolButton_deleteObject_clicked() {
    if (editor && editor->selected_events) {
        if (editor->selected_events->length()) {
            DraggablePixmapItem *nextSelectedEvent = nullptr;
            QList<Event *> selectedEvents;
            int numDeleted = 0;
            for (DraggablePixmapItem *item : *editor->selected_events) {
                Event::Group event_group = item->event->getEventGroup();
                if (event_group != Event::Group::Heal) {
                    numDeleted++;
                    item->event->setPixmapItem(item);
                    selectedEvents.append(item->event);
                }
                else { // don't allow deletion of heal locations
                    logWarn(QString("Cannot delete event of type '%1'").arg(Event::eventTypeToString(item->event->getEventType())));
                }
            }
            if (numDeleted) {
                // Get the index for the event that should be selected after this event has been deleted.
                // Select event at next smallest index when deleting a single event.
                // If deleting multiple events, just let editor work out next selected.
                if (numDeleted == 1) {
                    Event::Group event_group = selectedEvents[0]->getEventGroup();
                    int index = editor->map->events.value(event_group).indexOf(selectedEvents[0]);
                    if (index != editor->map->events.value(event_group).size() - 1)
                        index++;
                    else
                        index--;
                    Event *event = nullptr;
                    if (index >= 0)
                        event = editor->map->events.value(event_group).at(index);
                    for (QGraphicsItem *child : editor->events_group->childItems()) {
                        DraggablePixmapItem *event_item = static_cast<DraggablePixmapItem *>(child);
                        if (event_item->event == event) {
                            nextSelectedEvent = event_item;
                            break;
                        }
                    }
                }
                editor->map->editHistory.push(new EventDelete(editor, editor->map, selectedEvents, nextSelectedEvent ? nextSelectedEvent->event : nullptr));
            }
        }
    }
}

void MainWindow::on_toolButton_Paint_clicked()
{
    if (ui->mainTabBar->currentIndex() == MainTab::Map)
        editor->map_edit_mode = "paint";
    else
        editor->obj_edit_mode = "paint";

    editor->settings->mapCursor = QCursor(QPixmap(":/icons/pencil_cursor.ico"), 10, 10);

    if (ui->mapViewTab->currentIndex() != MapViewTab::Collision)
        editor->cursorMapTileRect->stopSingleTileMode();

    ui->graphicsView_Map->setHorizontalScrollBarPolicy(Qt::ScrollBarAsNeeded);
    ui->graphicsView_Map->setVerticalScrollBarPolicy(Qt::ScrollBarAsNeeded);
    QScroller::ungrabGesture(ui->graphicsView_Map);
    ui->graphicsView_Map->setViewportUpdateMode(QGraphicsView::ViewportUpdateMode::MinimalViewportUpdate);
    ui->graphicsView_Map->setFocus();

    checkToolButtons();
}

void MainWindow::on_toolButton_Select_clicked()
{
    if (ui->mainTabBar->currentIndex() == MainTab::Map)
        editor->map_edit_mode = "select";
    else
        editor->obj_edit_mode = "select";

    editor->settings->mapCursor = QCursor();
    editor->cursorMapTileRect->setSingleTileMode();

    ui->graphicsView_Map->setHorizontalScrollBarPolicy(Qt::ScrollBarAsNeeded);
    ui->graphicsView_Map->setVerticalScrollBarPolicy(Qt::ScrollBarAsNeeded);
    QScroller::ungrabGesture(ui->graphicsView_Map);
    ui->graphicsView_Map->setViewportUpdateMode(QGraphicsView::ViewportUpdateMode::MinimalViewportUpdate);
    ui->graphicsView_Map->setFocus();

    checkToolButtons();
}

void MainWindow::on_toolButton_Fill_clicked()
{
    if (ui->mainTabBar->currentIndex() == MainTab::Map)
        editor->map_edit_mode = "fill";
    else
        editor->obj_edit_mode = "fill";

    editor->settings->mapCursor = QCursor(QPixmap(":/icons/fill_color_cursor.ico"), 10, 10);
    editor->cursorMapTileRect->setSingleTileMode();

    ui->graphicsView_Map->setHorizontalScrollBarPolicy(Qt::ScrollBarAsNeeded);
    ui->graphicsView_Map->setVerticalScrollBarPolicy(Qt::ScrollBarAsNeeded);
    QScroller::ungrabGesture(ui->graphicsView_Map);
    ui->graphicsView_Map->setViewportUpdateMode(QGraphicsView::ViewportUpdateMode::MinimalViewportUpdate);
    ui->graphicsView_Map->setFocus();

    checkToolButtons();
}

void MainWindow::on_toolButton_Dropper_clicked()
{
    if (ui->mainTabBar->currentIndex() == MainTab::Map)
        editor->map_edit_mode = "pick";
    else
        editor->obj_edit_mode = "pick";

    editor->settings->mapCursor = QCursor(QPixmap(":/icons/pipette_cursor.ico"), 10, 10);
    editor->cursorMapTileRect->setSingleTileMode();

    ui->graphicsView_Map->setHorizontalScrollBarPolicy(Qt::ScrollBarAsNeeded);
    ui->graphicsView_Map->setVerticalScrollBarPolicy(Qt::ScrollBarAsNeeded);
    QScroller::ungrabGesture(ui->graphicsView_Map);
    ui->graphicsView_Map->setViewportUpdateMode(QGraphicsView::ViewportUpdateMode::MinimalViewportUpdate);
    ui->graphicsView_Map->setFocus();

    checkToolButtons();
}

void MainWindow::on_toolButton_Move_clicked()
{
    if (ui->mainTabBar->currentIndex() == MainTab::Map)
        editor->map_edit_mode = "move";
    else
        editor->obj_edit_mode = "move";

    editor->settings->mapCursor = QCursor(QPixmap(":/icons/move.ico"), 7, 7);
    editor->cursorMapTileRect->setSingleTileMode();

    ui->graphicsView_Map->setHorizontalScrollBarPolicy(Qt::ScrollBarAlwaysOff);
    ui->graphicsView_Map->setVerticalScrollBarPolicy(Qt::ScrollBarAlwaysOff);
    QScroller::grabGesture(ui->graphicsView_Map, QScroller::LeftMouseButtonGesture);
    ui->graphicsView_Map->setViewportUpdateMode(QGraphicsView::ViewportUpdateMode::FullViewportUpdate);
    ui->graphicsView_Map->setFocus();

    checkToolButtons();
}

void MainWindow::on_toolButton_Shift_clicked()
{
    if (ui->mainTabBar->currentIndex() == MainTab::Map)
        editor->map_edit_mode = "shift";
    else
        editor->obj_edit_mode = "shift";

    editor->settings->mapCursor = QCursor(QPixmap(":/icons/shift_cursor.ico"), 10, 10);
    editor->cursorMapTileRect->setSingleTileMode();

    ui->graphicsView_Map->setHorizontalScrollBarPolicy(Qt::ScrollBarAsNeeded);
    ui->graphicsView_Map->setVerticalScrollBarPolicy(Qt::ScrollBarAsNeeded);
    QScroller::ungrabGesture(ui->graphicsView_Map);
    ui->graphicsView_Map->setViewportUpdateMode(QGraphicsView::ViewportUpdateMode::MinimalViewportUpdate);
    ui->graphicsView_Map->setFocus();

    checkToolButtons();
}

void MainWindow::checkToolButtons() {
    QString edit_mode;
    if (ui->mainTabBar->currentIndex() == MainTab::Map) {
        edit_mode = editor->map_edit_mode;
    } else {
        edit_mode = editor->obj_edit_mode;
        if (edit_mode == "select" && editor->map_ruler)
            editor->map_ruler->setEnabled(true);
        else if (editor->map_ruler)
            editor->map_ruler->setEnabled(false);
    }

    ui->toolButton_Paint->setChecked(edit_mode == "paint");
    ui->toolButton_Select->setChecked(edit_mode == "select");
    ui->toolButton_Fill->setChecked(edit_mode == "fill");
    ui->toolButton_Dropper->setChecked(edit_mode == "pick");
    ui->toolButton_Move->setChecked(edit_mode == "move");
    ui->toolButton_Shift->setChecked(edit_mode == "shift");
}

void MainWindow::clickToolButtonFromEditMode(QString editMode) {
    if (editMode == "paint") {
        on_toolButton_Paint_clicked();
    } else if (editMode == "select") {
        on_toolButton_Select_clicked();
    } else if (editMode == "fill") {
        on_toolButton_Fill_clicked();
    } else if (editMode == "pick") {
        on_toolButton_Dropper_clicked();
    } else if (editMode == "move") {
        on_toolButton_Move_clicked();
    } else if (editMode == "shift") {
        on_toolButton_Shift_clicked();
    }
}

void MainWindow::onConnectionItemDoubleClicked(QString mapName, QString fromMapName) {
    if (mapName != fromMapName && userSetMap(mapName, true))
        editor->setSelectedConnectionFromMap(fromMapName);
}

void MainWindow::onMapNeedsRedrawing() {
    redrawMapScene();
}

void MainWindow::onMapCacheCleared() {
    editor->map = nullptr;
}

void MainWindow::onTilesetsSaved(QString primaryTilesetLabel, QString secondaryTilesetLabel) {
    // If saved tilesets are currently in-use, update them and redraw
    // Otherwise overwrite the cache for the saved tileset
    bool updated = false;
    if (primaryTilesetLabel == this->editor->map->layout->tileset_primary_label) {
        this->editor->updatePrimaryTileset(primaryTilesetLabel, true);
        Scripting::cb_TilesetUpdated(primaryTilesetLabel);
        updated = true;
    } else {
        this->editor->project->getTileset(primaryTilesetLabel, true);
    }
    if (secondaryTilesetLabel == this->editor->map->layout->tileset_secondary_label)  {
        this->editor->updateSecondaryTileset(secondaryTilesetLabel, true);
        Scripting::cb_TilesetUpdated(secondaryTilesetLabel);
        updated = true;
    } else {
        this->editor->project->getTileset(secondaryTilesetLabel, true);
    }
    if (updated)
        redrawMapScene();
}

void MainWindow::onWildMonDataChanged() {
    editor->saveEncounterTabData();
    markMapEdited();
}

void MainWindow::onMapRulerStatusChanged(const QString &status) {
    if (status.isEmpty()) {
        label_MapRulerStatus->hide();
    } else if (label_MapRulerStatus->parentWidget()) {
        label_MapRulerStatus->setText(status);
        label_MapRulerStatus->adjustSize();
        label_MapRulerStatus->show();
        label_MapRulerStatus->move(label_MapRulerStatus->parentWidget()->mapToGlobal(QPoint(6, 6)));
    }
}

void MainWindow::moveEvent(QMoveEvent *event) {
    QMainWindow::moveEvent(event);
    if (label_MapRulerStatus && label_MapRulerStatus->isVisible() && label_MapRulerStatus->parentWidget())
        label_MapRulerStatus->move(label_MapRulerStatus->parentWidget()->mapToGlobal(QPoint(6, 6)));
}

void MainWindow::on_action_Export_Map_Image_triggered() {
    showExportMapImageWindow(ImageExporterMode::Normal);
}

void MainWindow::on_actionExport_Stitched_Map_Image_triggered() {
    showExportMapImageWindow(ImageExporterMode::Stitch);
}

void MainWindow::on_actionExport_Map_Timelapse_Image_triggered() {
    showExportMapImageWindow(ImageExporterMode::Timelapse);
}

void MainWindow::on_actionImport_Map_from_Advance_Map_1_92_triggered(){
    importMapFromAdvanceMap1_92();
}

void MainWindow::importMapFromAdvanceMap1_92()
{
    QString filepath = QFileDialog::getOpenFileName(
                this,
                QString("Import Map from Advance Map 1.92"),
                this->editor->project->importExportPath,
                "Advance Map 1.92 Map Files (*.map)");
    if (filepath.isEmpty()) {
        return;
    }
    this->editor->project->setImportExportPath(filepath);
    MapParser parser;
    bool error = false;
    MapLayout *mapLayout = parser.parse(filepath, &error, editor->project);
    if (error) {
        QMessageBox msgBox(this);
        msgBox.setText("Failed to import map from Advance Map 1.92 .map file.");
        QString message = QString("The .map file could not be processed. View porymap.log for specific errors.");
        msgBox.setInformativeText(message);
        msgBox.setDefaultButton(QMessageBox::Ok);
        msgBox.setIcon(QMessageBox::Icon::Critical);
        msgBox.exec();
        return;
    }

    openNewMapPopupWindow();
    this->newMapPrompt->init(mapLayout);
}

void MainWindow::showExportMapImageWindow(ImageExporterMode mode) {
    if (!editor->project) return;

    // If the user is requesting this window again we assume it's for a new
    // window (the map/mode may have changed), so delete the old window.
    if (this->mapImageExporter)
        delete this->mapImageExporter;

    this->mapImageExporter = new MapImageExporter(this, this->editor, mode);

    openSubWindow(this->mapImageExporter);
}

void MainWindow::on_pushButton_AddConnection_clicked()
{
    // TODO: Bring up a prompt for information?
    editor->addNewConnection();
}

void MainWindow::on_pushButton_NewWildMonGroup_clicked() {
    editor->addNewWildMonGroup(this);
}

void MainWindow::on_pushButton_DeleteWildMonGroup_clicked() {
    editor->deleteWildMonGroup();
}

void MainWindow::on_pushButton_ConfigureEncountersJSON_clicked() {
    editor->configureEncounterJSON(this);
}

void MainWindow::on_button_OpenDiveMap_clicked() {
    const QString mapName = ui->comboBox_DiveMap->currentText();
    if (editor->project->mapNames.contains(mapName))
        userSetMap(mapName, true);
}

void MainWindow::on_button_OpenEmergeMap_clicked() {
    const QString mapName = ui->comboBox_EmergeMap->currentText();
    if (editor->project->mapNames.contains(mapName))
        userSetMap(mapName, true);
}

void MainWindow::on_comboBox_DiveMap_currentTextChanged(const QString &mapName) {
    // Include empty names as an update (user is deleting the connection)
    if (mapName.isEmpty() || editor->project->mapNames.contains(mapName))
        editor->updateDiveMap(mapName);
}

void MainWindow::on_comboBox_EmergeMap_currentTextChanged(const QString &mapName) {
    if (mapName.isEmpty() || editor->project->mapNames.contains(mapName))
        editor->updateEmergeMap(mapName);
}

void MainWindow::on_comboBox_PrimaryTileset_currentTextChanged(const QString &tilesetLabel)
{
    if (editor->project->primaryTilesetLabels.contains(tilesetLabel) && editor->map) {
        editor->updatePrimaryTileset(tilesetLabel);
        redrawMapScene();
        on_horizontalSlider_MetatileZoom_valueChanged(ui->horizontalSlider_MetatileZoom->value());
        updateTilesetEditor();
        prefab.updatePrefabUi(editor->map);
        markMapEdited();
    }
}

void MainWindow::on_comboBox_SecondaryTileset_currentTextChanged(const QString &tilesetLabel)
{
    if (editor->project->secondaryTilesetLabels.contains(tilesetLabel) && editor->map) {
        editor->updateSecondaryTileset(tilesetLabel);
        redrawMapScene();
        on_horizontalSlider_MetatileZoom_valueChanged(ui->horizontalSlider_MetatileZoom->value());
        updateTilesetEditor();
        prefab.updatePrefabUi(editor->map);
        markMapEdited();
    }
}

void MainWindow::on_pushButton_ChangeDimensions_clicked()
{
    QDialog dialog(this, Qt::WindowTitleHint | Qt::WindowCloseButtonHint);
    dialog.setWindowTitle("Change Map Dimensions");
    dialog.setWindowModality(Qt::NonModal);

    QFormLayout form(&dialog);

    QSpinBox *widthSpinBox = new QSpinBox();
    QSpinBox *heightSpinBox = new QSpinBox();
    QSpinBox *bwidthSpinBox = new QSpinBox();
    QSpinBox *bheightSpinBox = new QSpinBox();
    widthSpinBox->setMinimum(1);
    heightSpinBox->setMinimum(1);
    bwidthSpinBox->setMinimum(1);
    bheightSpinBox->setMinimum(1);
    widthSpinBox->setMaximum(editor->project->getMaxMapWidth());
    heightSpinBox->setMaximum(editor->project->getMaxMapHeight());
    bwidthSpinBox->setMaximum(MAX_BORDER_WIDTH);
    bheightSpinBox->setMaximum(MAX_BORDER_HEIGHT);
    widthSpinBox->setValue(editor->map->getWidth());
    heightSpinBox->setValue(editor->map->getHeight());
    bwidthSpinBox->setValue(editor->map->getBorderWidth());
    bheightSpinBox->setValue(editor->map->getBorderHeight());
    if (projectConfig.useCustomBorderSize) {
        form.addRow(new QLabel("Map Width"), widthSpinBox);
        form.addRow(new QLabel("Map Height"), heightSpinBox);
        form.addRow(new QLabel("Border Width"), bwidthSpinBox);
        form.addRow(new QLabel("Border Height"), bheightSpinBox);
    } else {
        form.addRow(new QLabel("Width"), widthSpinBox);
        form.addRow(new QLabel("Height"), heightSpinBox);
    }

    QLabel *errorLabel = new QLabel();
    errorLabel->setStyleSheet("QLabel { color: red }");
    errorLabel->setVisible(false);

    QDialogButtonBox buttonBox(QDialogButtonBox::Ok | QDialogButtonBox::Cancel, Qt::Horizontal, &dialog);
    form.addRow(&buttonBox);
    connect(&buttonBox, &QDialogButtonBox::accepted, [&dialog, &widthSpinBox, &heightSpinBox, &errorLabel, this](){
        // Ensure width and height are an acceptable size.
        // The maximum number of metatiles in a map is the following:
        //    max = (width + 15) * (height + 14)
        // This limit can be found in fieldmap.c in pokeruby/pokeemerald/pokefirered.
        int numMetatiles = editor->project->getMapDataSize(widthSpinBox->value(), heightSpinBox->value());
        int maxMetatiles = editor->project->getMaxMapDataSize();
        if (numMetatiles <= maxMetatiles) {
            dialog.accept();
        } else {
            QString errorText = QString("Error: The specified width and height are too large.\n"
                    "The maximum map width and height is the following: (width + 15) * (height + 14) <= %1\n"
                    "The specified map width and height was: (%2 + 15) * (%3 + 14) = %4")
                        .arg(maxMetatiles)
                        .arg(widthSpinBox->value())
                        .arg(heightSpinBox->value())
                        .arg(numMetatiles);
            errorLabel->setText(errorText);
            errorLabel->setVisible(true);
        }
    });
    connect(&buttonBox, &QDialogButtonBox::rejected, &dialog, &QDialog::reject);

    form.addRow(errorLabel);

    if (dialog.exec() == QDialog::Accepted) {
        Map *map = editor->map;
        Blockdata oldMetatiles = map->layout->blockdata;
        Blockdata oldBorder = map->layout->border;
        QSize oldMapDimensions(map->getWidth(), map->getHeight());
        QSize oldBorderDimensions(map->getBorderWidth(), map->getBorderHeight());
        QSize newMapDimensions(widthSpinBox->value(), heightSpinBox->value());
        QSize newBorderDimensions(bwidthSpinBox->value(), bheightSpinBox->value());
        if (oldMapDimensions != newMapDimensions || oldBorderDimensions != newBorderDimensions) {
            editor->map->setDimensions(newMapDimensions.width(), newMapDimensions.height(), true, true);
            editor->map->setBorderDimensions(newBorderDimensions.width(), newBorderDimensions.height(), true, true);
            editor->map->editHistory.push(new ResizeMap(map,
                oldMapDimensions, newMapDimensions,
                oldMetatiles, map->layout->blockdata,
                oldBorderDimensions, newBorderDimensions,
                oldBorder, map->layout->border
            ));
        }
    }
}

void MainWindow::on_checkBox_smartPaths_stateChanged(int selected)
{
    bool enabled = selected == Qt::Checked;
    editor->settings->smartPathsEnabled = enabled;
    if (enabled) {
        editor->cursorMapTileRect->setSmartPathMode(true);
    } else {
        editor->cursorMapTileRect->setSmartPathMode(false);
    }
}

void MainWindow::on_checkBox_ToggleBorder_stateChanged(int selected)
{
    editor->toggleBorderVisibility(selected != 0);
}

void MainWindow::on_actionTileset_Editor_triggered()
{
    if (!this->tilesetEditor) {
        initTilesetEditor();
    }

    openSubWindow(this->tilesetEditor);

    MetatileSelection selection = this->editor->metatile_selector_item->getMetatileSelection();
    this->tilesetEditor->selectMetatile(selection.metatileItems.first().metatileId);
}

void MainWindow::initTilesetEditor() {
    this->tilesetEditor = new TilesetEditor(this->editor->project, this->editor->map, this);
    connect(this->tilesetEditor, &TilesetEditor::tilesetsSaved, this, &MainWindow::onTilesetsSaved);
}

void MainWindow::on_toolButton_ExpandAll_clicked()
{
    if (ui->mapList) {
        ui->mapList->expandToDepth(0);
    }
}

void MainWindow::on_toolButton_CollapseAll_clicked()
{
    if (ui->mapList) {
        ui->mapList->collapseAll();
    }
}

void MainWindow::on_actionAbout_Porymap_triggered()
{
    AboutPorymap *window = new AboutPorymap(this);
    window->setAttribute(Qt::WA_DeleteOnClose);
    window->show();
}

void MainWindow::on_actionOpen_Log_File_triggered() {
    const QString logPath = getLogPath();
    const int lineCount = ParseUtil::textFileLineCount(logPath);
    this->editor->openInTextEditor(logPath, lineCount);
}

void MainWindow::on_actionOpen_Config_Folder_triggered() {
    QDesktopServices::openUrl(QUrl::fromLocalFile(QStandardPaths::writableLocation(QStandardPaths::AppDataLocation)));
}

void MainWindow::on_actionPreferences_triggered() {
    if (!preferenceEditor) {
        preferenceEditor = new PreferenceEditor(this);
        connect(preferenceEditor, &PreferenceEditor::themeChanged,
                this, &MainWindow::setTheme);
        connect(preferenceEditor, &PreferenceEditor::themeChanged,
                editor, &Editor::maskNonVisibleConnectionTiles);
        connect(preferenceEditor, &PreferenceEditor::preferencesSaved,
                this, &MainWindow::togglePreferenceSpecificUi);
    }

    openSubWindow(preferenceEditor);
}

void MainWindow::togglePreferenceSpecificUi() {
    if (porymapConfig.textEditorOpenFolder.isEmpty())
        ui->actionOpen_Project_in_Text_Editor->setEnabled(false);
    else
        ui->actionOpen_Project_in_Text_Editor->setEnabled(true);

    if (this->updatePromoter)
        this->updatePromoter->updatePreferences();
}

void MainWindow::openProjectSettingsEditor(int tab) {
    if (!this->projectSettingsEditor) {
        this->projectSettingsEditor = new ProjectSettingsEditor(this, this->editor->project);
        connect(this->projectSettingsEditor, &ProjectSettingsEditor::reloadProject,
                this, &MainWindow::on_action_Reload_Project_triggered);
    }
    this->projectSettingsEditor->setTab(tab);
    openSubWindow(this->projectSettingsEditor);
}

void MainWindow::on_actionProject_Settings_triggered() {
    this->openProjectSettingsEditor(porymapConfig.projectSettingsTab);
}

void MainWindow::onWarpBehaviorWarningClicked() {
    static const QString text = QString("Warp Events only function as exits on certain metatiles");
    static const QString informative = QString(
        "<html><head/><body><p>"
        "For instance, most floor metatiles in a cave have the metatile behavior <b>MB_CAVE</b>, but the floor space in front of an exit "
        "will have <b>MB_SOUTH_ARROW_WARP</b>, which is treated specially in your project's code to allow a Warp Event to warp the player. "
        "<br><br>"
        "You can see in the status bar what behavior a metatile has when you mouse over it, or by selecting it in the Tileset Editor. "
        "The warning will disappear when the warp is positioned on a metatile with a behavior known to allow warps."
        "<br><br>"
        "<b>Note</b>: Not all Warp Events that show this warning are incorrect! For example some warps may function "
        "as a 1-way entrance, and others may have the metatile underneath them changed programmatically."
        "<br><br>"
        "You can disable this warning or edit the list of behaviors that silence this warning under <b>Options -> Project Settings...</b>"
        "<br></html></body></p>"
    );
    QMessageBox msgBox(QMessageBox::Information, "porymap", text, QMessageBox::Close, this);
    QPushButton *settings = msgBox.addButton("Open Settings...", QMessageBox::ActionRole);
    msgBox.setDefaultButton(QMessageBox::Close);
    msgBox.setTextFormat(Qt::RichText);
    msgBox.setInformativeText(informative);
    msgBox.exec();
    if (msgBox.clickedButton() == settings)
        this->openProjectSettingsEditor(ProjectSettingsEditor::eventsTab);
}

void MainWindow::on_actionCustom_Scripts_triggered() {
    if (!this->customScriptsEditor)
        initCustomScriptsEditor();

    openSubWindow(this->customScriptsEditor);
}

void MainWindow::initCustomScriptsEditor() {
    this->customScriptsEditor = new CustomScriptsEditor(this);
    connect(this->customScriptsEditor, &CustomScriptsEditor::reloadScriptEngine,
            this, &MainWindow::reloadScriptEngine);
}

void MainWindow::reloadScriptEngine() {
    Scripting::init(this);
    Scripting::populateGlobalObject(this);
    // Lying to the scripts here, simulating a project reload
    Scripting::cb_ProjectOpened(projectConfig.projectDir);
    if (editor && editor->map)
        Scripting::cb_MapOpened(editor->map->name);
}

void MainWindow::on_pushButton_AddCustomHeaderField_clicked()
{
    bool ok;
    QJsonValue value = CustomAttributesTable::pickType(this, &ok);
    if (ok){
        CustomAttributesTable::addAttribute(this->ui->tableWidget_CustomHeaderFields, "", value, true);
        this->editor->updateCustomMapHeaderValues(this->ui->tableWidget_CustomHeaderFields);
    }
}

void MainWindow::on_pushButton_DeleteCustomHeaderField_clicked()
{
    if (CustomAttributesTable::deleteSelectedAttributes(this->ui->tableWidget_CustomHeaderFields))
        this->editor->updateCustomMapHeaderValues(this->ui->tableWidget_CustomHeaderFields);
}

void MainWindow::on_tableWidget_CustomHeaderFields_cellChanged(int, int)
{
    this->editor->updateCustomMapHeaderValues(this->ui->tableWidget_CustomHeaderFields);
}

void MainWindow::on_horizontalSlider_MetatileZoom_valueChanged(int value) {
    porymapConfig.metatilesZoom = value;
    double scale = pow(3.0, static_cast<double>(value - 30) / 30.0);

    QTransform transform;
    transform.scale(scale, scale);
    QSize size(editor->metatile_selector_item->pixmap().width(), 
               editor->metatile_selector_item->pixmap().height());
    size *= scale;

    ui->graphicsView_Metatiles->setResizeAnchor(QGraphicsView::NoAnchor);
    ui->graphicsView_Metatiles->setTransform(transform);
    ui->graphicsView_Metatiles->setFixedSize(size.width() + 2, size.height() + 2);

    ui->graphicsView_BorderMetatile->setTransform(transform);
    ui->graphicsView_BorderMetatile->setFixedSize(ceil(static_cast<double>(editor->selected_border_metatiles_item->pixmap().width()) * scale) + 2,
                                                  ceil(static_cast<double>(editor->selected_border_metatiles_item->pixmap().height()) * scale) + 2);

    ui->scrollAreaWidgetContents_MetatileSelector->adjustSize();
    ui->scrollAreaWidgetContents_BorderMetatiles->adjustSize();

    redrawMetatileSelection();
    scrollMetatileSelectorToSelection();
}

void MainWindow::on_horizontalSlider_CollisionZoom_valueChanged(int value) {
    porymapConfig.collisionZoom = value;
    double scale = pow(3.0, static_cast<double>(value - 30) / 30.0);

    QTransform transform;
    transform.scale(scale, scale);
    QSize size(editor->movement_permissions_selector_item->pixmap().width(),
               editor->movement_permissions_selector_item->pixmap().height());
    size *= scale;

    ui->graphicsView_Collision->setResizeAnchor(QGraphicsView::NoAnchor);
    ui->graphicsView_Collision->setTransform(transform);
    ui->graphicsView_Collision->setFixedSize(size.width() + 2, size.height() + 2);
    ui->scrollAreaWidgetContents_Collision->adjustSize();
}

void MainWindow::on_spinBox_SelectedCollision_valueChanged(int collision) {
    if (this->editor && this->editor->movement_permissions_selector_item)
        this->editor->movement_permissions_selector_item->select(collision, ui->spinBox_SelectedElevation->value());
}

void MainWindow::on_spinBox_SelectedElevation_valueChanged(int elevation) {
    if (this->editor && this->editor->movement_permissions_selector_item)
        this->editor->movement_permissions_selector_item->select(ui->spinBox_SelectedCollision->value(), elevation);
}

void MainWindow::on_actionRegion_Map_Editor_triggered() {
    if (!this->regionMapEditor) {
        if (!initRegionMapEditor()) {
            return;
        }
    }

    openSubWindow(this->regionMapEditor);
}

void MainWindow::on_pushButton_CreatePrefab_clicked() {
    PrefabCreationDialog dialog(this, this->editor->metatile_selector_item, this->editor->map);
    dialog.setWindowTitle("Create Prefab");
    dialog.setWindowModality(Qt::NonModal);
    if (dialog.exec() == QDialog::Accepted) {
        dialog.savePrefab();
    }
}

bool MainWindow::initRegionMapEditor(bool silent) {
    this->regionMapEditor = new RegionMapEditor(this, this->editor->project);
    if (!this->regionMapEditor->load(silent)) {
        // The region map editor either failed to load,
        // or the user declined configuring their settings.
        if (!silent && this->regionMapEditor->setupErrored()) {
            if (this->askToFixRegionMapEditor())
                return true;
        }
        delete this->regionMapEditor;
        return false;
    }

    return true;
}

bool MainWindow::askToFixRegionMapEditor() {
    QMessageBox msgBox;
    msgBox.setIcon(QMessageBox::Critical);
    msgBox.setText(QString("There was an error opening the region map data. Please see %1 for full error details.").arg(getLogPath()));
    msgBox.setDetailedText(getMostRecentError());
    msgBox.setStandardButtons(QMessageBox::Ok);
    msgBox.setDefaultButton(QMessageBox::Ok);
    auto reconfigButton = msgBox.addButton("Reconfigure", QMessageBox::ActionRole);
    msgBox.exec();
    if (msgBox.clickedButton() == reconfigButton) {
        if (this->regionMapEditor->reconfigure()) {
            // User fixed error
            return true;
        }
        if (this->regionMapEditor->setupErrored()) {
            // User's new settings still fail, show error and ask again
            return this->askToFixRegionMapEditor();
        }
    }
    // User accepted error
    return false;
}

// Attempt to close any open sub-windows of the main window, giving each a chance to abort the process.
// Each of these windows is a widget with WA_DeleteOnClose set, so manually deleting them isn't necessary.
// Because they're tracked with QPointers nullifying them shouldn't be necessary either, but it seems the
// delete is happening too late and some of the pointers haven't been cleared by the time we need them to,
// so we nullify them all here anyway.
bool MainWindow::closeSupplementaryWindows() {
    if (this->tilesetEditor && !this->tilesetEditor->close())
        return false;
    this->tilesetEditor = nullptr;

    if (this->regionMapEditor && !this->regionMapEditor->close())
        return false;
    this->regionMapEditor = nullptr;

    if (this->mapImageExporter && !this->mapImageExporter->close())
        return false;
    this->mapImageExporter = nullptr;

    if (this->newMapPrompt && !this->newMapPrompt->close())
        return false;
    this->newMapPrompt = nullptr;

    if (this->shortcutsEditor && !this->shortcutsEditor->close())
        return false;
    this->shortcutsEditor = nullptr;

    if (this->preferenceEditor && !this->preferenceEditor->close())
        return false;
    this->preferenceEditor = nullptr;

    if (this->customScriptsEditor && !this->customScriptsEditor->close())
        return false;
    this->customScriptsEditor = nullptr;

    if (this->projectSettingsEditor) this->projectSettingsEditor->closeQuietly();
    this->projectSettingsEditor = nullptr;

    return true;
}

bool MainWindow::closeProject() {
    if (!closeSupplementaryWindows())
        return false;

    if (!isProjectOpen())
        return true;

    if (projectHasUnsavedChanges || (editor->map && editor->map->hasUnsavedChanges())) {
        QMessageBox::StandardButton result = QMessageBox::question(
            this, "porymap", "The project has been modified, save changes?",
            QMessageBox::No | QMessageBox::Yes | QMessageBox::Cancel, QMessageBox::Yes);

        if (result == QMessageBox::Yes) {
            editor->saveProject();
        } else if (result == QMessageBox::No) {
            logWarn("Closing project with unsaved changes.");
        } else if (result == QMessageBox::Cancel) {
            return false;
        }
    }
    clearProjectUI();
    editor->closeProject();
    setWindowDisabled(true);
    setWindowTitle(QCoreApplication::applicationName());

    return true;
}

void MainWindow::saveGlobalConfigs() {
    porymapConfig.setMainGeometry(
        this->saveGeometry(),
        this->saveState(),
        this->ui->splitter_map->saveState(),
        this->ui->splitter_main->saveState(),
        this->ui->splitter_Metatiles->saveState()
    );
    porymapConfig.save();
    shortcutsConfig.save();
}

void MainWindow::on_action_Exit_triggered() {
    if (!closeProject())
        return;

    saveGlobalConfigs();

    QApplication::quit();
}

void MainWindow::closeEvent(QCloseEvent *event) {
    if (!closeProject()) {
        event->ignore();
        return;
    }

    saveGlobalConfigs();

    QMainWindow::closeEvent(event);
}<|MERGE_RESOLUTION|>--- conflicted
+++ resolved
@@ -429,37 +429,6 @@
         showWindowTitle();
 }
 
-<<<<<<< HEAD
-// Update the UI using information we've read from the user's project files.
-void MainWindow::setProjectSpecificUI()
-{
-    // Wild Encounters tab
-    ui->mainTabBar->setTabEnabled(MainTab::WildPokemon, editor->project->wildEncountersLoaded);
-
-    bool hasFlags = projectConfig.getMapAllowFlagsEnabled();
-    ui->checkBox_AllowRunning->setVisible(hasFlags);
-    ui->checkBox_AllowBiking->setVisible(hasFlags);
-    ui->checkBox_AllowEscaping->setVisible(hasFlags);
-    ui->label_AllowRunning->setVisible(hasFlags);
-    ui->label_AllowBiking->setVisible(hasFlags);
-    ui->label_AllowEscaping->setVisible(hasFlags);
-
-    ui->newEventToolButton->newWeatherTriggerAction->setVisible(projectConfig.getEventWeatherTriggerEnabled());
-    ui->newEventToolButton->newSecretBaseAction->setVisible(projectConfig.getEventSecretBaseEnabled());
-    ui->newEventToolButton->newCloneObjectAction->setVisible(projectConfig.getEventCloneObjectEnabled());
-
-    bool floorNumEnabled = projectConfig.getFloorNumberEnabled();
-    ui->spinBox_FloorNumber->setVisible(floorNumEnabled);
-    ui->label_FloorNumber->setVisible(floorNumEnabled);
-
-    Event::setIcons();
-    editor->setCollisionGraphics();
-    ui->spinBox_SelectedElevation->setMaximum(Block::getMaxElevation());
-    ui->spinBox_SelectedCollision->setMaximum(Block::getMaxCollision());
-}
-
-=======
->>>>>>> 019a23b8
 void MainWindow::mapSortOrder_changed(QAction *action)
 {
     QList<QAction*> items = ui->toolButton_MapSortOrder->menu()->actions();
@@ -770,7 +739,11 @@
         openProject(editor->project->root);
 }
 
-<<<<<<< HEAD
+void MainWindow::on_action_Close_Project_triggered() {
+    closeProject();
+    porymapConfig.projectManuallyClosed = true;
+}
+
 // setMap, but with a visible error message in case of failure.
 // Use when the user is specifically requesting a map to open.
 bool MainWindow::userSetMap(QString map_name, bool scrollTreeView) {
@@ -791,11 +764,6 @@
         return false;
     }
     return true;
-=======
-void MainWindow::on_action_Close_Project_triggered() {
-    closeProject();
-    porymapConfig.projectManuallyClosed = true;
->>>>>>> 019a23b8
 }
 
 bool MainWindow::setMap(QString map_name, bool scrollTreeView) {
@@ -1085,8 +1053,7 @@
     // Show/hide parts of the UI that are dependent on the user's project settings
 
     // Wild Encounters tab
-    // TODO: This index should come from an enum
-    ui->mainTabBar->setTabEnabled(4, editor->project->wildEncountersLoaded);
+    ui->mainTabBar->setTabEnabled(MainTab::WildPokemon, editor->project->wildEncountersLoaded);
 
     bool hasFlags = projectConfig.mapAllowFlagsEnabled;
     ui->checkBox_AllowRunning->setVisible(hasFlags);
