#include "log.h"
#include "parseutil.h"

#include <QRegularExpression>
#include <QJsonDocument>
#include <QJsonObject>
#include <QStack>

#include "lib/fex/lexer.h"
#include "lib/fex/parser.h"

const QRegularExpression ParseUtil::re_incScriptLabel("\\b(?<label>[\\w_][\\w\\d_]*):{1,2}");
const QRegularExpression ParseUtil::re_globalIncScriptLabel("\\b(?<label>[\\w_][\\w\\d_]*)::");
const QRegularExpression ParseUtil::re_poryScriptLabel("\\b(script)(\\((global|local)\\))?\\s*\\b(?<label>[\\w_][\\w\\d_]*)");
const QRegularExpression ParseUtil::re_globalPoryScriptLabel("\\b(script)(\\((global)\\))?\\s*\\b(?<label>[\\w_][\\w\\d_]*)");
const QRegularExpression ParseUtil::re_poryRawSection("\\b(raw)\\s*`(?<raw_script>[^`]*)");

static const QMap<QString, int> globalDefineValues = {
    {"FALSE", 0},
    {"TRUE", 1},
    {"SCHAR_MIN", SCHAR_MIN},
    {"SCHAR_MAX", SCHAR_MAX},
    {"CHAR_MIN", CHAR_MIN},
    {"CHAR_MAX", CHAR_MAX},
    {"UCHAR_MAX", UCHAR_MAX},
    {"SHRT_MIN", SHRT_MIN},
    {"SHRT_MAX", SHRT_MAX},
    {"USHRT_MAX", USHRT_MAX},
    {"INT_MIN", INT_MIN},
    {"INT_MAX", INT_MAX},
    {"UINT_MAX", UINT_MAX},
};

ParseUtil::ParseUtil() { }

void ParseUtil::set_root(const QString &dir) {
    this->root = dir;
}

QString ParseUtil::pathWithRoot(const QString &path) {
    if (this->root.isEmpty()) return path;
    if (path.startsWith(this->root)) return path;
    return QString("%1/%2").arg(this->root).arg(path);
}

void ParseUtil::recordError(const QString &message) {
    this->errorMap[this->curDefine].append(message);
}

void ParseUtil::recordErrors(const QStringList &errors) {
    if (errors.isEmpty()) return;
    this->errorMap[this->curDefine].append(errors);
}

void ParseUtil::logRecordedErrors() {
    const QStringList errors = this->errorMap.value(this->curDefine);
    if (errors.isEmpty()) return;
    QString message = QString("Failed to parse '%1':").arg(this->curDefine);
    for (const auto &error : errors)
        message.append(QString("\n%1").arg(error));
    logError(message);
}

QString ParseUtil::createErrorMessage(const QString &message, const QString &expression) {
    static const QRegularExpression newline("[\r\n]");
    QStringList lines = this->text.split(newline);
    int lineNum = 0, colNum = 0;
    for (QString line : lines) {
        lineNum++;
        colNum = line.indexOf(expression) + 1;
        if (colNum) break;
    }
    return QString("%1:%2:%3: %4").arg(this->file).arg(lineNum).arg(colNum).arg(message);
}

QString ParseUtil::readTextFile(const QString &path, QString *error) {
    QFile file(path);
    if (!file.open(QIODevice::ReadOnly)) {
        if (error) *error = file.errorString();
        return QString();
    }
    QTextStream in(&file);
#if QT_VERSION < QT_VERSION_CHECK(6, 0, 0)
    in.setCodec("UTF-8");
#endif // Qt6 defaults to UTF-8, but setCodec is renamed to setEncoding
    QString text = "";
    while (!in.atEnd()) {
        text += in.readLine() + '\n';
    }

    return text;
}

// Load the specified text file, either from the cache or by reading the file.
// Note that this doesn't insert any parsed files into the file cache, and we don't
// want it to (we read a lot of files only once, storing them all is a waste of memory).
QString ParseUtil::loadTextFile(const QString &path, QString *error) {
    auto it = this->fileCache.constFind(path);
    if (it != this->fileCache.constEnd()) {
        // Load text file from cache
        return it.value();
    }
    return readTextFile(pathWithRoot(path), error);
}

bool ParseUtil::cacheFile(const QString &path, QString *error) {
    this->fileCache.insert(path, readTextFile(pathWithRoot(path), error));
    return !error || error->isEmpty();
}

int ParseUtil::textFileLineCount(const QString &path) {
    const QString text = readTextFile(path);
    return text.split('\n').count() + 1;
}

QList<QStringList> ParseUtil::parseAsm(const QString &filename) {
    QList<QStringList> parsed;

    this->text = loadTextFile(filename);
    const QStringList lines = removeLineComments(this->text, "@").split('\n');
    for (const auto &line : lines) {
        const QString trimmedLine = line.trimmed();
        if (trimmedLine.isEmpty()) {
            continue;
        }

        if (line.contains(':')) {
            const QString label = line.left(line.indexOf(':'));
            const QStringList list{ ".label", label }; // .label is not a real keyword. It's used only to make the output more regular.
            parsed.append(list);
            // There should not be anything else on the line.
            // gas will raise a syntax error if there is.
        } else {
            static const QRegularExpression re_spaces("\\s+");
            int index = trimmedLine.indexOf(re_spaces);
            const QString macro = trimmedLine.left(index);
            static const QRegularExpression re_spacesCommaSpaces("\\s*,\\s*");
            QStringList params(trimmedLine.right(trimmedLine.length() - index).trimmed().split(re_spacesCommaSpaces));
            params.prepend(macro);
            parsed.append(params);
        }
    }
    return parsed;
}

// 'identifier' is the name of the #define to evaluate, e.g. 'FOO' in '#define FOO (BAR+1)'
// 'expression' is the text of the #define to evaluate, e.g. '(BAR+1)' in '#define FOO (BAR+1)'
// 'knownValues' is a pointer to a map of identifier->values for defines that have already been evaluated.
// 'unevaluatedExpressions' is a pointer to a map of identifier->expressions for defines that have not been evaluated. If this map contains any
//   identifiers found in 'expression' then this function will be called recursively to evaluate that define first.
// This function will maintain the passed maps appropriately as new #defines are evaluated.
int ParseUtil::evaluateDefine(const QString &identifier, const QString &expression, QMap<QString, int> *knownValues, QMap<QString, QString> *unevaluatedExpressions) {
    if (unevaluatedExpressions->contains(identifier))
        unevaluatedExpressions->remove(identifier);

    if (knownValues->contains(identifier))
        return knownValues->value(identifier);

    QList<Token> tokens = tokenizeExpression(expression, knownValues, unevaluatedExpressions);
    QList<Token> postfixExpression = generatePostfix(tokens);
    int value = evaluatePostfix(postfixExpression);

    knownValues->insert(identifier, value);
    return value;
}

QList<Token> ParseUtil::tokenizeExpression(QString expression, QMap<QString, int> *knownValues, QMap<QString, QString> *unevaluatedExpressions) {
    QList<Token> tokens;

    static const QStringList tokenTypes = {"hex", "decimal", "identifier", "operator", "leftparen", "rightparen"};
    static const QRegularExpression re("^(?<hex>0x[0-9a-fA-F]+)|(?<decimal>[0-9]+)|(?<identifier>[a-zA-Z_0-9]+)|(?<operator>[+\\-*\\/<>|^%]+)|(?<leftparen>\\()|(?<rightparen>\\))");

    expression = expression.trimmed();
    while (!expression.isEmpty()) {
        QRegularExpressionMatch match = re.match(expression);
        if (!match.hasMatch()) {
            logWarn(QString("Failed to tokenize expression: '%1'").arg(expression));
            break;
        }
        for (QString tokenType : tokenTypes) {
            QString token = match.captured(tokenType);
            if (!token.isEmpty()) {
                if (tokenType == "identifier") {
                    if (unevaluatedExpressions->contains(token)) {
                        // This expression depends on a define we know of but haven't evaluated. Evaluate it now
                        evaluateDefine(token, unevaluatedExpressions->value(token), knownValues, unevaluatedExpressions);
                    }
                    if (knownValues->contains(token)) {
                        // Any errors encountered when this identifier was evaluated should be recorded for this expression as well.
                        recordErrors(this->errorMap.value(token));
                        QString actualToken = QString("%1").arg(knownValues->value(token));
                        expression = expression.replace(0, token.length(), actualToken);
                        token = actualToken;
                        tokenType = "decimal";
                    } else {
                        tokenType = "error";
                        QString message = QString("unknown token '%1' found in expression '%2'")
                                          .arg(token).arg(expression);
                        recordError(createErrorMessage(message, expression));
                    }
                }
                else if (tokenType == "operator") {
                    if (!Token::precedenceMap.contains(token)) {
                        QString message = QString("unsupported postfix operator: '%1'")
                                          .arg(token);
                        recordError(createErrorMessage(message, expression));
                    }
                }

                tokens.append(Token(token, tokenType));
                expression = expression.remove(0, token.length()).trimmed();
                break;
            }
        }
    }
    return tokens;
}

QMap<QString, int> Token::precedenceMap = QMap<QString, int>(
{
    {"*", 3},
    {"/", 3},
    {"%", 3},
    {"+", 4},
    {"-", 4},
    {"<<", 5},
    {">>", 5},
    {"&", 8},
    {"^", 9},
    {"|", 10}
});

// Shunting-yard algorithm for generating postfix notation.
// https://en.wikipedia.org/wiki/Shunting-yard_algorithm
QList<Token> ParseUtil::generatePostfix(const QList<Token> &tokens) {
    QList<Token> output;
    QStack<Token> operatorStack;
    for (Token token : tokens) {
        if (token.type == TokenClass::Number) {
            output.append(token);
        } else if (token.value == "(") {
            operatorStack.push(token);
        } else if (token.value == ")") {
            while (!operatorStack.empty() && operatorStack.top().value != "(") {
                output.append(operatorStack.pop());
            }
            if (!operatorStack.empty()) {
                // pop the left parenthesis token
                operatorStack.pop();
            } else {
                recordError("Mismatched parentheses detected in expression!");
            }
        } else {
            // token is an operator
            while (!operatorStack.isEmpty()
                   && operatorStack.top().operatorPrecedence <= token.operatorPrecedence
                   && operatorStack.top().value != "(") {
                output.append(operatorStack.pop());
            }
            operatorStack.push(token);
        }
    }

    while (!operatorStack.isEmpty()) {
        Token token = operatorStack.pop();
        if (token.value == "(" || token.value == ")") {
            recordError("Mismatched parentheses detected in expression!");
        } else {
            output.append(token);
        }
    }

    return output;
}

// Evaluate postfix expression.
// https://en.wikipedia.org/wiki/Reverse_Polish_notation#Postfix_evaluation_algorithm
int ParseUtil::evaluatePostfix(const QList<Token> &postfix) {
    QStack<Token> stack;
    for (Token token : postfix) {
        if (token.type == TokenClass::Operator && stack.size() > 1) {
            int op2 = stack.pop().value.toInt(nullptr, 0);
            int op1 = stack.pop().value.toInt(nullptr, 0);
            int result = 0;
            if (token.value == "*") {
                result = op1 * op2;
            } else if (token.value == "/") {
                result = op1 / op2;
            } else if (token.value == "%") {
                result = op1 % op2;
            } else if (token.value == "+") {
                result = op1 + op2;
            } else if (token.value == "-") {
                result = op1 - op2;
            } else if (token.value == "<<") {
                result = op1 << op2;
            } else if (token.value == ">>") {
                result = op1 >> op2;
            } else if (token.value == "&") {
                result = op1 & op2;
            } else if (token.value == "^") {
                result = op1 ^ op2;
            } else if (token.value == "|") {
                result = op1 | op2;
            }
            stack.push(Token(QString("%1").arg(result), "decimal"));
        } else if (token.type != TokenClass::Error) {
            stack.push(token);
        } // else ignore errored tokens, we have already warned the user.
    }
    return stack.size() ? stack.pop().value.toInt(nullptr, 0) : 0;
}

QString ParseUtil::readCIncbin(const QString &filename, const QString &label) {
    QString path;

    if (label.isNull()) {
        return path;
    }

    this->text = loadTextFile(filename);

    QRegularExpression re(QString(
        "\\b%1\\b"
        "\\s*\\[?\\s*\\]?\\s*=\\s*"
        "INCBIN_[US][0-9][0-9]?"
        "\\(\\s*\"([^\"]*)\"\\s*\\)").arg(label));

    QRegularExpressionMatch match;
    qsizetype pos = this->text.indexOf(re, 0, &match);
    if (pos != -1) {
        path = match.captured(1);
    }

    return path;
}

QMap<QString, QString> ParseUtil::readCIncbinMulti(const QString &filepath) {
    QMap<QString, QString> incbinMap;

    this->file = filepath;
    this->text = loadTextFile(filepath);

    static const QRegularExpression regex("(?<label>[A-Za-z0-9_]+)\\s*\\[?\\s*\\]?\\s*=\\s*INCBIN_[US][0-9][0-9]?\\(\\s*\\\"(?<path>[^\\\\\"]*)\\\"\\s*\\)");

    QRegularExpressionMatchIterator iter = regex.globalMatch(this->text);
    while (iter.hasNext()) {
        QRegularExpressionMatch match = iter.next();
        QString label = match.captured("label");
        QString labelText = match.captured("path");
        incbinMap[label] = labelText;
    }

    return incbinMap;
}

QStringList ParseUtil::readCIncbinArray(const QString &filename, const QString &label) {
    QStringList paths;

    if (label.isNull()) {
        return paths;
    }

    this->text = loadTextFile(filename);

    bool found = false;
    QString arrayText;

    // Get the text starting after the label all the way to the definition's end
    static const QRegularExpression re_labelGroup(QString("(?<label>[A-Za-z0-9_]+)\\[([^;]*?)};"), QRegularExpression::DotMatchesEverythingOption);
    QRegularExpressionMatchIterator findLabelIter = re_labelGroup.globalMatch(this->text);
    while (findLabelIter.hasNext()) {
        QRegularExpressionMatch labelMatch = findLabelIter.next();
        if (labelMatch.captured("label") == label) {
            found = true;
            arrayText = labelMatch.captured(2);
            break;
        }
    }

    if (!found) {
        return paths;
    }

    // Extract incbin paths from the array
    static const QRegularExpression re_incbin("INCBIN_[US][0-9][0-9]?\\(\\s*\"([^\"]*)\"\\s*\\)");
    QRegularExpressionMatchIterator iter = re_incbin.globalMatch(arrayText);
    while (iter.hasNext()) {
        paths.append(iter.next().captured(1));
    }
    return paths;
}

bool ParseUtil::defineNameMatchesFilter(const QString &name, const QSet<QString> &filterList) const {
    return filterList.contains(name);
}

bool ParseUtil::defineNameMatchesFilter(const QString &name, const QSet<QRegularExpression> &filterList) const {
    for (auto filter : filterList) {
        if (filter.match(name).hasMatch())
            return true;
    }
    return false;
}

ParseUtil::ParsedDefines ParseUtil::readCDefines(const QString &filename, const QSet<QString> &filterList, bool useRegex, QString *error) {
    ParsedDefines result;
    this->file = filename;

    if (this->file.isEmpty()) {
        return result;
    }

    this->text = loadTextFile(filename, error);
    if (this->text.isNull())
        return result;

    static const QRegularExpression re_extraChars("(//.*)|(\\/+\\*+[^*]*\\*+\\/+)");
    this->text.replace(re_extraChars, "");
    static const QRegularExpression re_extraSpaces("(\\\\\\s+)");
    this->text.replace(re_extraSpaces, "");

    if (this->text.isEmpty())
        return result;

    // If necessary, construct regular expressions from filter list
    QSet<QRegularExpression> filterList_Regex;
    if (useRegex) {
        for (auto filter : filterList) {
            filterList_Regex.insert(QRegularExpression(filter));
        }
    }

    // Create lambda function to match the define name to the filter, depending on the filter type
    auto matchesFilter = [this, &filterList, &filterList_Regex, useRegex](const QString &name) {
        if (useRegex)
            return defineNameMatchesFilter(name, filterList_Regex);
        return defineNameMatchesFilter(name, filterList);
    };

    // Capture either the name and value of a #define, or everything between the braces of 'enum { }'
    static const QRegularExpression re("#define\\s+(?<defineName>\\w+)[\\s\\n][^\\S\\n]*(?<defineValue>.+)?"
                                       "|\\benum\\b[^{]*{(?<enumBody>[^}]*)}");

    QRegularExpressionMatchIterator iter = re.globalMatch(this->text);
    while (iter.hasNext()) {
        QRegularExpressionMatch match = iter.next();
        const QString enumBody = match.captured("enumBody");
        if (!enumBody.isNull()) {
            // Encountered an enum, extract the elements of the enum and give each an appropriate expression
            int baseNum = 0;
            QString baseExpression = "0";

            // Note: We lazily consider an enum's expression to be any characters after the assignment up until the first comma or EOL.
            // This would be a problem for e.g. NAME = MACRO(a, b), but we're currently unable to parse function-like macros anyway.
            // If this changes then the regex below needs to be updated.
            static const QRegularExpression re_enumElement("\\b(?<name>\\w+)\\b\\s*=?\\s*(?<expression>[^,]*)");
            QRegularExpressionMatchIterator elementIter = re_enumElement.globalMatch(enumBody);
            while (elementIter.hasNext()) {
                QRegularExpressionMatch elementMatch = elementIter.next();
                const QString name = elementMatch.captured("name");
                QString expression = elementMatch.captured("expression");
                if (expression.isEmpty()) {
                    // enum values may use tokens that we don't know how to evaluate yet.
                    // For now we define each element to be 1 + the previous element's expression.
                    expression = QString("((%1)+%2)").arg(baseExpression).arg(baseNum++);
                } else {
                    // This element was explicitly assigned an expression with '=', reset the bases for any subsequent elements.
                    baseExpression = expression;
                    baseNum = 1;
                }
                result.expressions.insert(name, expression);
                if (matchesFilter(name))
                    result.filteredNames.append(name);
            }
        } else {
            // Encountered a #define
            const QString name = match.captured("defineName");
            result.expressions.insert(name, match.captured("defineValue"));
            if (matchesFilter(name))
                result.filteredNames.append(name);
        }
    }
    return result;
}

// Read all the define names and their expressions in the specified file, then evaluate the ones matching the search text (and any they depend on).
QMap<QString, int> ParseUtil::evaluateCDefines(const QString &filename, const QSet<QString> &filterList, bool useRegex, QString *error) {
    ParsedDefines defines = readCDefines(filename, filterList, useRegex, error);

    // Evaluate defines
    QMap<QString, int> filteredValues;
    QMap<QString, int> allValues = globalDefineValues;
    this->errorMap.clear();
    while (!defines.filteredNames.isEmpty()) {
        const QString name = defines.filteredNames.takeFirst();
        const QString expression = defines.expressions.take(name);
        if (expression == " ") continue;
        this->curDefine = name;
        filteredValues.insert(name, evaluateDefine(name, expression, &allValues, &defines.expressions));
        logRecordedErrors(); // Only log errors for defines that Porymap is looking for
    }

    return filteredValues;
}

// Find and evaluate a specific set of defines with known names.
QMap<QString, int> ParseUtil::readCDefinesByName(const QString &filename, const QSet<QString> &names, QString *error) {
    return evaluateCDefines(filename, names, false, error);
}

// Find and evaluate an unknown list of defines with a known name pattern.
QMap<QString, int> ParseUtil::readCDefinesByRegex(const QString &filename, const QSet<QString> &regexList, QString *error) {
    return evaluateCDefines(filename, regexList, true, error);
}

// Find an unknown list of defines with a known name pattern.
// Similar to readCDefinesByRegex, but for cases where we only need to show a list of define names.
// We can skip evaluating any expressions (and by extension skip reporting any errors from this process).
QStringList ParseUtil::readCDefineNames(const QString &filename, const QSet<QString> &regexList, QString *error) {
    return readCDefines(filename, regexList, true, error).filteredNames;
}

QStringList ParseUtil::readCArray(const QString &filename, const QString &label) {
    QStringList list;

    if (label.isNull()) {
        return list;
    }

    this->file = filename;
    this->text = loadTextFile(filename);

    QRegularExpression re(QString(R"(\b%1\b\s*(\[?[^\]]*\])?\s*=\s*\{([^\}]*)\})").arg(label));
    QRegularExpressionMatch match = re.match(this->text);

    if (match.hasMatch()) {
        QString body = match.captured(2);
        QStringList split = body.split(',');
        for (QString item : split) {
            item = item.trimmed();
            static const QRegularExpression validChars("[^A-Za-z0-9_&()\\s]");
            if (!item.contains(validChars)) list.append(item);
            // do not print error info here because this is called dozens of times
        }
    }

    return list;
}

QMap<QString, QStringList> ParseUtil::readCArrayMulti(const QString &filename) {
    QMap<QString, QStringList> map;

    this->file = filename;
    this->text = loadTextFile(filename);

    static const QRegularExpression regex(R"((?<label>\b[A-Za-z0-9_]+\b)\s*(\[[^\]]*\])?\s*=\s*\{(?<body>[^\}]*)\})");

    QRegularExpressionMatchIterator iter = regex.globalMatch(this->text);

    while (iter.hasNext()) {
        QRegularExpressionMatch match = iter.next();
        QString label = match.captured("label");
        QString body = match.captured("body");

        QStringList list;
        QStringList split = body.split(',');
        for (QString item : split) {
            item = item.trimmed();
            static const QRegularExpression validChars("[^A-Za-z0-9_&()\\s]");
            if (!item.contains(validChars)) list.append(item);
            // do not print error info here because this is called dozens of times
        }
        map[label] = list;
    }

    return map;
}

QMap<QString, QString> ParseUtil::readNamedIndexCArray(const QString &filename, const QString &label, QString *error) {
    this->text = loadTextFile(filename, error);
    QMap<QString, QString> map;

    QRegularExpression re_text(QString(R"(\b%1\b\s*(\[?[^\]]*\])?\s*=\s*\{([^\}]*)\})").arg(label));
    QString arrayText = re_text.match(this->text).captured(2).replace(QRegularExpression("\\s*"), "");

    static const QRegularExpression re_findRow("\\[(?<index>[A-Za-z0-9_]*)\\][\\s=]+(?<value>&?[A-Za-z0-9_]*)");
    QRegularExpressionMatchIterator rowIter = re_findRow.globalMatch(arrayText);

    while (rowIter.hasNext()) {
        QRegularExpressionMatch match = rowIter.next();
        QString key = match.captured("index");
        QString value = match.captured("value");
        map.insert(key, value);
    }

    return map;
}

int ParseUtil::gameStringToInt(const QString &gameString, bool * ok) {
    if (ok) *ok = true;
    if (QString::compare(gameString, "TRUE", Qt::CaseInsensitive) == 0)
        return 1;
    if (QString::compare(gameString, "FALSE", Qt::CaseInsensitive) == 0)
        return 0;
    return gameString.toInt(ok, 0);
}

bool ParseUtil::gameStringToBool(const QString &gameString, bool * ok) {
    return gameStringToInt(gameString, ok) != 0;
}

tsl::ordered_map<QString, QHash<QString, QString>> ParseUtil::readCStructs(const QString &filename, const QString &label, const QHash<int, QString> &memberMap) {
    QString filePath = pathWithRoot(filename);
    auto cParser = fex::Parser();
    auto tokens = fex::Lexer().LexFile(filePath);
    auto topLevelObjects = cParser.ParseTopLevelObjects(tokens);
    tsl::ordered_map<QString, QHash<QString, QString>> structs;
    for (auto it = topLevelObjects.begin(); it != topLevelObjects.end(); it++) {
        QString structLabel = QString::fromStdString(it->first);
        if (structLabel.isEmpty()) continue;
        if (!label.isEmpty() && label != structLabel) continue; // Speed up parsing if only looking for a particular symbol
        QHash<QString, QString> values;
        int i = 0;
        for (const fex::ArrayValue &v : it->second.values()) {
            if (v.type() == fex::ArrayValue::Type::kValuePair) {
                QString key = QString::fromStdString(v.pair().first);
                QString value = QString::fromStdString(v.pair().second->ToString());
                values.insert(key, value);
            } else {
                // For compatibility with structs that don't specify member names.
                if (memberMap.contains(i) && !values.contains(memberMap.value(i)))
                    values.insert(memberMap.value(i), QString::fromStdString(v.ToString()));
            }
            i++;
        }
        structs[structLabel] = values;
    }
    return structs;
}

QList<QStringList> ParseUtil::getLabelMacros(const QList<QStringList> &list, const QString &label) {
    bool in_label = false;
    QList<QStringList> new_list;
    for (const auto &params : list) {
        const QString macro = params.value(0);
        if (macro == ".label") {
            if (params.value(1) == label) {
                in_label = true;
            } else if (in_label) {
                // If nothing has been read yet, assume the label
                // we're looking for is in a stack of labels.
                if (new_list.length() > 0) {
                    break;
                }
            }
        } else if (in_label) {
            new_list.append(params);
        }
    }
    return new_list;
}

// For if you don't care about filtering by macro,
// and just want all values associated with some label.
QStringList ParseUtil::getLabelValues(const QList<QStringList> &list, const QString &label) {
    const QList<QStringList> labelMacros = getLabelMacros(list, label);
    QStringList values;
    for (const auto &params : labelMacros) {
        const QString macro = params.value(0);
        if (macro == ".align" || macro == ".ifdef" || macro == ".ifndef") {
            continue;
        }
        for (int i = 1; i < params.length(); i++) {
            values.append(params.value(i));
        }
    }
    return values;
}

bool ParseUtil::tryParseJsonFile(QJsonDocument *out, const QString &filepath, QString *error) {
    QFile file(pathWithRoot(filepath));
    if (!file.open(QIODevice::ReadOnly)) {
        if (error) *error = file.errorString();
        return false;
    }

    const QByteArray data = file.readAll();
    QJsonParseError parseError;
    const QJsonDocument jsonDoc = QJsonDocument::fromJson(data, &parseError);
    file.close();
    if (parseError.error != QJsonParseError::NoError) {
        if (error) *error = parseError.errorString();
        return false;
    }

    *out = jsonDoc;
    return true;
}

bool ParseUtil::tryParseOrderedJsonFile(poryjson::Json::object *out, const QString &filepath, QString *error) {
<<<<<<< HEAD
    QString err;
    QString jsonTxt = loadTextFile(filepath, error);
=======
    QString jsonTxt = readTextFile(filepath, error);
>>>>>>> 00d79f91
    if (error && !error->isEmpty()) {
        return false;
    }
    *out = OrderedJson::parse(jsonTxt, error).object_items();
    if (error && !error->isEmpty()) {
        return false;
    }
    return true;
}

// QJsonValues are strictly typed, and so will not attempt any implicit conversions.
// The below functions are for attempting to convert a JSON value read from the user's
// project to a QString, int, or bool (whichever Porymap expects).
QString ParseUtil::jsonToQString(const QJsonValue &value, bool * ok) {
    if (ok) *ok = true;
    switch (value.type())
    {
    case QJsonValue::String: return value.toString();
    case QJsonValue::Double: return QString::number(value.toInt());
    case QJsonValue::Bool:   return QString::number(value.toBool());
    default:                 break;
    }
    if (ok) *ok = false;
    return QString();
}

int ParseUtil::jsonToInt(const QJsonValue &value, bool * ok) {
    if (ok) *ok = true;
    switch (value.type())
    {
    case QJsonValue::String: return ParseUtil::gameStringToInt(value.toString(), ok);
    case QJsonValue::Double: return value.toInt();
    case QJsonValue::Bool:   return value.toBool();
    default:                 break;
    }
    if (ok) *ok = false;
    return 0;
}

bool ParseUtil::jsonToBool(const QJsonValue &value, bool * ok) {
    if (ok) *ok = true;
    switch (value.type())
    {
    case QJsonValue::String: return ParseUtil::gameStringToBool(value.toString(), ok);
    case QJsonValue::Double: return value.toInt() != 0;
    case QJsonValue::Bool:   return value.toBool();
    default:                 break;
    }
    if (ok) *ok = false;
    return false;
}

int ParseUtil::getScriptLineNumber(const QString &filePath, const QString &scriptLabel) {
    if (scriptLabel.isEmpty())
        return 0;

    if (filePath.endsWith(".inc") || filePath.endsWith(".s"))
        return getRawScriptLineNumber(readTextFile(filePath), scriptLabel);
    else if (filePath.endsWith(".pory"))
        return getPoryScriptLineNumber(readTextFile(filePath), scriptLabel);

    return 0;
}

int ParseUtil::getRawScriptLineNumber(QString text, const QString &scriptLabel) {
    text = removeStringLiterals(text);
    text = removeLineComments(text, "@");

    QRegularExpressionMatchIterator it = re_incScriptLabel.globalMatch(text);
    while (it.hasNext()) {
        const QRegularExpressionMatch match = it.next();
        if (match.captured("label") == scriptLabel)
            return text.left(match.capturedStart("label")).count('\n') + 1;
    }

    return 0;
}

int ParseUtil::getPoryScriptLineNumber(QString text, const QString &scriptLabel) {
    text = removeStringLiterals(text);
    text = removeLineComments(text, {"//", "#"});

    QRegularExpressionMatchIterator it = re_poryScriptLabel.globalMatch(text);
    while (it.hasNext()) {
        const QRegularExpressionMatch match = it.next();
        if (match.captured("label") == scriptLabel)
            return text.left(match.capturedStart("label")).count('\n') + 1;
    }

    QRegularExpressionMatchIterator raw_it = re_poryRawSection.globalMatch(text);
    while (raw_it.hasNext()) {
        const QRegularExpressionMatch match = raw_it.next();
        const int relativelineNum = getRawScriptLineNumber(match.captured("raw_script"), scriptLabel);
        if (relativelineNum)
            return text.left(match.capturedStart("raw_script")).count('\n') + relativelineNum;
    }

    return 0;
}

QStringList ParseUtil::getGlobalScriptLabels(const QString &filePath) {
    if (filePath.endsWith(".inc") || filePath.endsWith(".s"))
        return getGlobalRawScriptLabels(readTextFile(filePath));
    else if (filePath.endsWith(".pory"))
        return getGlobalPoryScriptLabels(readTextFile(filePath));
    else
        return { };
}

QStringList ParseUtil::getGlobalRawScriptLabels(QString text) {
    removeStringLiterals(text);
    removeLineComments(text, "@");

    QStringList rawScriptLabels;

    QRegularExpressionMatchIterator it = re_globalIncScriptLabel.globalMatch(text);
    while (it.hasNext()) {
        const QRegularExpressionMatch match = it.next();
        rawScriptLabels << match.captured("label");
    }

    return rawScriptLabels;
}

QStringList ParseUtil::getGlobalPoryScriptLabels(QString text) {
    removeStringLiterals(text);
    removeLineComments(text, {"//", "#"});

    QStringList poryScriptLabels;

    QRegularExpressionMatchIterator it = re_globalPoryScriptLabel.globalMatch(text);
    while (it.hasNext())
        poryScriptLabels << it.next().captured("label");

    QRegularExpressionMatchIterator raw_it = re_poryRawSection.globalMatch(text);
    while (raw_it.hasNext())
        poryScriptLabels << getGlobalRawScriptLabels(raw_it.next().captured("raw_script"));

    return poryScriptLabels;
}

QString ParseUtil::removeStringLiterals(QString text) {
    static const QRegularExpression re_string("\".*\"");
    return text.remove(re_string);
}

QString ParseUtil::removeLineComments(QString text, const QString &commentSymbol) {
    const QRegularExpression re_lineComment(commentSymbol + "+.*");
    return text.remove(re_lineComment);
}

QString ParseUtil::removeLineComments(QString text, const QStringList &commentSymbols) {
    for (const auto &commentSymbol : commentSymbols)
        text = removeLineComments(text, commentSymbol);
    return text;
}

#if (QT_VERSION >= QT_VERSION_CHECK(5, 15, 0))

#include <QProcess>

QStringList ParseUtil::splitShellCommand(QStringView command) {
    return QProcess::splitCommand(command);
}

#else

// The source for QProcess::splitCommand() as of Qt 5.15.2
QStringList ParseUtil::splitShellCommand(QStringView command) {
    QStringList args;
    QString tmp;
    int quoteCount = 0;
    bool inQuote = false;

    // handle quoting. tokens can be surrounded by double quotes
    // "hello world". three consecutive double quotes represent
    // the quote character itself.
    for (int i = 0; i < command.size(); ++i) {
        if (command.at(i) == QLatin1Char('"')) {
            ++quoteCount;
            if (quoteCount == 3) {
                // third consecutive quote
                quoteCount = 0;
                tmp += command.at(i);
            }
            continue;
        }
        if (quoteCount) {
            if (quoteCount == 1)
                inQuote = !inQuote;
            quoteCount = 0;
        }
        if (!inQuote && command.at(i).isSpace()) {
            if (!tmp.isEmpty()) {
                args += tmp;
                tmp.clear();
            }
        } else {
            tmp += command.at(i);
        }
    }
    if (!tmp.isEmpty())
        args += tmp;

    return args;
}

#endif<|MERGE_RESOLUTION|>--- conflicted
+++ resolved
@@ -699,12 +699,7 @@
 }
 
 bool ParseUtil::tryParseOrderedJsonFile(poryjson::Json::object *out, const QString &filepath, QString *error) {
-<<<<<<< HEAD
-    QString err;
     QString jsonTxt = loadTextFile(filepath, error);
-=======
-    QString jsonTxt = readTextFile(filepath, error);
->>>>>>> 00d79f91
     if (error && !error->isEmpty()) {
         return false;
     }
