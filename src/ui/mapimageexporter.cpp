#include "mapimageexporter.h"
#include "ui_mapimageexporter.h"
#include "qgifimage.h"
#include "editcommands.h"
#include "filedialog.h"

#include <QImage>
#include <QPainter>
#include <QPoint>

#define STITCH_MODE_BORDER_DISTANCE 2

QString getTitle(ImageExporterMode mode) {
    switch (mode)
    {
        case ImageExporterMode::Normal:
            return "Export Map Image";
        case ImageExporterMode::Stitch:
            return "Export Map Stitch Image";
        case ImageExporterMode::Timelapse:
            return "Export Map Timelapse Image";
    }
    return "";
}

QString getDescription(ImageExporterMode mode) {
    switch (mode)
    {
        case ImageExporterMode::Normal:
            return "Exports an image of the selected map.";
        case ImageExporterMode::Stitch:
            return "Exports a combined image of all the maps connected to the selected map.";
        case ImageExporterMode::Timelapse:
            return "Exports a GIF of the edit history for the selected map.";
    }
    return "";
}

MapImageExporter::MapImageExporter(QWidget *parent_, Editor *editor_, ImageExporterMode mode) :
    QDialog(parent_),
    ui(new Ui::MapImageExporter)
{
    this->setAttribute(Qt::WA_DeleteOnClose);
    ui->setupUi(this);
    this->map = editor_->map;
    this->layout = editor_->layout;
    this->editor = editor_;
    this->mode = mode;
    this->setWindowTitle(getTitle(this->mode));
    this->ui->label_Description->setText(getDescription(this->mode));
    this->ui->groupBox_Connections->setVisible(this->mode != ImageExporterMode::Stitch);
    this->ui->groupBox_Timelapse->setVisible(this->mode == ImageExporterMode::Timelapse);

    if (this->map) {
        this->ui->comboBox_MapSelection->addItems(editor->project->mapNames);
        this->ui->comboBox_MapSelection->setCurrentText(map->name);
        this->ui->comboBox_MapSelection->setEnabled(false);// TODO: allow selecting map from drop-down
    }

    connect(ui->pushButton_Save,   &QPushButton::pressed, this, &MapImageExporter::saveImage);
    connect(ui->pushButton_Cancel, &QPushButton::pressed, this, &MapImageExporter::close);
}

MapImageExporter::~MapImageExporter() {
    delete scene;
    delete ui;
}

// Allow the window to open before displaying the preview.
void MapImageExporter::showEvent(QShowEvent *event) {
    QWidget::showEvent(event);
    if (!event->spontaneous())
        QTimer::singleShot(0, this, &MapImageExporter::updatePreview);
}

void MapImageExporter::resizeEvent(QResizeEvent *event) {
    QDialog::resizeEvent(event);
    scalePreview();
}

void MapImageExporter::saveImage() {
    // Make sure preview is up-to-date before we save.
    if (this->preview.isNull())
        updatePreview();
    if (this->preview.isNull())
        return;

    QString title = getTitle(this->mode);
    QString defaultFilename;
    switch (this->mode)
    {
        case ImageExporterMode::Normal:
            defaultFilename = this->map? this->map->name : this->layout->name;
            break;
        case ImageExporterMode::Stitch:
            defaultFilename = QString("Stitch_From_%1").arg(this->map? this->map->name : this->layout->name);
            break;
        case ImageExporterMode::Timelapse:
            defaultFilename = QString("Timelapse_%1").arg(this->map? this->map->name : this->layout->name);
            break;
    }

    QString defaultFilepath = QString("%1/%2.%3")
            .arg(FileDialog::getDirectory())
            .arg(defaultFilename)
            .arg(this->mode == ImageExporterMode::Timelapse ? "gif" : "png");
    QString filter = this->mode == ImageExporterMode::Timelapse ? "Image Files (*.gif)" : "Image Files (*.png *.jpg *.bmp)";
    QString filepath = FileDialog::getSaveFileName(this, title, defaultFilepath, filter);
    if (!filepath.isEmpty()) {
        switch (this->mode) {
            case ImageExporterMode::Normal:
            case ImageExporterMode::Stitch:
                // Normal and Stitch modes already have the image ready to go in the preview.
                this->preview.save(filepath);
                break;
            case ImageExporterMode::Timelapse:
<<<<<<< HEAD
                // Timelapse will play in order of layout changes then map changes (events)
                // TODO: potentially update in the future?
                QGifImage timelapseImg;
                timelapseImg.setDefaultDelay(timelapseDelayMs);
=======
                QProgressDialog progress("Building map timelapse...", "Cancel", 0, 1, this);
                progress.setAutoClose(true);
                progress.setWindowModality(Qt::WindowModal);
                progress.setModal(true);
                progress.setMaximum(1);
                progress.setValue(0);

                int maxWidth = this->map->getWidth() * 16;
                int maxHeight = this->map->getHeight() * 16;
                if (this->settings.showBorder) {
                    maxWidth += 2 * STITCH_MODE_BORDER_DISTANCE * 16;
                    maxHeight += 2 * STITCH_MODE_BORDER_DISTANCE * 16;
                }
                // Rewind to the specified start of the map edit history.
                int i = 0;
                while (this->map->editHistory.canUndo()) {
                    progress.setValue(i);
                    this->map->editHistory.undo();
                    int width = this->map->getWidth() * 16;
                    int height = this->map->getHeight() * 16;
                    if (this->settings.showBorder) {
                        width += 2 * STITCH_MODE_BORDER_DISTANCE * 16;
                        height += 2 * STITCH_MODE_BORDER_DISTANCE * 16;
                    }
                    if (width > maxWidth) {
                        maxWidth = width;
                    }
                    if (height > maxHeight) {
                        maxHeight = height;
                    }
                    i++;
                }
                QGifImage timelapseImg(QSize(maxWidth, maxHeight));
                timelapseImg.setDefaultDelay(this->settings.timelapseDelayMs);
>>>>>>> 3b6d3bef
                timelapseImg.setDefaultTransparentColor(QColor(0, 0, 0));

                // lambda to avoid redundancy
                auto generateTimelapseFromHistory = [=, this, &timelapseImg](QString progressText, QUndoStack &historyStack){
                    QProgressDialog progress(progressText, "Cancel", 0, 1, this);
                    progress.setAutoClose(true);
                    progress.setWindowModality(Qt::WindowModal);
                    progress.setModal(true);
                    progress.setMaximum(1);
                    progress.setValue(0);

                    int maxWidth = this->layout->getWidth() * 16;
                    int maxHeight = this->layout->getHeight() * 16;
                    if (showBorder) {
                        maxWidth += 2 * STITCH_MODE_BORDER_DISTANCE * 16;
                        maxHeight += 2 * STITCH_MODE_BORDER_DISTANCE * 16;
                    }
                    // Rewind to the specified start of the map edit history.
                    int i = 0;
                    while (historyStack.canUndo()) {
                        progress.setValue(i);
                        historyStack.undo();
                        int width = this->layout->getWidth() * 16;
                        int height = this->layout->getHeight() * 16;
                        if (showBorder) {
                            width += 2 * STITCH_MODE_BORDER_DISTANCE * 16;
                            height += 2 * STITCH_MODE_BORDER_DISTANCE * 16;
                        }
                        if (width > maxWidth) {
                            maxWidth = width;
                        }
                        if (height > maxHeight) {
                            maxHeight = height;
                        }
                        i++;
                    }
<<<<<<< HEAD

                    // Draw each frame, skpping the specified number of map edits in
                    // the undo history.
                    progress.setMaximum(i);
                    while (i > 0) {
                        if (progress.wasCanceled()) {
                            progress.close();
                            while (i > 0 && historyStack.canRedo()) {
                                i--;
                                historyStack.redo();
                            }
                            return;
                        }
                        while (historyStack.canRedo() &&
                               !historyItemAppliesToFrame(historyStack.command(historyStack.index()))) {
=======
                    timelapseImg.addFrame(pixmap.toImage());
                    for (int j = 0; j < this->settings.timelapseSkipAmount; j++) {
                        if (i > 0) {
>>>>>>> 3b6d3bef
                            i--;
                            historyStack.redo();
                        }
                        progress.setValue(progress.maximum() - i);
                        QPixmap pixmap = this->getFormattedMapPixmap(this->map, !this->showBorder);
                        if (pixmap.width() < maxWidth || pixmap.height() < maxHeight) {
                            QPixmap pixmap2 = QPixmap(maxWidth, maxHeight);
                            QPainter painter(&pixmap2);
                            pixmap2.fill(QColor(0, 0, 0));
                            painter.drawPixmap(0, 0, pixmap.width(), pixmap.height(), pixmap);
                            painter.end();
                            pixmap = pixmap2;
                        }
                        timelapseImg.addFrame(pixmap.toImage());
                        for (int j = 0; j < timelapseSkipAmount; j++) {
                            if (i > 0) {
                                i--;
                                historyStack.redo();
                                while (historyStack.canRedo() &&
                                       !historyItemAppliesToFrame(historyStack.command(historyStack.index()))) {
                                    i--;
                                    historyStack.redo();
                                }
                            }
                        }
                    }
                    // The latest map state is the last animated frame.
                    QPixmap pixmap = this->getFormattedMapPixmap(this->map);
                    timelapseImg.addFrame(pixmap.toImage());
                    progress.close();
                };

                if (this->layout)
                    generateTimelapseFromHistory("Building layout timelapse...", this->layout->editHistory);

                if (this->map)
                    generateTimelapseFromHistory("Building map timelapse...", this->map->editHistory);

                timelapseImg.save(filepath);
                break;
        }
        this->close();
    }
}

bool MapImageExporter::historyItemAppliesToFrame(const QUndoCommand *command) {
    if (command->isObsolete())
        return false;

    switch (command->id() & 0xFF) {
        case CommandId::ID_PaintMetatile:
        case CommandId::ID_BucketFillMetatile:
        case CommandId::ID_MagicFillMetatile:
        case CommandId::ID_ShiftMetatiles:
        case CommandId::ID_ResizeLayout:
        case CommandId::ID_ScriptEditLayout:
            return true;
        case CommandId::ID_PaintCollision:
        case CommandId::ID_BucketFillCollision:
        case CommandId::ID_MagicFillCollision:
            return this->settings.showCollision;
        case CommandId::ID_PaintBorder:
            return this->settings.showBorder;
        case CommandId::ID_MapConnectionMove:
        case CommandId::ID_MapConnectionChangeDirection:
        case CommandId::ID_MapConnectionChangeMap:
        case CommandId::ID_MapConnectionAdd:
        case CommandId::ID_MapConnectionRemove:
            return this->settings.showUpConnections || this->settings.showDownConnections || this->settings.showLeftConnections || this->settings.showRightConnections;
        case CommandId::ID_EventMove:
        case CommandId::ID_EventShift:
        case CommandId::ID_EventCreate:
        case CommandId::ID_EventDelete:
        case CommandId::ID_EventDuplicate: {
            bool eventTypeIsApplicable =
                       (this->settings.showObjects       && (command->id() & IDMask_EventType_Object)  != 0)
                    || (this->settings.showWarps         && (command->id() & IDMask_EventType_Warp)    != 0)
                    || (this->settings.showBGs           && (command->id() & IDMask_EventType_BG)      != 0)
                    || (this->settings.showTriggers      && (command->id() & IDMask_EventType_Trigger) != 0)
                    || (this->settings.showHealLocations && (command->id() & IDMask_EventType_Heal)    != 0);
            return eventTypeIsApplicable;
        }
        default:
            return false;
    }
}

struct StitchedMap {
    int x;
    int y;
    Map* map;
};

QPixmap MapImageExporter::getStitchedImage(QProgressDialog *progress, bool includeBorder) {
    // Do a breadth-first search to gather a collection of
    // all reachable maps with their relative offsets.
    QSet<QString> visited;
    QList<StitchedMap> stitchedMaps;
    QList<StitchedMap> unvisited;
    unvisited.append(StitchedMap{0, 0, this->editor->map});

    progress->setLabelText("Gathering stitched maps...");
    while (!unvisited.isEmpty()) {
        if (progress->wasCanceled()) {
            return QPixmap();
        }
        progress->setMaximum(visited.size() + unvisited.size());
        progress->setValue(visited.size());

        StitchedMap cur = unvisited.takeFirst();
        if (visited.contains(cur.map->name))
            continue;
        visited.insert(cur.map->name);
        stitchedMaps.append(cur);

        for (MapConnection *connection : cur.map->getConnections()) {
            const QString direction = connection->direction();
            int x = cur.x;
            int y = cur.y;
            int offset = connection->offset();
            Map *connectionMap = connection->targetMap();
            if (!connectionMap)
                continue;
            if (direction == "up") {
                x += offset;
                y -= connectionMap->getHeight();
            } else if (direction == "down") {
                x += offset;
                y += cur.map->getHeight();
            } else if (direction == "left") {
                x -= connectionMap->getWidth();
                y += offset;
            } else if (direction == "right") {
                x += cur.map->getWidth();
                y += offset;
            } else {
                // Ignore Dive/Emerge connections and unrecognized directions
                continue;
            }
            unvisited.append(StitchedMap{x, y, connectionMap});
        }
    }

    // Determine the overall dimensions of the stitched maps.
    int maxX = INT_MIN;
    int minX = INT_MAX;
    int maxY = INT_MIN;
    int minY = INT_MAX;
    for (StitchedMap map : stitchedMaps) {
        int left = map.x;
        int right = map.x + map.map->getWidth();
        int top = map.y;
        int bottom = map.y + map.map->getHeight();
        if (left < minX)
            minX = left;
        if (right > maxX)
            maxX = right;
        if (top < minY)
            minY = top;
        if (bottom > maxY)
            maxY = bottom;
    }

    if (includeBorder) {
        minX -= STITCH_MODE_BORDER_DISTANCE;
        maxX += STITCH_MODE_BORDER_DISTANCE;
        minY -= STITCH_MODE_BORDER_DISTANCE;
        maxY += STITCH_MODE_BORDER_DISTANCE;
    }

    // Draw the maps on the full canvas, while taking
    // their respective offsets into account.
    progress->setLabelText("Drawing stitched maps...");
    progress->setValue(0);
    progress->setMaximum(stitchedMaps.size());
    int numDrawn = 0;
    QPixmap stitchedPixmap((maxX - minX) * 16, (maxY - minY) * 16);
    stitchedPixmap.fill(Qt::black);
    QPainter painter(&stitchedPixmap);
    for (StitchedMap map : stitchedMaps) {
        if (progress->wasCanceled()) {
            return QPixmap();
        }
        progress->setValue(numDrawn);
        numDrawn++;

        int pixelX = (map.x - minX) * 16;
        int pixelY = (map.y - minY) * 16;
        if (includeBorder) {
            pixelX -= STITCH_MODE_BORDER_DISTANCE * 16;
            pixelY -= STITCH_MODE_BORDER_DISTANCE * 16;
        }
        QPixmap pixmap = this->getFormattedMapPixmap(map.map);
        painter.drawPixmap(pixelX, pixelY, pixmap);
    }

    // When including the borders, we simply draw all the maps again
    // without their borders, since the first pass results in maps
    // being occluded by other map borders.
    if (includeBorder) {
        progress->setLabelText("Drawing stitched maps without borders...");
        progress->setValue(0);
        progress->setMaximum(stitchedMaps.size());
        numDrawn = 0;
        for (StitchedMap map : stitchedMaps) {
            if (progress->wasCanceled()) {
                return QPixmap();
            }
            progress->setValue(numDrawn);
            numDrawn++;

            int pixelX = (map.x - minX) * 16;
            int pixelY = (map.y - minY) * 16;
            QPixmap pixmapWithoutBorders = this->getFormattedMapPixmap(map.map, true);
            painter.drawPixmap(pixelX, pixelY, pixmapWithoutBorders);
        }
    }

    return stitchedPixmap;
}

void MapImageExporter::updatePreview() {
    if (this->scene) {
        delete this->scene;
        this->scene = nullptr;
    }
    this->scene = new QGraphicsScene;

    if (this->mode == ImageExporterMode::Stitch) { 
        QProgressDialog progress("Building map stitch...", "Cancel", 0, 1, this);
        progress.setAutoClose(true);
        progress.setWindowModality(Qt::WindowModal);
        progress.setModal(true);
        progress.setMinimumDuration(1000);
        this->preview = getStitchedImage(&progress, this->settings.showBorder);
        progress.close();
    } else {
        // Timelapse mode doesn't currently have a real preview. It just displays the current map as in Normal mode.
        this->preview = getFormattedMapPixmap(this->map);
    }
    this->scene->addPixmap(this->preview);
    ui->graphicsView_Preview->setScene(scene);
    scalePreview();
}

void MapImageExporter::scalePreview() {
    if (this->scene && !this->settings.previewActualSize){
       ui->graphicsView_Preview->fitInView(this->scene->sceneRect(), Qt::KeepAspectRatioByExpanding);
    }
}

// THIS
QPixmap MapImageExporter::getFormattedMapPixmap(Map *map, bool ignoreBorder) {
    QPixmap pixmap;

    Layout *layout;

    // draw background layer / base image
    if (!this->map) {
        layout = this->layout;
        layout->render(true);
        pixmap = layout->pixmap;
    } else {
        layout = map->layout;
        map->layout->render(true);
        pixmap = map->layout->pixmap;
    }

    if (this->settings.showCollision) {
        QPainter collisionPainter(&pixmap);
        layout->renderCollision(true);
        collisionPainter.setOpacity(editor->collisionOpacity);
        collisionPainter.drawPixmap(0, 0, layout->collision_pixmap);
        collisionPainter.end();
    }

    // draw map border
    // note: this will break when allowing map to be selected from drop down maybe
    int borderHeight = 0, borderWidth = 0;
    if (!ignoreBorder && this->settings.showBorder) {
        int borderDistance = this->mode ? STITCH_MODE_BORDER_DISTANCE : BORDER_DISTANCE;
        layout->renderBorder();
        int borderHorzDist = editor->getBorderDrawDistance(layout->getBorderWidth());
        int borderVertDist = editor->getBorderDrawDistance(layout->getBorderHeight());
        borderWidth = borderDistance * 16;
        borderHeight = borderDistance * 16;
        QPixmap newPixmap = QPixmap(layout->pixmap.width() + borderWidth * 2, layout->pixmap.height() + borderHeight * 2);
        QPainter borderPainter(&newPixmap);
        for (int y = borderDistance - borderVertDist; y < layout->getHeight() + borderVertDist * 2; y += layout->getBorderHeight()) {
            for (int x = borderDistance - borderHorzDist; x < layout->getWidth() + borderHorzDist * 2; x += layout->getBorderWidth()) {
                borderPainter.drawPixmap(x * 16, y * 16, layout->border_pixmap);
            }
        }
        borderPainter.drawImage(borderWidth, borderHeight, pixmap.toImage());
        borderPainter.end();
        pixmap = newPixmap;
    }

<<<<<<< HEAD
    if (!this->map) {
        return pixmap;
    }

    if (!ignoreBorder && (this->showUpConnections || this->showDownConnections || this->showLeftConnections || this->showRightConnections)) {
=======
    if (!ignoreBorder && (this->settings.showUpConnections || this->settings.showDownConnections || this->settings.showLeftConnections || this->settings.showRightConnections)) {
>>>>>>> 3b6d3bef
        // if showing connections, draw on outside of image
        QPainter connectionPainter(&pixmap);
        // TODO: Reading the connections from the editor and not 'map' is incorrect.
        for (auto connectionItem : editor->connection_items) {
            const QString direction = connectionItem->connection->direction();
            if ((this->settings.showUpConnections && direction == "up")
             || (this->settings.showDownConnections && direction == "down")
             || (this->settings.showLeftConnections && direction == "left")
             || (this->settings.showRightConnections && direction == "right"))
                connectionPainter.drawImage(connectionItem->x() + borderWidth, connectionItem->y() + borderHeight,
                                            connectionItem->connection->getPixmap().toImage());
        }
        connectionPainter.end();
    }

    // draw events
    if (this->settings.showObjects || this->settings.showWarps || this->settings.showBGs || this->settings.showTriggers || this->settings.showHealLocations) {
        QPainter eventPainter(&pixmap);
        int pixelOffset = 0;
        if (!ignoreBorder && this->settings.showBorder) {
            pixelOffset = this->mode == ImageExporterMode::Normal ? BORDER_DISTANCE * 16 : STITCH_MODE_BORDER_DISTANCE * 16;
        }
        const QList<Event *> events = map->getAllEvents();
        for (const auto &event : events) {
            Event::Group group = event->getEventGroup();
            if ((this->settings.showObjects && group == Event::Group::Object)
             || (this->settings.showWarps && group == Event::Group::Warp)
             || (this->settings.showBGs && group == Event::Group::Bg)
             || (this->settings.showTriggers && group == Event::Group::Coord)
             || (this->settings.showHealLocations && group == Event::Group::Heal)) {
                editor->project->setEventPixmap(event);
                eventPainter.drawImage(QPoint(event->getPixelX() + pixelOffset, event->getPixelY() + pixelOffset), event->getPixmap().toImage());
            }
        }
        eventPainter.end();
    }

    // draw grid directly onto the pixmap
    // since the last grid lines are outside of the pixmap, add a pixel to the bottom and right
    if (this->settings.showGrid) {
        int addX = 1, addY = 1;
        if (borderHeight) addY = 0;
        if (borderWidth) addX = 0;

        QPixmap newPixmap= QPixmap(pixmap.width() + addX, pixmap.height() + addY);
        QPainter gridPainter(&newPixmap);
        gridPainter.drawImage(QPoint(0, 0), pixmap.toImage());
        for (int x = 0; x < newPixmap.width(); x += 16) {
            gridPainter.drawLine(x, 0, x, newPixmap.height());
        }
        for (int y = 0; y < newPixmap.height(); y += 16) {
            gridPainter.drawLine(0, y, newPixmap.width(), y);
        }
        gridPainter.end();
        pixmap = newPixmap;
    }

    return pixmap;
}

void MapImageExporter::updateShowBorderState() {
    // If any of the Connections settings are enabled then this setting is locked (it's implicitly enabled)
    bool on = (this->settings.showUpConnections || this->settings.showDownConnections || this->settings.showLeftConnections || this->settings.showRightConnections);
    const QSignalBlocker blocker(ui->checkBox_Border);
    ui->checkBox_Border->setChecked(on);
    ui->checkBox_Border->setDisabled(on);
    this->settings.showBorder = on;
}

void MapImageExporter::on_checkBox_Elevation_stateChanged(int state) {
    this->settings.showCollision = (state == Qt::Checked);
    updatePreview();
}

void MapImageExporter::on_checkBox_Grid_stateChanged(int state) {
    this->settings.showGrid = (state == Qt::Checked);
    updatePreview();
}

void MapImageExporter::on_checkBox_Border_stateChanged(int state) {
    this->settings.showBorder = (state == Qt::Checked);
    updatePreview();
}

void MapImageExporter::on_checkBox_Objects_stateChanged(int state) {
    this->settings.showObjects = (state == Qt::Checked);
    updatePreview();
}

void MapImageExporter::on_checkBox_Warps_stateChanged(int state) {
    this->settings.showWarps = (state == Qt::Checked);
    updatePreview();
}

void MapImageExporter::on_checkBox_BGs_stateChanged(int state) {
    this->settings.showBGs = (state == Qt::Checked);
    updatePreview();
}

void MapImageExporter::on_checkBox_Triggers_stateChanged(int state) {
    this->settings.showTriggers = (state == Qt::Checked);
    updatePreview();
}

void MapImageExporter::on_checkBox_HealLocations_stateChanged(int state) {
    this->settings.showHealLocations = (state == Qt::Checked);
    updatePreview();
}

// Shortcut setting for enabling all events
void MapImageExporter::on_checkBox_AllEvents_stateChanged(int state) {
    bool on = (state == Qt::Checked);

    const QSignalBlocker b_Objects(ui->checkBox_Objects);
    ui->checkBox_Objects->setChecked(on);
    ui->checkBox_Objects->setDisabled(on);
    this->settings.showObjects = on;

    const QSignalBlocker b_Warps(ui->checkBox_Warps);
    ui->checkBox_Warps->setChecked(on);
    ui->checkBox_Warps->setDisabled(on);
    this->settings.showWarps = on;

    const QSignalBlocker b_BGs(ui->checkBox_BGs);
    ui->checkBox_BGs->setChecked(on);
    ui->checkBox_BGs->setDisabled(on);
    this->settings.showBGs = on;

    const QSignalBlocker b_Triggers(ui->checkBox_Triggers);
    ui->checkBox_Triggers->setChecked(on);
    ui->checkBox_Triggers->setDisabled(on);
    this->settings.showTriggers = on;

    const QSignalBlocker b_HealLocations(ui->checkBox_HealLocations);
    ui->checkBox_HealLocations->setChecked(on);
    ui->checkBox_HealLocations->setDisabled(on);
    this->settings.showHealLocations = on;

    updatePreview();
}

void MapImageExporter::on_checkBox_ConnectionUp_stateChanged(int state) {
    this->settings.showUpConnections = (state == Qt::Checked);
    updateShowBorderState();
    updatePreview();
}

void MapImageExporter::on_checkBox_ConnectionDown_stateChanged(int state) {
    this->settings.showDownConnections = (state == Qt::Checked);
    updateShowBorderState();
    updatePreview();
}

void MapImageExporter::on_checkBox_ConnectionLeft_stateChanged(int state) {
    this->settings.showLeftConnections = (state == Qt::Checked);
    updateShowBorderState();
    updatePreview();
}

void MapImageExporter::on_checkBox_ConnectionRight_stateChanged(int state) {
    this->settings.showRightConnections = (state == Qt::Checked);
    updateShowBorderState();
    updatePreview();
}

// Shortcut setting for enabling all connection directions
void MapImageExporter::on_checkBox_AllConnections_stateChanged(int state) {
    bool on = (state == Qt::Checked);

    const QSignalBlocker b_Up(ui->checkBox_ConnectionUp);
    ui->checkBox_ConnectionUp->setChecked(on);
    ui->checkBox_ConnectionUp->setDisabled(on);
    this->settings.showUpConnections = on;

    const QSignalBlocker b_Down(ui->checkBox_ConnectionDown);
    ui->checkBox_ConnectionDown->setChecked(on);
    ui->checkBox_ConnectionDown->setDisabled(on);
    this->settings.showDownConnections = on;

    const QSignalBlocker b_Left(ui->checkBox_ConnectionLeft);
    ui->checkBox_ConnectionLeft->setChecked(on);
    ui->checkBox_ConnectionLeft->setDisabled(on);
    this->settings.showLeftConnections = on;

    const QSignalBlocker b_Right(ui->checkBox_ConnectionRight);
    ui->checkBox_ConnectionRight->setChecked(on);
    ui->checkBox_ConnectionRight->setDisabled(on);
    this->settings.showRightConnections = on;

    updateShowBorderState();
    updatePreview();
}

void MapImageExporter::on_checkBox_ActualSize_stateChanged(int state) {
    this->settings.previewActualSize = (state == Qt::Checked);
    if (this->settings.previewActualSize) {
        ui->graphicsView_Preview->resetTransform();
    } else {
        scalePreview();
    }
}

void MapImageExporter::on_pushButton_Reset_pressed() {
    this->settings = {};
    for (auto widget : this->findChildren<QCheckBox *>()) {
        const QSignalBlocker b(widget); // Prevent calls to updatePreview
        widget->setChecked(false);
    }
    ui->spinBox_TimelapseDelay->setValue(this->settings.timelapseDelayMs);
    ui->spinBox_FrameSkip->setValue(this->settings.timelapseSkipAmount);
    updatePreview();
}

void MapImageExporter::on_spinBox_TimelapseDelay_valueChanged(int delayMs) {
    this->settings.timelapseDelayMs = delayMs;
}

void MapImageExporter::on_spinBox_FrameSkip_valueChanged(int skip) {
    this->settings.timelapseSkipAmount = skip;
}<|MERGE_RESOLUTION|>--- conflicted
+++ resolved
@@ -114,51 +114,14 @@
                 this->preview.save(filepath);
                 break;
             case ImageExporterMode::Timelapse:
-<<<<<<< HEAD
                 // Timelapse will play in order of layout changes then map changes (events)
                 // TODO: potentially update in the future?
                 QGifImage timelapseImg;
-                timelapseImg.setDefaultDelay(timelapseDelayMs);
-=======
-                QProgressDialog progress("Building map timelapse...", "Cancel", 0, 1, this);
-                progress.setAutoClose(true);
-                progress.setWindowModality(Qt::WindowModal);
-                progress.setModal(true);
-                progress.setMaximum(1);
-                progress.setValue(0);
-
-                int maxWidth = this->map->getWidth() * 16;
-                int maxHeight = this->map->getHeight() * 16;
-                if (this->settings.showBorder) {
-                    maxWidth += 2 * STITCH_MODE_BORDER_DISTANCE * 16;
-                    maxHeight += 2 * STITCH_MODE_BORDER_DISTANCE * 16;
-                }
-                // Rewind to the specified start of the map edit history.
-                int i = 0;
-                while (this->map->editHistory.canUndo()) {
-                    progress.setValue(i);
-                    this->map->editHistory.undo();
-                    int width = this->map->getWidth() * 16;
-                    int height = this->map->getHeight() * 16;
-                    if (this->settings.showBorder) {
-                        width += 2 * STITCH_MODE_BORDER_DISTANCE * 16;
-                        height += 2 * STITCH_MODE_BORDER_DISTANCE * 16;
-                    }
-                    if (width > maxWidth) {
-                        maxWidth = width;
-                    }
-                    if (height > maxHeight) {
-                        maxHeight = height;
-                    }
-                    i++;
-                }
-                QGifImage timelapseImg(QSize(maxWidth, maxHeight));
                 timelapseImg.setDefaultDelay(this->settings.timelapseDelayMs);
->>>>>>> 3b6d3bef
                 timelapseImg.setDefaultTransparentColor(QColor(0, 0, 0));
 
                 // lambda to avoid redundancy
-                auto generateTimelapseFromHistory = [=, this, &timelapseImg](QString progressText, QUndoStack &historyStack){
+                auto generateTimelapseFromHistory = [this, &timelapseImg](QString progressText, QUndoStack &historyStack){
                     QProgressDialog progress(progressText, "Cancel", 0, 1, this);
                     progress.setAutoClose(true);
                     progress.setWindowModality(Qt::WindowModal);
@@ -168,7 +131,7 @@
 
                     int maxWidth = this->layout->getWidth() * 16;
                     int maxHeight = this->layout->getHeight() * 16;
-                    if (showBorder) {
+                    if (this->settings.showBorder) {
                         maxWidth += 2 * STITCH_MODE_BORDER_DISTANCE * 16;
                         maxHeight += 2 * STITCH_MODE_BORDER_DISTANCE * 16;
                     }
@@ -179,7 +142,7 @@
                         historyStack.undo();
                         int width = this->layout->getWidth() * 16;
                         int height = this->layout->getHeight() * 16;
-                        if (showBorder) {
+                        if (this->settings.showBorder) {
                             width += 2 * STITCH_MODE_BORDER_DISTANCE * 16;
                             height += 2 * STITCH_MODE_BORDER_DISTANCE * 16;
                         }
@@ -191,7 +154,6 @@
                         }
                         i++;
                     }
-<<<<<<< HEAD
 
                     // Draw each frame, skpping the specified number of map edits in
                     // the undo history.
@@ -207,16 +169,11 @@
                         }
                         while (historyStack.canRedo() &&
                                !historyItemAppliesToFrame(historyStack.command(historyStack.index()))) {
-=======
-                    timelapseImg.addFrame(pixmap.toImage());
-                    for (int j = 0; j < this->settings.timelapseSkipAmount; j++) {
-                        if (i > 0) {
->>>>>>> 3b6d3bef
                             i--;
                             historyStack.redo();
                         }
                         progress.setValue(progress.maximum() - i);
-                        QPixmap pixmap = this->getFormattedMapPixmap(this->map, !this->showBorder);
+                        QPixmap pixmap = this->getFormattedMapPixmap(this->map);
                         if (pixmap.width() < maxWidth || pixmap.height() < maxHeight) {
                             QPixmap pixmap2 = QPixmap(maxWidth, maxHeight);
                             QPainter painter(&pixmap2);
@@ -226,7 +183,7 @@
                             pixmap = pixmap2;
                         }
                         timelapseImg.addFrame(pixmap.toImage());
-                        for (int j = 0; j < timelapseSkipAmount; j++) {
+                        for (int j = 0; j < this->settings.timelapseSkipAmount; j++) {
                             if (i > 0) {
                                 i--;
                                 historyStack.redo();
@@ -510,15 +467,11 @@
         pixmap = newPixmap;
     }
 
-<<<<<<< HEAD
     if (!this->map) {
         return pixmap;
     }
 
-    if (!ignoreBorder && (this->showUpConnections || this->showDownConnections || this->showLeftConnections || this->showRightConnections)) {
-=======
     if (!ignoreBorder && (this->settings.showUpConnections || this->settings.showDownConnections || this->settings.showLeftConnections || this->settings.showRightConnections)) {
->>>>>>> 3b6d3bef
         // if showing connections, draw on outside of image
         QPainter connectionPainter(&pixmap);
         // TODO: Reading the connections from the editor and not 'map' is incorrect.
