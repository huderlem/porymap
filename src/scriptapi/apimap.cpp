#include "mainwindow.h"
#include "ui_mainwindow.h"
#include "scripting.h"
#include "editcommands.h"
#include "config.h"
#include "imageproviders.h"

// TODO: "tilesetNeedsRedraw" is used when redrawing the map after
// changing a metatile's tiles via script. It is unnecessarily
// resource intensive. The map metatiles that need to be updated are
// not marked as changed, so they will not be redrawn if the cache
// isn't ignored. Ideally the setMetatileTiles functions would properly
// set each of the map spaces that use the modified metatile so that
// the cache could be used, though this would lkely still require a
// full read of the map.
void MainWindow::tryRedrawMapArea(bool forceRedraw) {
    if (!forceRedraw) return;

    if (this->tilesetNeedsRedraw) {
        // Refresh anything that can display metatiles
        this->editor->map_item->draw(true);
        this->editor->collision_item->draw(true);
        this->editor->selected_border_metatiles_item->draw();
        this->editor->updateMapBorder();
        this->editor->updateMapConnections();
        if (this->tilesetEditor)
            this->tilesetEditor->updateTilesets(this->editor->layout->tileset_primary_label, this->editor->layout->tileset_secondary_label);
        if (this->editor->metatile_selector_item)
            this->editor->metatile_selector_item->draw();
        if (this->editor->selected_border_metatiles_item)
            this->editor->selected_border_metatiles_item->draw();
        if (this->editor->current_metatile_selection_item)
            this->editor->current_metatile_selection_item->draw();
        this->tilesetNeedsRedraw = false;
    } else {
        this->editor->map_item->draw();
        this->editor->collision_item->draw();
        this->editor->selected_border_metatiles_item->draw();
        this->editor->updateMapBorder();
    }
}

void MainWindow::tryCommitMapChanges(bool commitChanges) {
    if (commitChanges) {
        Layout *layout = this->editor->layout;
        if (layout) {
            layout->editHistory.push(new ScriptEditLayout(layout,
                layout->lastCommitBlocks.layoutDimensions, QSize(layout->getWidth(), layout->getHeight()),
                layout->lastCommitBlocks.blocks, layout->blockdata,
                layout->lastCommitBlocks.borderDimensions, QSize(layout->getBorderWidth(), layout->getBorderHeight()),
                layout->lastCommitBlocks.border, layout->border
            ));
        }
    }
}

//=====================
// Editing map blocks
//=====================

QJSValue MainWindow::getBlock(int x, int y) {
    if (!this->editor || !this->editor->layout)
        return QJSValue();
    Block block;
    if (!this->editor->layout->getBlock(x, y, &block)) {
        return Scripting::fromBlock(Block());
    }
    return Scripting::fromBlock(block);
}

void MainWindow::setBlock(int x, int y, int metatileId, int collision, int elevation, bool forceRedraw, bool commitChanges) {
    if (!this->editor || !this->editor->layout)
        return;
    this->editor->layout->setBlock(x, y, Block(metatileId, collision, elevation));
    this->tryCommitMapChanges(commitChanges);
    this->tryRedrawMapArea(forceRedraw);
}

void MainWindow::setBlock(int x, int y, int rawValue, bool forceRedraw, bool commitChanges) {
    if (!this->editor || !this->editor->layout)
        return;
    this->editor->layout->setBlock(x, y, Block(static_cast<uint16_t>(rawValue)));
    this->tryCommitMapChanges(commitChanges);
    this->tryRedrawMapArea(forceRedraw);
}

void MainWindow::setBlocksFromSelection(int x, int y, bool forceRedraw, bool commitChanges) {
    if (this->editor && this->editor->map_item) {
        this->editor->map_item->paintNormal(x, y, true);
        this->tryCommitMapChanges(commitChanges);
        this->tryRedrawMapArea(forceRedraw);
    }
}

int MainWindow::getMetatileId(int x, int y) {
    if (!this->editor || !this->editor->layout)
        return 0;
    Block block;
    if (!this->editor->layout->getBlock(x, y, &block)) {
        return 0;
    }
    return block.metatileId();
}

void MainWindow::setMetatileId(int x, int y, int metatileId, bool forceRedraw, bool commitChanges) {
    if (!this->editor || !this->editor->layout)
        return;
    Block block;
    if (!this->editor->layout->getBlock(x, y, &block)) {
        return;
    }
    this->editor->layout->setBlock(x, y, Block(metatileId, block.collision(), block.elevation()));
    this->tryCommitMapChanges(commitChanges);
    this->tryRedrawMapArea(forceRedraw);
}

int MainWindow::getCollision(int x, int y) {
    if (!this->editor || !this->editor->layout)
        return 0;
    Block block;
    if (!this->editor->layout->getBlock(x, y, &block)) {
        return 0;
    }
    return block.collision();
}

void MainWindow::setCollision(int x, int y, int collision, bool forceRedraw, bool commitChanges) {
    if (!this->editor || !this->editor->layout)
        return;
    Block block;
    if (!this->editor->layout->getBlock(x, y, &block)) {
        return;
    }
    this->editor->layout->setBlock(x, y, Block(block.metatileId(), collision, block.elevation()));
    this->tryCommitMapChanges(commitChanges);
    this->tryRedrawMapArea(forceRedraw);
}

int MainWindow::getElevation(int x, int y) {
    if (!this->editor || !this->editor->layout)
        return 0;
    Block block;
    if (!this->editor->layout->getBlock(x, y, &block)) {
        return 0;
    }
    return block.elevation();
}

void MainWindow::setElevation(int x, int y, int elevation, bool forceRedraw, bool commitChanges) {
    if (!this->editor || !this->editor->layout)
        return;
    Block block;
    if (!this->editor->layout->getBlock(x, y, &block)) {
        return;
    }
    this->editor->layout->setBlock(x, y, Block(block.metatileId(), block.collision(), elevation));
    this->tryCommitMapChanges(commitChanges);
    this->tryRedrawMapArea(forceRedraw);
}

void MainWindow::bucketFill(int x, int y, int metatileId, bool forceRedraw, bool commitChanges) {
    if (!this->editor || !this->editor->layout)
        return;
    this->editor->map_item->floodFill(x, y, metatileId, true);
    this->tryCommitMapChanges(commitChanges);
    this->tryRedrawMapArea(forceRedraw);
}

void MainWindow::bucketFillFromSelection(int x, int y, bool forceRedraw, bool commitChanges) {
    if (!this->editor || !this->editor->layout)
        return;
    this->editor->map_item->floodFill(x, y, true);
    this->tryCommitMapChanges(commitChanges);
    this->tryRedrawMapArea(forceRedraw);
}

void MainWindow::magicFill(int x, int y, int metatileId, bool forceRedraw, bool commitChanges) {
    if (!this->editor || !this->editor->layout)
        return;
    this->editor->map_item->magicFill(x, y, metatileId, true);
    this->tryCommitMapChanges(commitChanges);
    this->tryRedrawMapArea(forceRedraw);
}

void MainWindow::magicFillFromSelection(int x, int y, bool forceRedraw, bool commitChanges) {
    if (!this->editor || !this->editor->layout)
        return;
    this->editor->map_item->magicFill(x, y, true);
    this->tryCommitMapChanges(commitChanges);
    this->tryRedrawMapArea(forceRedraw);
}

void MainWindow::shift(int xDelta, int yDelta, bool forceRedraw, bool commitChanges) {
    if (!this->editor || !this->editor->layout)
        return;
    this->editor->map_item->shift(xDelta, yDelta, true);
    this->tryCommitMapChanges(commitChanges);
    this->tryRedrawMapArea(forceRedraw);
}

void MainWindow::redraw() {
    this->tryRedrawMapArea(true);
}

void MainWindow::commit() {
    this->tryCommitMapChanges(true);
}

QJSValue MainWindow::getDimensions() {
    if (!this->editor || !this->editor->layout)
        return QJSValue();
    return Scripting::dimensions(this->editor->layout->getWidth(), this->editor->layout->getHeight());
}

int MainWindow::getWidth() {
    if (!this->editor || !this->editor->layout)
        return 0;
    return this->editor->layout->getWidth();
}

int MainWindow::getHeight() {
    if (!this->editor || !this->editor->layout)
        return 0;
    return this->editor->layout->getHeight();
}

void MainWindow::setDimensions(int width, int height) {
    if (!this->editor || !this->editor->layout)
        return;
    if (!Project::mapDimensionsValid(width, height))
        return;
    this->editor->layout->setDimensions(width, height);
    this->tryCommitMapChanges(true);
    this->onMapNeedsRedrawing();
}

void MainWindow::setWidth(int width) {
    if (!this->editor || !this->editor->layout)
        return;
    if (!Project::mapDimensionsValid(width, this->editor->layout->getHeight()))
        return;
    this->editor->layout->setDimensions(width, this->editor->layout->getHeight());
    this->tryCommitMapChanges(true);
    this->onMapNeedsRedrawing();
}

void MainWindow::setHeight(int height) {
    if (!this->editor || !this->editor->layout)
        return;
    if (!Project::mapDimensionsValid(this->editor->layout->getWidth(), height))
        return;
    this->editor->layout->setDimensions(this->editor->layout->getWidth(), height);
    this->tryCommitMapChanges(true);
    this->onMapNeedsRedrawing();
}

//=====================
// Editing map border
//=====================

int MainWindow::getBorderMetatileId(int x, int y) {
    if (!this->editor || !this->editor->layout)
        return 0;
    if (!this->editor->layout->isWithinBorderBounds(x, y))
        return 0;
    return this->editor->layout->getBorderMetatileId(x, y);
}

void MainWindow::setBorderMetatileId(int x, int y, int metatileId, bool forceRedraw, bool commitChanges) {
    if (!this->editor || !this->editor->layout)
        return;
    if (!this->editor->layout->isWithinBorderBounds(x, y))
        return;
    this->editor->layout->setBorderMetatileId(x, y, metatileId);
    this->tryCommitMapChanges(commitChanges);
    this->tryRedrawMapArea(forceRedraw);
}

QJSValue MainWindow::getBorderDimensions() {
    if (!this->editor || !this->editor->layout)
        return QJSValue();
    return Scripting::dimensions(this->editor->layout->getBorderWidth(), this->editor->layout->getBorderHeight());
}

int MainWindow::getBorderWidth() {
    if (!this->editor || !this->editor->layout)
        return 0;
    return this->editor->layout->getBorderWidth();
}

int MainWindow::getBorderHeight() {
    if (!this->editor || !this->editor->layout)
        return 0;
    return this->editor->layout->getBorderHeight();
}

void MainWindow::setBorderDimensions(int width, int height) {
    if (!this->editor || !this->editor->layout || !projectConfig.useCustomBorderSize)
        return;
    if (width < 1 || height < 1 || width > MAX_BORDER_WIDTH || height > MAX_BORDER_HEIGHT)
        return;
    this->editor->layout->setBorderDimensions(width, height);
    this->tryCommitMapChanges(true);
    this->onMapNeedsRedrawing();
}

void MainWindow::setBorderWidth(int width) {
    if (!this->editor || !this->editor->layout || !projectConfig.useCustomBorderSize)
        return;
    if (width < 1 || width > MAX_BORDER_WIDTH)
        return;
    this->editor->layout->setBorderDimensions(width, this->editor->layout->getBorderHeight());
    this->tryCommitMapChanges(true);
    this->onMapNeedsRedrawing();
}

void MainWindow::setBorderHeight(int height) {
    if (!this->editor || !this->editor->layout || !projectConfig.useCustomBorderSize)
        return;
    if (height < 1 || height > MAX_BORDER_HEIGHT)
        return;
    this->editor->layout->setBorderDimensions(this->editor->layout->getBorderWidth(), height);
    this->tryCommitMapChanges(true);
    this->onMapNeedsRedrawing();
}

//======================
// Editing map tilesets
//======================

void MainWindow::refreshAfterPaletteChange(Tileset *tileset) {
    if (this->tilesetEditor) {
        this->tilesetEditor->updateTilesets(this->editor->layout->tileset_primary_label, this->editor->layout->tileset_secondary_label);
    }
    this->editor->metatile_selector_item->draw();
    this->editor->selected_border_metatiles_item->draw();
    this->editor->map_item->draw(true);
    this->editor->updateMapBorder();
    this->editor->updateMapConnections();
    this->editor->project->saveTilesetPalettes(tileset);
}

void MainWindow::setTilesetPalette(Tileset *tileset, int paletteIndex, QList<QList<int>> colors) {
    if (!this->editor || !this->editor->layout)
        return;
    if (paletteIndex >= tileset->palettes.size())
        return;
    if (colors.size() != 16)
        return;

    for (int i = 0; i < 16; i++) {
        if (colors[i].size() != 3)
            continue;
        tileset->palettes[paletteIndex][i] = qRgb(colors[i][0], colors[i][1], colors[i][2]);
        tileset->palettePreviews[paletteIndex][i] = qRgb(colors[i][0], colors[i][1], colors[i][2]);
    }
}

void MainWindow::setPrimaryTilesetPalette(int paletteIndex, QList<QList<int>> colors, bool forceRedraw) {
    if (!this->editor || !this->editor->layout || !this->editor->layout->tileset_primary)
        return;
    this->setTilesetPalette(this->editor->layout->tileset_primary, paletteIndex, colors);
    if (forceRedraw) {
        this->refreshAfterPaletteChange(this->editor->layout->tileset_primary);
    }
}

void MainWindow::setPrimaryTilesetPalettes(QList<QList<QList<int>>> palettes, bool forceRedraw) {
    if (!this->editor || !this->editor->layout || !this->editor->layout->tileset_primary)
        return;
    for (int i = 0; i < palettes.size(); i++) {
        this->setTilesetPalette(this->editor->layout->tileset_primary, i, palettes[i]);
    }
    if (forceRedraw) {
        this->refreshAfterPaletteChange(this->editor->layout->tileset_primary);
    }
}

void MainWindow::setSecondaryTilesetPalette(int paletteIndex, QList<QList<int>> colors, bool forceRedraw) {
    if (!this->editor || !this->editor->layout || !this->editor->layout->tileset_secondary)
        return;
    this->setTilesetPalette(this->editor->layout->tileset_secondary, paletteIndex, colors);
    if (forceRedraw) {
        this->refreshAfterPaletteChange(this->editor->layout->tileset_secondary);
    }
}

void MainWindow::setSecondaryTilesetPalettes(QList<QList<QList<int>>> palettes, bool forceRedraw) {
    if (!this->editor || !this->editor->layout || !this->editor->layout->tileset_secondary)
        return;
    for (int i = 0; i < palettes.size(); i++) {
        this->setTilesetPalette(this->editor->layout->tileset_secondary, i, palettes[i]);
    }
    if (forceRedraw) {
        this->refreshAfterPaletteChange(this->editor->layout->tileset_secondary);
    }
}

QJSValue MainWindow::getTilesetPalette(const QList<QList<QRgb>> &palettes, int paletteIndex) {
    if (paletteIndex >= palettes.size())
        return QJSValue();

    QList<QList<int>> palette;
    for (auto color : palettes.value(paletteIndex)) {
        palette.append(QList<int>({qRed(color), qGreen(color), qBlue(color)}));
    }
    return Scripting::getEngine()->toScriptValue(palette);
}

QJSValue MainWindow::getTilesetPalettes(const QList<QList<QRgb>> &palettes) {
    QList<QList<QList<int>>> outPalettes;
    for (int i = 0; i < palettes.size(); i++) {
        QList<QList<int>> colors;
        for (auto color : palettes.value(i)) {
            colors.append(QList<int>({qRed(color), qGreen(color), qBlue(color)}));
        }
        outPalettes.append(colors);
    }
    return Scripting::getEngine()->toScriptValue(outPalettes);
}

QJSValue MainWindow::getPrimaryTilesetPalette(int paletteIndex) {
    if (!this->editor || !this->editor->layout || !this->editor->layout->tileset_primary)
        return QJSValue();
    return this->getTilesetPalette(this->editor->layout->tileset_primary->palettes, paletteIndex);
}

QJSValue MainWindow::getPrimaryTilesetPalettes() {
    if (!this->editor || !this->editor->layout || !this->editor->layout->tileset_primary)
        return QJSValue();
    return this->getTilesetPalettes(this->editor->layout->tileset_primary->palettes);
}

QJSValue MainWindow::getSecondaryTilesetPalette(int paletteIndex) {
    if (!this->editor || !this->editor->layout || !this->editor->layout->tileset_secondary)
        return QJSValue();
    return this->getTilesetPalette(this->editor->layout->tileset_secondary->palettes, paletteIndex);
}

QJSValue MainWindow::getSecondaryTilesetPalettes() {
    if (!this->editor || !this->editor->layout || !this->editor->layout->tileset_secondary)
        return QJSValue();
    return this->getTilesetPalettes(this->editor->layout->tileset_secondary->palettes);
}

void MainWindow::refreshAfterPalettePreviewChange() {
    this->editor->metatile_selector_item->draw();
    this->editor->selected_border_metatiles_item->draw();
    this->editor->map_item->draw(true);
    this->editor->updateMapBorder();
    this->editor->updateMapConnections();
}

void MainWindow::setTilesetPalettePreview(Tileset *tileset, int paletteIndex, QList<QList<int>> colors) {
    if (!this->editor || !this->editor->layout)
        return;
    if (paletteIndex >= tileset->palettePreviews.size())
        return;
    if (colors.size() != 16)
        return;

    for (int i = 0; i < 16; i++) {
        if (colors[i].size() != 3)
            continue;
        tileset->palettePreviews[paletteIndex][i] = qRgb(colors[i][0], colors[i][1], colors[i][2]);
    }
}

void MainWindow::setPrimaryTilesetPalettePreview(int paletteIndex, QList<QList<int>> colors, bool forceRedraw) {
    if (!this->editor || !this->editor->layout || !this->editor->layout->tileset_primary)
        return;
    this->setTilesetPalettePreview(this->editor->layout->tileset_primary, paletteIndex, colors);
    if (forceRedraw) {
        this->refreshAfterPalettePreviewChange();
    }
}

void MainWindow::setPrimaryTilesetPalettesPreview(QList<QList<QList<int>>> palettes, bool forceRedraw) {
    if (!this->editor || !this->editor->layout || !this->editor->layout->tileset_primary)
        return;
    for (int i = 0; i < palettes.size(); i++) {
        this->setTilesetPalettePreview(this->editor->layout->tileset_primary, i, palettes[i]);
    }
    if (forceRedraw) {
        this->refreshAfterPalettePreviewChange();
    }
}

void MainWindow::setSecondaryTilesetPalettePreview(int paletteIndex, QList<QList<int>> colors, bool forceRedraw) {
    if (!this->editor || !this->editor->layout || !this->editor->layout->tileset_secondary)
        return;
    this->setTilesetPalettePreview(this->editor->layout->tileset_secondary, paletteIndex, colors);
    if (forceRedraw) {
        this->refreshAfterPalettePreviewChange();
    }
}

void MainWindow::setSecondaryTilesetPalettesPreview(QList<QList<QList<int>>> palettes, bool forceRedraw) {
    if (!this->editor || !this->editor->layout || !this->editor->layout->tileset_secondary)
        return;
    for (int i = 0; i < palettes.size(); i++) {
        this->setTilesetPalettePreview(this->editor->layout->tileset_secondary, i, palettes[i]);
    }
    if (forceRedraw) {
        this->refreshAfterPalettePreviewChange();
    }
}

QJSValue MainWindow::getPrimaryTilesetPalettePreview(int paletteIndex) {
    if (!this->editor || !this->editor->layout || !this->editor->layout->tileset_primary)
        return QJSValue();
    return this->getTilesetPalette(this->editor->layout->tileset_primary->palettePreviews, paletteIndex);
}

QJSValue MainWindow::getPrimaryTilesetPalettesPreview() {
    if (!this->editor || !this->editor->layout || !this->editor->layout->tileset_primary)
        return QJSValue();
    return this->getTilesetPalettes(this->editor->layout->tileset_primary->palettePreviews);
}

QJSValue MainWindow::getSecondaryTilesetPalettePreview(int paletteIndex) {
    if (!this->editor || !this->editor->layout || !this->editor->layout->tileset_secondary)
        return QJSValue();
    return this->getTilesetPalette(this->editor->layout->tileset_secondary->palettePreviews, paletteIndex);
}

QJSValue MainWindow::getSecondaryTilesetPalettesPreview() {
    if (!this->editor || !this->editor->layout || !this->editor->layout->tileset_secondary)
        return QJSValue();
    return this->getTilesetPalettes(this->editor->layout->tileset_secondary->palettePreviews);
}

int MainWindow::getNumPrimaryTilesetMetatiles() {
    if (!this->editor || !this->editor->layout || !this->editor->layout->tileset_primary)
        return 0;
<<<<<<< HEAD
    return this->editor->layout->tileset_primary->metatiles.length();
=======
    return this->editor->map->layout->tileset_primary->numMetatiles();
>>>>>>> 178dd16c
}

int MainWindow::getNumSecondaryTilesetMetatiles() {
    if (!this->editor || !this->editor->layout || !this->editor->layout->tileset_secondary)
        return 0;
<<<<<<< HEAD
    return this->editor->layout->tileset_secondary->metatiles.length();
=======
    return this->editor->map->layout->tileset_secondary->numMetatiles();
>>>>>>> 178dd16c
}

int MainWindow::getNumPrimaryTilesetTiles() {
    if (!this->editor || !this->editor->layout || !this->editor->layout->tileset_primary)
        return 0;
    return this->editor->layout->tileset_primary->tiles.length();
}

int MainWindow::getNumSecondaryTilesetTiles() {
    if (!this->editor || !this->editor->layout || !this->editor->layout->tileset_secondary)
        return 0;
    return this->editor->layout->tileset_secondary->tiles.length();
}

QString MainWindow::getPrimaryTileset() {
    if (!this->editor || !this->editor->layout || !this->editor->layout->tileset_primary)
        return QString();
    return this->editor->layout->tileset_primary->name;
}

QString MainWindow::getSecondaryTileset() {
    if (!this->editor || !this->editor->layout || !this->editor->layout->tileset_secondary)
        return QString();
    return this->editor->layout->tileset_secondary->name;
}

void MainWindow::setPrimaryTileset(QString tileset) {
    this->on_comboBox_PrimaryTileset_currentTextChanged(tileset);
}

void MainWindow::setSecondaryTileset(QString tileset) {
    this->on_comboBox_SecondaryTileset_currentTextChanged(tileset);
}

void MainWindow::saveMetatilesByMetatileId(int metatileId) {
    Tileset * tileset = Tileset::getMetatileTileset(metatileId, this->editor->layout->tileset_primary, this->editor->layout->tileset_secondary);
    if (this->editor->project && tileset)
        this->editor->project->saveTilesetMetatiles(tileset);
}

void MainWindow::saveMetatileAttributesByMetatileId(int metatileId) {
    Tileset * tileset = Tileset::getMetatileTileset(metatileId, this->editor->layout->tileset_primary, this->editor->layout->tileset_secondary);
    if (this->editor->project && tileset)
        this->editor->project->saveTilesetMetatileAttributes(tileset);

    // If the tileset editor is open it needs to be refreshed with the new changes.
    // Rather than do a full refresh (which is costly) we tell the editor it will need
    // to reload the metatile from the project next time it's displayed.
    // If it's currently being displayed, trigger this reload immediately.
    if (this->tilesetEditor) {
        this->tilesetEditor->queueMetatileReload(metatileId);
        if (this->tilesetEditor->getSelectedMetatileId() == metatileId)
            this->tilesetEditor->onSelectedMetatileChanged(metatileId);
    }
}

Metatile * MainWindow::getMetatile(int metatileId) {
    if (!this->editor || !this->editor->layout)
        return nullptr;
    return Tileset::getMetatile(metatileId, this->editor->layout->tileset_primary, this->editor->layout->tileset_secondary);
}

QString MainWindow::getMetatileLabel(int metatileId) {
    if (!this->editor || !this->editor->layout)
        return QString();
    return Tileset::getMetatileLabel(metatileId, this->editor->layout->tileset_primary, this->editor->layout->tileset_secondary);
}

void MainWindow::setMetatileLabel(int metatileId, QString label) {
    if (!this->editor || !this->editor->layout)
        return;

    // If the Tileset Editor is opened on this metatile we need to update the text box
    if (this->tilesetEditor && this->tilesetEditor->getSelectedMetatileId() == metatileId){
        this->tilesetEditor->setMetatileLabel(label);
        return;
    }

    if (!Tileset::setMetatileLabel(metatileId, label, this->editor->layout->tileset_primary, this->editor->layout->tileset_secondary)) {
        logError("Failed to set metatile label. Must be a valid metatile id and a label containing only letters, numbers, and underscores.");
        return;
    }

    if (this->editor->project)
        this->editor->project->saveTilesetMetatileLabels(this->editor->layout->tileset_primary, this->editor->layout->tileset_secondary);
}

int MainWindow::getMetatileLayerType(int metatileId) {
    Metatile * metatile = this->getMetatile(metatileId);
    if (!metatile)
        return -1;
    return metatile->layerType();
}

void MainWindow::setMetatileLayerType(int metatileId, int layerType) {
    Metatile * metatile = this->getMetatile(metatileId);
    if (!metatile)
        return;
    metatile->setLayerType(layerType);
    this->saveMetatileAttributesByMetatileId(metatileId);
}

int MainWindow::getMetatileEncounterType(int metatileId) {
    Metatile * metatile = this->getMetatile(metatileId);
    if (!metatile)
        return -1;
    return metatile->encounterType();
}

void MainWindow::setMetatileEncounterType(int metatileId, int encounterType) {
    Metatile * metatile = this->getMetatile(metatileId);
    if (!metatile)
        return;
    metatile->setEncounterType(encounterType);
    this->saveMetatileAttributesByMetatileId(metatileId);
}

int MainWindow::getMetatileTerrainType(int metatileId) {
    Metatile * metatile = this->getMetatile(metatileId);
    if (!metatile)
        return -1;
    return metatile->terrainType();
}

void MainWindow::setMetatileTerrainType(int metatileId, int terrainType) {
    Metatile * metatile = this->getMetatile(metatileId);
    if (!metatile)
        return;
    metatile->setTerrainType(terrainType);
    this->saveMetatileAttributesByMetatileId(metatileId);
}

int MainWindow::getMetatileBehavior(int metatileId) {
    Metatile * metatile = this->getMetatile(metatileId);
    if (!metatile)
        return -1;
    return metatile->behavior();
}

void MainWindow::setMetatileBehavior(int metatileId, int behavior) {
    Metatile * metatile = this->getMetatile(metatileId);
    if (!metatile)
        return;
    metatile->setBehavior(behavior);
    this->saveMetatileAttributesByMetatileId(metatileId);
}

QString MainWindow::getMetatileBehaviorName(int metatileId) {
    Metatile * metatile = this->getMetatile(metatileId);
    if (!metatile || !this->editor->project)
        return QString();
    return this->editor->project->metatileBehaviorMapInverse.value(metatile->behavior(), QString());
}

void MainWindow::setMetatileBehaviorName(int metatileId, QString behavior) {
    Metatile * metatile = this->getMetatile(metatileId);
    if (!metatile || !this->editor->project)
        return;
    if (!this->editor->project->metatileBehaviorMap.contains(behavior)) {
        logError(QString("Unknown metatile behavior '%1'").arg(behavior));
        return;
    }
    metatile->setBehavior(this->editor->project->metatileBehaviorMap.value(behavior));
    this->saveMetatileAttributesByMetatileId(metatileId);
}

int MainWindow::getMetatileAttributes(int metatileId) {
    Metatile * metatile = this->getMetatile(metatileId);
    if (!metatile)
        return -1;
    return metatile->getAttributes();
}

void MainWindow::setMetatileAttributes(int metatileId, int attributes) {
    Metatile * metatile = this->getMetatile(metatileId);
    if (!metatile)
        return;
    metatile->setAttributes(attributes);
    this->saveMetatileAttributesByMetatileId(metatileId);
}

int MainWindow::calculateTileBounds(int * tileStart, int * tileEnd) {
    int maxNumTiles = projectConfig.getNumTilesInMetatile();
    if (*tileEnd >= maxNumTiles || *tileEnd < 0)
        *tileEnd = maxNumTiles - 1;
    if (*tileStart >= maxNumTiles || *tileStart < 0)
        *tileStart = 0;
    return 1 + (*tileEnd - *tileStart);
}

QJSValue MainWindow::getMetatileTiles(int metatileId, int tileStart, int tileEnd) {
    Metatile * metatile = this->getMetatile(metatileId);
    int numTiles = calculateTileBounds(&tileStart, &tileEnd);
    if (!metatile || numTiles <= 0)
        return QJSValue();

    QJSValue tiles = Scripting::getEngine()->newArray(numTiles);
    for (int i = 0; i < numTiles; i++, tileStart++)
        tiles.setProperty(i, Scripting::fromTile(metatile->tiles[tileStart]));
    return tiles;
}

void MainWindow::setMetatileTiles(int metatileId, QJSValue tilesObj, int tileStart, int tileEnd, bool forceRedraw) {
    Metatile * metatile = this->getMetatile(metatileId);
    int numTiles = calculateTileBounds(&tileStart, &tileEnd);
    if (!metatile || numTiles <= 0)
        return;

    // Write to metatile using as many of the given Tiles as possible
    int numTileObjs = qMin(tilesObj.property("length").toInt(), numTiles);
    int i = 0;
    for (; i < numTileObjs; i++, tileStart++)
        metatile->tiles[tileStart] = Scripting::toTile(tilesObj.property(i));

    // Fill remainder of specified length with empty Tiles
    for (; i < numTiles; i++, tileStart++)
        metatile->tiles[tileStart] = Tile();

    this->saveMetatilesByMetatileId(metatileId);
    this->tilesetNeedsRedraw = true;
    this->tryRedrawMapArea(forceRedraw);
}

void MainWindow::setMetatileTiles(int metatileId, int tileId, bool xflip, bool yflip, int palette, int tileStart, int tileEnd, bool forceRedraw) {
    Metatile * metatile = this->getMetatile(metatileId);
    int numTiles = calculateTileBounds(&tileStart, &tileEnd);
    if (!metatile || numTiles <= 0)
        return;

    // Write to metatile using Tiles of the specified value
    Tile tile = Tile(tileId, xflip, yflip, palette);
    for (int i = tileStart; i <= tileEnd; i++)
        metatile->tiles[i] = tile;

    this->saveMetatilesByMetatileId(metatileId);
    this->tilesetNeedsRedraw = true;
    this->tryRedrawMapArea(forceRedraw);
}

QJSValue MainWindow::getMetatileTile(int metatileId, int tileIndex) {
    QJSValue tilesObj = this->getMetatileTiles(metatileId, tileIndex, tileIndex);
    return tilesObj.property(0);
}

void MainWindow::setMetatileTile(int metatileId, int tileIndex, int tileId, bool xflip, bool yflip, int palette, bool forceRedraw) {
    this->setMetatileTiles(metatileId, tileId, xflip, yflip, palette, tileIndex, tileIndex, forceRedraw);
}

void MainWindow::setMetatileTile(int metatileId, int tileIndex, QJSValue tileObj, bool forceRedraw) {
    Tile tile = Scripting::toTile(tileObj);
    this->setMetatileTiles(metatileId, tile.tileId, tile.xflip, tile.yflip, tile.palette, tileIndex, tileIndex, forceRedraw);
}

QJSValue MainWindow::getTilePixels(int tileId) {
    if (tileId < 0 || !this->editor || !this->editor->project || !this->editor->map || !this->editor->layout)
        return QJSValue();
    QImage tileImage = getTileImage(tileId, this->editor->layout->tileset_primary, this->editor->layout->tileset_secondary);
    if (tileImage.isNull() || tileImage.sizeInBytes() < 64)
        return QJSValue();
    const uchar * pixels = tileImage.constBits();
    QJSValue pixelArray = Scripting::getEngine()->newArray(64);
    for (int i = 0; i < 64; i++) {
        pixelArray.setProperty(i, pixels[i]);
    }
    return pixelArray;
}

//=====================
// Editing map header
//=====================

QString MainWindow::getSong() {
    if (!this->editor || !this->editor->map)
        return QString();
    return this->editor->map->song;
}

void MainWindow::setSong(QString song) {
    if (!this->ui || !this->editor || !this->editor->project)
        return;
    if (!this->editor->project->songNames.contains(song)) {
        logError(QString("Unknown song '%1'").arg(song));
        return;
    }
    this->ui->comboBox_Song->setCurrentText(song);
}

QString MainWindow::getLocation() {
    if (!this->editor || !this->editor->map)
        return QString();
    return this->editor->map->location;
}

void MainWindow::setLocation(QString location) {
    if (!this->ui || !this->editor || !this->editor->project)
        return;
    if (!this->editor->project->mapSectionNameToValue.contains(location)) {
        logError(QString("Unknown location '%1'").arg(location));
        return;
    }
    this->ui->comboBox_Location->setCurrentText(location);
}

bool MainWindow::getRequiresFlash() {
    if (!this->editor || !this->editor->map)
        return false;
    return this->editor->map->requiresFlash;
}

void MainWindow::setRequiresFlash(bool require) {
    if (!this->ui)
        return;
    this->ui->checkBox_Visibility->setChecked(require);
}

QString MainWindow::getWeather() {
    if (!this->editor || !this->editor->map)
        return QString();
    return this->editor->map->weather;
}

void MainWindow::setWeather(QString weather) {
    if (!this->ui || !this->editor || !this->editor->project)
        return;
    if (!this->editor->project->weatherNames.contains(weather)) {
        logError(QString("Unknown weather '%1'").arg(weather));
        return;
    }
    this->ui->comboBox_Weather->setCurrentText(weather);
}

QString MainWindow::getType() {
    if (!this->editor || !this->editor->map)
        return QString();
    return this->editor->map->type;
}

void MainWindow::setType(QString type) {
    if (!this->ui || !this->editor || !this->editor->project)
        return;
    if (!this->editor->project->mapTypes.contains(type)) {
        logError(QString("Unknown map type '%1'").arg(type));
        return;
    }
    this->ui->comboBox_Type->setCurrentText(type);
}

QString MainWindow::getBattleScene() {
    if (!this->editor || !this->editor->map)
        return QString();
    return this->editor->map->battle_scene;
}

void MainWindow::setBattleScene(QString battleScene) {
    if (!this->ui || !this->editor || !this->editor->project)
        return;
    if (!this->editor->project->mapBattleScenes.contains(battleScene)) {
        logError(QString("Unknown battle scene '%1'").arg(battleScene));
        return;
    }
    this->ui->comboBox_BattleScene->setCurrentText(battleScene);
}

bool MainWindow::getShowLocationName() {
    if (!this->editor || !this->editor->map)
        return false;
    return this->editor->map->show_location;
}

void MainWindow::setShowLocationName(bool show) {
    if (!this->ui)
        return;
    this->ui->checkBox_ShowLocation->setChecked(show);
}

bool MainWindow::getAllowRunning() {
    if (!this->editor || !this->editor->map)
        return false;
    return this->editor->map->allowRunning;
}

void MainWindow::setAllowRunning(bool allow) {
    if (!this->ui)
        return;
    this->ui->checkBox_AllowRunning->setChecked(allow);
}

bool MainWindow::getAllowBiking() {
    if (!this->editor || !this->editor->map)
        return false;
    return this->editor->map->allowBiking;
}

void MainWindow::setAllowBiking(bool allow) {
    if (!this->ui)
        return;
    this->ui->checkBox_AllowBiking->setChecked(allow);
}

bool MainWindow::getAllowEscaping() {
    if (!this->editor || !this->editor->map)
        return false;
    return this->editor->map->allowEscaping;
}

void MainWindow::setAllowEscaping(bool allow) {
    if (!this->ui)
        return;
    this->ui->checkBox_AllowEscaping->setChecked(allow);
}

int MainWindow::getFloorNumber() {
    if (!this->editor || !this->editor->map)
        return 0;
    return this->editor->map->floorNumber;
}

void MainWindow::setFloorNumber(int floorNumber) {
    if (!this->ui)
        return;
    if (floorNumber < -128 || floorNumber > 127) {
        logError(QString("Invalid floor number '%1'").arg(floorNumber));
        return;
    }
    this->ui->spinBox_FloorNumber->setValue(floorNumber);
}
<|MERGE_RESOLUTION|>--- conflicted
+++ resolved
@@ -533,21 +533,13 @@
 int MainWindow::getNumPrimaryTilesetMetatiles() {
     if (!this->editor || !this->editor->layout || !this->editor->layout->tileset_primary)
         return 0;
-<<<<<<< HEAD
-    return this->editor->layout->tileset_primary->metatiles.length();
-=======
-    return this->editor->map->layout->tileset_primary->numMetatiles();
->>>>>>> 178dd16c
+    return this->editor->layout->tileset_primary->numMetatiles();
 }
 
 int MainWindow::getNumSecondaryTilesetMetatiles() {
     if (!this->editor || !this->editor->layout || !this->editor->layout->tileset_secondary)
         return 0;
-<<<<<<< HEAD
-    return this->editor->layout->tileset_secondary->metatiles.length();
-=======
-    return this->editor->map->layout->tileset_secondary->numMetatiles();
->>>>>>> 178dd16c
+    return this->editor->layout->tileset_secondary->numMetatiles();
 }
 
 int MainWindow::getNumPrimaryTilesetTiles() {
