--- conflicted
+++ resolved
@@ -1068,44 +1068,6 @@
     this->customScripts.clear();
 }
 
-<<<<<<< HEAD
-void UserConfig::setProjectDir(QString projectDir) {
-    this->projectDir = projectDir;
-}
-
-QString UserConfig::getProjectDir() {
-    return this->projectDir;
-}
-
-void UserConfig::setRecentMap(const QString &map) {
-    this->recentMap = map;
-    this->save();
-}
-
-QString UserConfig::getRecentMap() {
-    return this->recentMap;
-}
-
-void UserConfig::setRecentLayout(const QString &layout) {
-    this->recentLayout = layout;
-    this->save();
-}
-
-QString UserConfig::getRecentLayout() {
-    return this->recentLayout;
-}
-
-void UserConfig::setEncounterJsonActive(bool active) {
-    this->useEncounterJson = active;
-    this->save();
-}
-
-bool UserConfig::getEncounterJsonActive() {
-    return this->useEncounterJson;
-}
-
-=======
->>>>>>> 57f74d4b
 // Read input from the config to get the script paths and whether each is enabled or disbled.
 // The format is a comma-separated list of paths. Each path can be followed (before the comma)
 // by a :0 or :1 to indicate whether it should be disabled or enabled, respectively. If neither
