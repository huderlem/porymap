--- conflicted
+++ resolved
@@ -257,30 +257,6 @@
             map->commit();
         } else {
             QPointF pos = event->pos();
-<<<<<<< HEAD
-            int x = static_cast<int>(pos.x()) / 16;
-            int y = static_cast<int>(pos.y()) / 16;
-            Block *block = map->getBlock(x, y);
-            QList<uint16_t> *selectedMetatiles = this->metatileSelector->getSelectedMetatiles();
-            QPoint selectionDimensions = this->metatileSelector->getSelectionDimensions();
-            uint16_t tile = block->tile;
-            for (int curY = 0; curY < map->getWidth(); curY++) {
-                for (int curX = 0; curX < map->getWidth(); curX++) {
-                    Block *block = map->getBlock(curX, curY);
-                    if (!block) {
-                        continue;
-                    }
-
-                    int xDiff = curX - x;
-                    int yDiff = curY - y;
-                    int i = xDiff % selectionDimensions.x();
-                    int j = yDiff % selectionDimensions.y();
-                    if (i < 0) i = selectionDimensions.x() + i;
-                    if (j < 0) j = selectionDimensions.y() + j;
-                    if (block->tile == tile) {
-                        block->tile = selectedMetatiles->at(j * selectionDimensions.x() + i);
-                        map->_setBlock(curX, curY, *block);
-=======
             int initialX = static_cast<int>(pos.x()) / 16;
             int initialY = static_cast<int>(pos.y()) / 16;
             Block *block = map->getBlock(initialX, initialY);
@@ -300,7 +276,6 @@
                         if (j < 0) j = selectionDimensions.y() + j;
                         block->tile = selectedMetatiles->at(j * selectionDimensions.x() + i);
                         map->_setBlock(x, y, *block);
->>>>>>> 95f712ef
                     }
                 }
             }
@@ -344,11 +319,7 @@
             block->tile = tile;
             map->_setBlock(x, y, *block);
         }
-<<<<<<< HEAD
-        if ((block = map->getBlock(x + 1, y)) && block->tile == old_tile) {
-=======
         if (!visited[x + 1 + y * map->getWidth()] && (block = map->getBlock(x + 1, y)) && block->tile == old_tile) {
->>>>>>> 95f712ef
             todo.append(QPoint(x + 1, y));
             visited[x + 1 + y * map->getWidth()] = true;
         }
