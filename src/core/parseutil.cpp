--- conflicted
+++ resolved
@@ -596,17 +596,10 @@
 tsl::ordered_map<QString, QHash<QString, QString>> ParseUtil::readCStructs(const QString &filename, const QString &label, const QHash<int, QString> &memberMap) {
     QString filePath = this->root + "/" + filename;
     auto cParser = fex::Parser();
-<<<<<<< HEAD
-    auto tokens = fex::Lexer().LexFile(filePath.toStdString());
+    auto tokens = fex::Lexer().LexFile(filePath);
     auto topLevelObjects = cParser.ParseTopLevelObjects(tokens);
     tsl::ordered_map<QString, QHash<QString, QString>> structs;
     for (auto it = topLevelObjects.begin(); it != topLevelObjects.end(); it++) {
-=======
-    auto tokens = fex::Lexer().LexFile(filePath);
-    auto structs = cParser.ParseTopLevelObjects(tokens);
-    QMap<QString, QHash<QString, QString>> structMaps;
-    for (auto it = structs.begin(); it != structs.end(); it++) {
->>>>>>> 8e6aa788
         QString structLabel = QString::fromStdString(it->first);
         if (structLabel.isEmpty()) continue;
         if (!label.isEmpty() && label != structLabel) continue; // Speed up parsing if only looking for a particular symbol
