#include "project.h"
#include "config.h"
#include "history.h"
#include "log.h"
#include "parseutil.h"
#include "paletteutil.h"
#include "tile.h"
#include "tileset.h"
#include "map.h"

#include "orderedjson.h"

#include <QDir>
#include <QJsonArray>
#include <QJsonDocument>
#include <QJsonObject>
#include <QJsonValue>
#include <QFile>
#include <QTextStream>
#include <QStandardItem>
#include <QMessageBox>
#include <QRegularExpression>
#include <algorithm>

using OrderedJson = poryjson::Json;
using OrderedJsonDoc = poryjson::JsonDoc;

int Project::num_tiles_primary = 512;
int Project::num_tiles_total = 1024;
int Project::num_metatiles_primary = 512;
int Project::num_pals_primary = 6;
int Project::num_pals_total = 13;
int Project::max_map_data_size = 10240; // 0x2800
int Project::default_map_size = 20;
int Project::max_object_events = 64;

Project::Project(QObject *parent) :
    QObject(parent)
{
    initSignals();
}

Project::~Project()
{
    clearLayoutsTable();
    clearMapCache();
    clearTilesetCache();
}

void Project::initSignals() {
    // detect changes to specific filepaths being monitored
    QObject::connect(&fileWatcher, &QFileSystemWatcher::fileChanged, [this](QString changed){
        if (!porymapConfig.monitorFiles) return;
        if (modifiedFileTimestamps.contains(changed)) {
            if (QDateTime::currentMSecsSinceEpoch() < modifiedFileTimestamps[changed]) {
                return;
            }
            modifiedFileTimestamps.remove(changed);
        }

        static bool showing = false;
        if (showing) return;

        QMessageBox notice(this->parentWidget());
        notice.setText("File Changed");
        notice.setInformativeText(QString("The file %1 has changed on disk. Would you like to reload the project?")
                                  .arg(changed.remove(this->root + "/")));
        notice.setStandardButtons(QMessageBox::No | QMessageBox::Yes);
        notice.setDefaultButton(QMessageBox::No);
        notice.setIcon(QMessageBox::Question);

        QCheckBox showAgainCheck("Do not ask again.");
        notice.setCheckBox(&showAgainCheck);

        showing = true;
        int choice = notice.exec();
        if (choice == QMessageBox::Yes) {
            emit reloadProject();
        } else if (choice == QMessageBox::No) {
            if (showAgainCheck.isChecked()) {
                porymapConfig.monitorFiles = false;
                emit uncheckMonitorFilesAction();
            }
        }
        showing = false;
    });
}

void Project::set_root(QString dir) {
    this->root = dir;
    this->importExportPath = dir;
    this->parser.set_root(dir);
}

// Before attempting the initial project load we should check for a few notable files.
// If all are missing then we can warn the user, they may have accidentally selected the wrong folder.
bool Project::sanityCheck() {
    // The goal with the file selection is to pick files that are important enough that any reasonable project would have
    // at least 1 in the expected location, but unique enough that they're unlikely to overlap with a completely unrelated
    // directory (e.g. checking for 'data/maps/' is a bad choice because it's too generic, pokeyellow would pass for instance)
    static const QSet<ProjectFilePath> pathsToCheck = {
        ProjectFilePath::json_map_groups,
        ProjectFilePath::json_layouts,
        ProjectFilePath::tilesets_headers,
        ProjectFilePath::global_fieldmap,
    };
    for (auto pathId : pathsToCheck) {
        const QString path = QString("%1/%2").arg(this->root).arg(projectConfig.getFilePath(pathId));
        QFileInfo fileInfo(path);
        if (fileInfo.exists() && fileInfo.isFile())
            return true;
    }
    return false;
}

bool Project::load() {
    this->disabledSettingsNames.clear();
    bool success = readMapLayouts()
                && readRegionMapSections()
                && readItemNames()
                && readFlagNames()
                && readVarNames()
                && readMovementTypes()
                && readInitialFacingDirections()
                && readMapTypes()
                && readMapBattleScenes()
                && readWeatherNames()
                && readCoordEventWeatherNames()
                && readSecretBaseIds() 
                && readBgEventFacingDirections()
                && readTrainerTypes()
                && readMetatileBehaviors()
                && readFieldmapProperties()
                && readFieldmapMasks()
                && readTilesetLabels()
                && readTilesetMetatileLabels()
                && readHealLocations()
                && readMiscellaneousConstants()
                && readSpeciesIconPaths()
                && readWildMonData()
                && readEventScriptLabels()
                && readObjEventGfxConstants()
                && readEventGraphics()
                && readSongNames()
                && readMapGroups();
    applyParsedLimits();
    return success;
}

QString Project::getProjectTitle() {
    if (!root.isNull()) {
        return root.section('/', -1);
    } else {
        return QString();
    }
}

void Project::clearMapCache() {
    for (auto *map : mapCache.values()) {
        if (map)
            delete map;
    }
    mapCache.clear();
}

void Project::clearTilesetCache() {
    for (auto *tileset : tilesetCache.values()) {
        if (tileset)
            delete tileset;
    }
    tilesetCache.clear();
}

void Project::clearLayoutsTable() {
    // clearMapLayouts
    // QMap<QString, Layout*> mapLayouts;
    // QMap<QString, Layout*> mapLayoutsMaster;
    for (Layout *layout : mapLayouts.values()) {
        if (layout)
            delete layout;
    }
    mapLayouts.clear();
}

Map* Project::loadMap(QString map_name) {
    if (map_name == DYNAMIC_MAP_NAME)
        return nullptr;

    Map *map;
    if (mapCache.contains(map_name)) {
        map = mapCache.value(map_name);
        // TODO: uncomment when undo/redo history is fully implemented for all actions.
        if (true/*map->hasUnsavedChanges()*/) {
            return map;
        }
    } else {
        map = new Map;
        map->setName(map_name);
    }

    if (!(loadMapData(map) && loadMapLayout(map))){
        delete map;
        return nullptr;
    }

    mapCache.insert(map_name, map);
    emit mapLoaded(map);
    return map;
}

const QSet<QString> defaultTopLevelMapFields = {
    "id",
    "name",
    "layout",
    "music",
    "region_map_section",
    "requires_flash",
    "weather",
    "map_type",
    "show_map_name",
    "battle_scene",
    "connections",
    "object_events",
    "warp_events",
    "coord_events",
    "bg_events",
    "shared_events_map",
    "shared_scripts_map",
};

QSet<QString> Project::getTopLevelMapFields() {
    QSet<QString> topLevelMapFields = defaultTopLevelMapFields;
    if (projectConfig.mapAllowFlagsEnabled) {
        topLevelMapFields.insert("allow_cycling");
        topLevelMapFields.insert("allow_escaping");
        topLevelMapFields.insert("allow_running");
    }

    if (projectConfig.floorNumberEnabled) {
        topLevelMapFields.insert("floor_number");
    }
    return topLevelMapFields;
}

bool Project::loadMapData(Map* map) {
    if (!map->isPersistedToFile) {
        return true;
    }

    QString mapFilepath = QString("%1/%3%2/map.json").arg(root).arg(map->name).arg(projectConfig.getFilePath(ProjectFilePath::data_map_folders));
    QJsonDocument mapDoc;
    if (!parser.tryParseJsonFile(&mapDoc, mapFilepath)) {
        logError(QString("Failed to read map data from %1").arg(mapFilepath));
        return false;
    }

    QJsonObject mapObj = mapDoc.object();

    map->song          = ParseUtil::jsonToQString(mapObj["music"]);
    map->layoutId      = ParseUtil::jsonToQString(mapObj["layout"]);
    map->location      = ParseUtil::jsonToQString(mapObj["region_map_section"]);
    map->requiresFlash = ParseUtil::jsonToBool(mapObj["requires_flash"]);
    map->weather       = ParseUtil::jsonToQString(mapObj["weather"]);
    map->type          = ParseUtil::jsonToQString(mapObj["map_type"]);
    map->show_location = ParseUtil::jsonToBool(mapObj["show_map_name"]);
    map->battle_scene  = ParseUtil::jsonToQString(mapObj["battle_scene"]);

    if (projectConfig.mapAllowFlagsEnabled) {
        map->allowBiking   = ParseUtil::jsonToBool(mapObj["allow_cycling"]);
        map->allowEscaping = ParseUtil::jsonToBool(mapObj["allow_escaping"]);
        map->allowRunning  = ParseUtil::jsonToBool(mapObj["allow_running"]);
    }
    if (projectConfig.floorNumberEnabled) {
        map->floorNumber = ParseUtil::jsonToInt(mapObj["floor_number"]);
    }
    map->sharedEventsMap  = ParseUtil::jsonToQString(mapObj["shared_events_map"]);
    map->sharedScriptsMap = ParseUtil::jsonToQString(mapObj["shared_scripts_map"]);

    // Events
    map->events[Event::Group::Object].clear();
    QJsonArray objectEventsArr = mapObj["object_events"].toArray();
    for (int i = 0; i < objectEventsArr.size(); i++) {
        QJsonObject event = objectEventsArr[i].toObject();
        // If clone objects are not enabled then no type field is present
        QString type = projectConfig.eventCloneObjectEnabled ? ParseUtil::jsonToQString(event["type"]) : "object";
        if (type.isEmpty() || type == "object") {
            ObjectEvent *object = new ObjectEvent();
            object->loadFromJson(event, this);
            map->addEvent(object);
        } else if (type == "clone") {
            CloneObjectEvent *clone = new CloneObjectEvent();
            if (clone->loadFromJson(event, this)) {
                map->addEvent(clone);
            }
            else {
                delete clone;
            }
        } else {
            logError(QString("Map %1 object_event %2 has invalid type '%3'. Must be 'object' or 'clone'.").arg(map->name).arg(i).arg(type));
        }
    }

    map->events[Event::Group::Warp].clear();
    QJsonArray warpEventsArr = mapObj["warp_events"].toArray();
    for (int i = 0; i < warpEventsArr.size(); i++) {
        QJsonObject event = warpEventsArr[i].toObject();
        WarpEvent *warp = new WarpEvent();
        if (warp->loadFromJson(event, this)) {
            map->addEvent(warp);
        }
        else {
            delete warp;
        }
    }

    map->events[Event::Group::Coord].clear();
    QJsonArray coordEventsArr = mapObj["coord_events"].toArray();
    for (int i = 0; i < coordEventsArr.size(); i++) {
        QJsonObject event = coordEventsArr[i].toObject();
        QString type = ParseUtil::jsonToQString(event["type"]);
        if (type == "trigger") {
            TriggerEvent *coord = new TriggerEvent();
            coord->loadFromJson(event, this);
            map->addEvent(coord);
        } else if (type == "weather") {
            WeatherTriggerEvent *coord = new WeatherTriggerEvent();
            coord->loadFromJson(event, this);
            map->addEvent(coord);
        } else {
            logError(QString("Map %1 coord_event %2 has invalid type '%3'. Must be 'trigger' or 'weather'.").arg(map->name).arg(i).arg(type));
        }
    }

    map->events[Event::Group::Bg].clear();
    QJsonArray bgEventsArr = mapObj["bg_events"].toArray();
    for (int i = 0; i < bgEventsArr.size(); i++) {
        QJsonObject event = bgEventsArr[i].toObject();
        QString type = ParseUtil::jsonToQString(event["type"]);
        if (type == "sign") {
            SignEvent *bg = new SignEvent();
            bg->loadFromJson(event, this);
            map->addEvent(bg);
        } else if (type == "hidden_item") {
            HiddenItemEvent *bg = new HiddenItemEvent();
            bg->loadFromJson(event, this);
            map->addEvent(bg);
        } else if (type == "secret_base") {
            SecretBaseEvent *bg = new SecretBaseEvent();
            bg->loadFromJson(event, this);
            map->addEvent(bg);
        } else {
            logError(QString("Map %1 bg_event %2 has invalid type '%3'. Must be 'sign', 'hidden_item', or 'secret_base'.").arg(map->name).arg(i).arg(type));
        }
    }

    map->events[Event::Group::Heal].clear();
    
    const QString mapPrefix = projectConfig.getIdentifier(ProjectIdentifier::define_map_prefix);
    for (auto it = healLocations.begin(); it != healLocations.end(); it++) {
        HealLocation loc = *it;
        //if TRUE map is flyable / has healing location
        if (loc.mapName == Map::mapConstantFromName(map->name, false)) {
            HealLocationEvent *heal = new HealLocationEvent();
            heal->setMap(map);
            heal->setX(loc.x);
            heal->setY(loc.y);
            heal->setElevation(projectConfig.defaultElevation);
            heal->setLocationName(loc.mapName);
            heal->setIdName(loc.idName);
            heal->setIndex(loc.index);
            if (projectConfig.healLocationRespawnDataEnabled) {
                heal->setRespawnMap(mapConstantsToMapNames.value(QString(mapPrefix + loc.respawnMap)));
                heal->setRespawnNPC(loc.respawnNPC);
            }
            map->events[Event::Group::Heal].append(heal);
        }
    }

    map->deleteConnections();
    QJsonArray connectionsArr = mapObj["connections"].toArray();
    if (!connectionsArr.isEmpty()) {
        for (int i = 0; i < connectionsArr.size(); i++) {
            QJsonObject connectionObj = connectionsArr[i].toObject();
            const QString direction = ParseUtil::jsonToQString(connectionObj["direction"]);
            int offset = ParseUtil::jsonToInt(connectionObj["offset"]);
            const QString mapConstant = ParseUtil::jsonToQString(connectionObj["map"]);
            if (mapConstantsToMapNames.contains(mapConstant)) {
                // Successully read map connection
                map->loadConnection(new MapConnection(mapConstantsToMapNames.value(mapConstant), direction, offset));
            } else {
                logError(QString("Failed to find connected map for map constant '%1'").arg(mapConstant));
            }
        }
    }

    // Check for custom fields
    QSet<QString> baseFields = this->getTopLevelMapFields();
    for (QString key : mapObj.keys()) {
        if (!baseFields.contains(key)) {
            map->customHeaders.insert(key, mapObj[key]);
        }
    }

    return true;
}

QString Project::readMapLayoutId(QString map_name) {
    if (mapCache.contains(map_name)) {
        return mapCache.value(map_name)->layoutId;
    }

    QString mapFilepath = QString("%1/%3%2/map.json").arg(root).arg(map_name).arg(projectConfig.getFilePath(ProjectFilePath::data_map_folders));
    QJsonDocument mapDoc;
    if (!parser.tryParseJsonFile(&mapDoc, mapFilepath)) {
        logError(QString("Failed to read map layout id from %1").arg(mapFilepath));
        return QString();
    }

    QJsonObject mapObj = mapDoc.object();
    return ParseUtil::jsonToQString(mapObj["layout"]);
}

QString Project::readMapLayoutName(QString mapName) {
    return this->layoutIdsToNames[readMapLayoutId(mapName)];
}

QString Project::readMapLocation(QString map_name) {
    if (mapCache.contains(map_name)) {
        return mapCache.value(map_name)->location;
    }

    QString mapFilepath = QString("%1/%3%2/map.json").arg(root).arg(map_name).arg(projectConfig.getFilePath(ProjectFilePath::data_map_folders));
    QJsonDocument mapDoc;
    if (!parser.tryParseJsonFile(&mapDoc, mapFilepath)) {
        logError(QString("Failed to read map's region map section from %1").arg(mapFilepath));
        return QString();
    }

    QJsonObject mapObj = mapDoc.object();
    return ParseUtil::jsonToQString(mapObj["region_map_section"]);
}

Layout *Project::createNewLayout(Layout::SimpleSettings &layoutSettings) {
    QString basePath = projectConfig.getFilePath(ProjectFilePath::data_layouts_folders);
    Layout *layout;

    // Handle the case where we are copying from an existing layout first.
    if (!layoutSettings.from_id.isEmpty()) {
        // load from layout
        loadLayout(mapLayouts[layoutSettings.from_id]);

        layout = mapLayouts[layoutSettings.from_id]->copy();
        layout->name = layoutSettings.name;
        layout->id = layoutSettings.id;
        layout->border_path = QString("%1%2/border.bin").arg(basePath, layoutSettings.name);
        layout->blockdata_path = QString("%1%2/map.bin").arg(basePath, layoutSettings.name);
    }
    else {
        layout = new Layout;

        layout->name = layoutSettings.name;
        layout->id = layoutSettings.id;
        layout->width = layoutSettings.width;
        layout->height = layoutSettings.height;
        layout->border_width = DEFAULT_BORDER_WIDTH;
        layout->border_height = DEFAULT_BORDER_HEIGHT;
        layout->tileset_primary_label = layoutSettings.tileset_primary_label;
        layout->tileset_secondary_label = layoutSettings.tileset_secondary_label;
        layout->border_path = QString("%1%2/border.bin").arg(basePath, layoutSettings.name);
        layout->blockdata_path = QString("%1%2/map.bin").arg(basePath, layoutSettings.name);

        setNewLayoutBlockdata(layout);
        setNewLayoutBorder(layout);
    }

    // Create a new directory for the layout
    QString newLayoutDir = QString(root + "/%1%2").arg(projectConfig.getFilePath(ProjectFilePath::data_layouts_folders), layout->name);
    if (!QDir::root().mkdir(newLayoutDir)) {
        logError(QString("Error: failed to create directory for new layout: '%1'").arg(newLayoutDir));
        delete layout;
        return nullptr;
    }

    mapLayouts.insert(layout->id, layout);
    mapLayoutsMaster.insert(layout->id, layout->copy());
    mapLayoutsTable.append(layout->id);
    mapLayoutsTableMaster.append(layout->id);
    layoutIdsToNames.insert(layout->id, layout->name);

    saveLayout(layout);

    this->loadLayout(layout);

    return layout;
}

bool Project::loadLayout(Layout *layout) {
    if (!layout->loaded) {
        // Force these to run even if one fails
        bool loadedTilesets = loadLayoutTilesets(layout);
        bool loadedBlockdata = loadBlockdata(layout);
        bool loadedBorder = loadLayoutBorder(layout);

        if (loadedTilesets && loadedBlockdata && loadedBorder) {
            layout->loaded = true;
            return true;
        } else {
            return false;
        }
    }
    return true;
}

Layout *Project::loadLayout(QString layoutId) {
    if (mapLayouts.contains(layoutId)) {
        Layout *layout = mapLayouts[layoutId];
        if (loadLayout(layout)) {
            return layout;
        }
    }

    logError(QString("Error: Failed to load layout '%1'").arg(layoutId));
    return nullptr;
}

bool Project::loadMapLayout(Map* map) {
    if (!map->isPersistedToFile) {
        return true;
    }

    if (mapLayouts.contains(map->layoutId)) {
        map->layout = mapLayouts[map->layoutId];
    } else {
        logError(QString("Error: Map '%1' has an unknown layout '%2'").arg(map->name).arg(map->layoutId));
        return false;
    }

    if (map->hasUnsavedChanges() || map->layout->hasUnsavedChanges()) {
        return true;
    } else {
        return loadLayout(map->layout);
    }
}

bool Project::readMapLayouts() {
    mapLayouts.clear();
    mapLayoutsTable.clear();
    layoutIdsToNames.clear();

    QString layoutsFilepath = projectConfig.getFilePath(ProjectFilePath::json_layouts);
    QString fullFilepath = QString("%1/%2").arg(root).arg(layoutsFilepath);
    fileWatcher.addPath(fullFilepath);
    QJsonDocument layoutsDoc;
    if (!parser.tryParseJsonFile(&layoutsDoc, fullFilepath)) {
        logError(QString("Failed to read map layouts from %1").arg(fullFilepath));
        return false;
    }

    QJsonObject layoutsObj = layoutsDoc.object();
    QJsonArray layouts = layoutsObj["layouts"].toArray();
    if (layouts.size() == 0) {
        logError(QString("'layouts' array is missing from %1.").arg(layoutsFilepath));
        return false;
    }

    layoutsLabel = ParseUtil::jsonToQString(layoutsObj["layouts_table_label"]);
    if (layoutsLabel.isNull()) {
        layoutsLabel = "gMapLayouts";
        logWarn(QString("'layouts_table_label' value is missing from %1. Defaulting to %2")
                 .arg(layoutsFilepath)
                 .arg(layoutsLabel));
    }

    QList<QString> requiredFields = QList<QString>{
        "id",
        "name",
        "width",
        "height",
        "primary_tileset",
        "secondary_tileset",
        "border_filepath",
        "blockdata_filepath",
    };
    for (int i = 0; i < layouts.size(); i++) {
        QJsonObject layoutObj = layouts[i].toObject();
        if (layoutObj.isEmpty())
            continue;
        if (!parser.ensureFieldsExist(layoutObj, requiredFields)) {
            logError(QString("Layout %1 is missing field(s) in %2.").arg(i).arg(layoutsFilepath));
            return false;
        }
        Layout *layout = new Layout();
        layout->id = ParseUtil::jsonToQString(layoutObj["id"]);
        if (layout->id.isEmpty()) {
            logError(QString("Missing 'id' value on layout %1 in %2").arg(i).arg(layoutsFilepath));
            delete layout;
            return false;
        }
        if (mapLayouts.contains(layout->id)) {
            logWarn(QString("Duplicate layout entry for %1 in %2 will be ignored.").arg(layout->id).arg(layoutsFilepath));
            delete layout;
            continue;
        }
        layout->name = ParseUtil::jsonToQString(layoutObj["name"]);
        if (layout->name.isEmpty()) {
            logError(QString("Missing 'name' value for %1 in %2").arg(layout->id).arg(layoutsFilepath));
            delete layout;
            return false;
        }
        int lwidth = ParseUtil::jsonToInt(layoutObj["width"]);
        if (lwidth <= 0) {
            logError(QString("Invalid 'width' value '%1' for %2 in %3. Must be greater than 0.").arg(lwidth).arg(layout->id).arg(layoutsFilepath));
            delete layout;
            return false;
        }
        layout->width = lwidth;
        int lheight = ParseUtil::jsonToInt(layoutObj["height"]);
        if (lheight <= 0) {
            logError(QString("Invalid 'height' value '%1' for %2 in %3. Must be greater than 0.").arg(lheight).arg(layout->id).arg(layoutsFilepath));
            delete layout;
            return false;
        }
        layout->height = lheight;
        if (projectConfig.useCustomBorderSize) {
            int bwidth = ParseUtil::jsonToInt(layoutObj["border_width"]);
            if (bwidth <= 0) {  // 0 is an expected border width/height that should be handled, GF used it for the RS layouts in FRLG
                logWarn(QString("Invalid 'border_width' value '%1' for %2 in %3. Must be greater than 0. Using default (%4) instead.")
                                .arg(bwidth).arg(layout->id).arg(layoutsFilepath).arg(DEFAULT_BORDER_WIDTH));
                bwidth = DEFAULT_BORDER_WIDTH;
            }
            layout->border_width = bwidth;
            int bheight = ParseUtil::jsonToInt(layoutObj["border_height"]);
            if (bheight <= 0) {
                logWarn(QString("Invalid 'border_height' value '%1' for %2 in %3. Must be greater than 0. Using default (%4) instead.")
                                .arg(bheight).arg(layout->id).arg(layoutsFilepath).arg(DEFAULT_BORDER_HEIGHT));
                bheight = DEFAULT_BORDER_HEIGHT;
            }
            layout->border_height = bheight;
        } else {
            layout->border_width = DEFAULT_BORDER_WIDTH;
            layout->border_height = DEFAULT_BORDER_HEIGHT;
        }
        layout->tileset_primary_label = ParseUtil::jsonToQString(layoutObj["primary_tileset"]);
        if (layout->tileset_primary_label.isEmpty()) {
            logError(QString("Missing 'primary_tileset' value for %1 in %2").arg(layout->id).arg(layoutsFilepath));
            delete layout;
            return false;
        }
        layout->tileset_secondary_label = ParseUtil::jsonToQString(layoutObj["secondary_tileset"]);
        if (layout->tileset_secondary_label.isEmpty()) {
            logError(QString("Missing 'secondary_tileset' value for %1 in %2").arg(layout->id).arg(layoutsFilepath));
            delete layout;
            return false;
        }
        layout->border_path = ParseUtil::jsonToQString(layoutObj["border_filepath"]);
        if (layout->border_path.isEmpty()) {
            logError(QString("Missing 'border_filepath' value for %1 in %2").arg(layout->id).arg(layoutsFilepath));
            delete layout;
            return false;
        }
        layout->blockdata_path = ParseUtil::jsonToQString(layoutObj["blockdata_filepath"]);
        if (layout->blockdata_path.isEmpty()) {
            logError(QString("Missing 'blockdata_filepath' value for %1 in %2").arg(layout->id).arg(layoutsFilepath));
            delete layout;
            return false;
        }
        mapLayouts.insert(layout->id, layout);
        mapLayoutsMaster.insert(layout->id, layout->copy());
        mapLayoutsTable.append(layout->id);
        mapLayoutsTableMaster.append(layout->id);
        layoutIdsToNames.insert(layout->id, layout->name);
    }

    return true;
}

void Project::saveMapLayouts() {
    QString layoutsFilepath = root + "/" + projectConfig.getFilePath(ProjectFilePath::json_layouts);
    QFile layoutsFile(layoutsFilepath);
    if (!layoutsFile.open(QIODevice::WriteOnly)) {
        logError(QString("Error: Could not open %1 for writing").arg(layoutsFilepath));
        return;
    }

    OrderedJson::object layoutsObj;
    layoutsObj["layouts_table_label"] = layoutsLabel;

    OrderedJson::array layoutsArr;
    for (QString layoutId : mapLayoutsTableMaster) {
        Layout *layout = mapLayoutsMaster.value(layoutId);
        OrderedJson::object layoutObj;
        layoutObj["id"] = layout->id;
        layoutObj["name"] = layout->name;
        layoutObj["width"] = layout->width;
        layoutObj["height"] = layout->height;
        if (projectConfig.useCustomBorderSize) {
            layoutObj["border_width"] = layout->border_width;
            layoutObj["border_height"] = layout->border_height;
        }
        layoutObj["primary_tileset"] = layout->tileset_primary_label;
        layoutObj["secondary_tileset"] = layout->tileset_secondary_label;
        layoutObj["border_filepath"] = layout->border_path;
        layoutObj["blockdata_filepath"] = layout->blockdata_path;
        layoutsArr.push_back(layoutObj);
    }

    ignoreWatchedFileTemporarily(layoutsFilepath);

    layoutsObj["layouts"] = layoutsArr;
    OrderedJson layoutJson(layoutsObj);
    OrderedJsonDoc jsonDoc(&layoutJson);
    jsonDoc.dump(&layoutsFile);
    layoutsFile.close();
}

void Project::ignoreWatchedFileTemporarily(QString filepath) {
    // Ignore any file-change events for this filepath for the next 5 seconds.
    modifiedFileTimestamps.insert(filepath, QDateTime::currentMSecsSinceEpoch() + 5000);
}

void Project::saveMapGroups() {
    QString mapGroupsFilepath = QString("%1/%2").arg(root).arg(projectConfig.getFilePath(ProjectFilePath::json_map_groups));
    QFile mapGroupsFile(mapGroupsFilepath);
    if (!mapGroupsFile.open(QIODevice::WriteOnly)) {
        logError(QString("Error: Could not open %1 for writing").arg(mapGroupsFilepath));
        return;
    }

    OrderedJson::object mapGroupsObj;

    OrderedJson::array groupNamesArr;
    for (QString groupName : this->groupNames) {
        groupNamesArr.push_back(groupName);
    }
    mapGroupsObj["group_order"] = groupNamesArr;

    int groupNum = 0;
    for (QStringList mapNames : groupedMapNames) {
        OrderedJson::array groupArr;
        for (QString mapName : mapNames) {
            groupArr.push_back(mapName);
        }
        mapGroupsObj[this->groupNames.at(groupNum)] = groupArr;
        groupNum++;
    }

    ignoreWatchedFileTemporarily(mapGroupsFilepath);

    OrderedJson mapGroupJson(mapGroupsObj);
    OrderedJsonDoc jsonDoc(&mapGroupJson);
    jsonDoc.dump(&mapGroupsFile);
    mapGroupsFile.close();
}

void Project::saveMapSections() {
    QString filepath = root + "/" + projectConfig.getFilePath(ProjectFilePath::constants_region_map_sections);

    QString text = QString("#ifndef GUARD_REGIONMAPSEC_H\n");
    text += QString("#define GUARD_REGIONMAPSEC_H\n\n");

    int longestLength = 0;
    for (QString label : this->mapSectionNameToValue.keys()) {
        if (label.size() > longestLength)
            longestLength = label.size();
    }

    longestLength += 1;

    // mapSectionValueToName
    for (int value : this->mapSectionValueToName.keys()) {
        QString line = QString("#define %1  0x%2\n")
            .arg(this->mapSectionValueToName[value], -1 * longestLength)
            .arg(QString("%1").arg(value, 2, 16, QLatin1Char('0')).toUpper());
        text += line;
    }

    text += "\n" + this->extraFileText[projectConfig.getFilePath(ProjectFilePath::constants_region_map_sections)] + "\n";

    text += QString("#endif // GUARD_REGIONMAPSEC_H\n");

    ignoreWatchedFileTemporarily(filepath);
    saveTextFile(filepath, text);
}

void Project::saveWildMonData() {
    if (!this->wildEncountersLoaded) return;

    QString wildEncountersJsonFilepath = QString("%1/%2").arg(root).arg(projectConfig.getFilePath(ProjectFilePath::json_wild_encounters));
    QFile wildEncountersFile(wildEncountersJsonFilepath);
    if (!wildEncountersFile.open(QIODevice::WriteOnly)) {
        logError(QString("Error: Could not open %1 for writing").arg(wildEncountersJsonFilepath));
        return;
    }

    OrderedJson::object wildEncountersObject;
    OrderedJson::array wildEncounterGroups;

    OrderedJson::object monHeadersObject;
    monHeadersObject["label"] = projectConfig.getIdentifier(ProjectIdentifier::symbol_wild_encounters);
    monHeadersObject["for_maps"] = true;

    OrderedJson::array fieldsInfoArray;
    for (EncounterField fieldInfo : wildMonFields) {
        OrderedJson::object fieldObject;
        OrderedJson::array rateArray;

        for (int rate : fieldInfo.encounterRates) {
            rateArray.push_back(rate);
        }

        fieldObject["type"] = fieldInfo.name;
        fieldObject["encounter_rates"] = rateArray;

        OrderedJson::object groupsObject;
        for (auto groupNamePair : fieldInfo.groups) {
            QString groupName = groupNamePair.first;
            OrderedJson::array subGroupIndices;
            std::sort(fieldInfo.groups[groupName].begin(), fieldInfo.groups[groupName].end());
            for (int slotIndex : fieldInfo.groups[groupName]) {
                subGroupIndices.push_back(slotIndex);
            }
            groupsObject[groupName] = subGroupIndices;
        }
        if (!groupsObject.empty()) fieldObject["groups"] = groupsObject;

        fieldsInfoArray.append(fieldObject);
    }
    monHeadersObject["fields"] = fieldsInfoArray;

    OrderedJson::array encountersArray;
    for (auto keyPair : wildMonData) {
        QString key = keyPair.first;
        for (auto grouplLabelPair : wildMonData[key]) {
            QString groupLabel = grouplLabelPair.first;
            OrderedJson::object encounterObject;
            encounterObject["map"] = key;
            encounterObject["base_label"] = groupLabel;

            WildPokemonHeader encounterHeader = wildMonData[key][groupLabel];
            for (auto fieldNamePair : encounterHeader.wildMons) {
                QString fieldName = fieldNamePair.first;
                OrderedJson::object fieldObject;
                WildMonInfo monInfo = encounterHeader.wildMons[fieldName];
                fieldObject["encounter_rate"] = monInfo.encounterRate;
                OrderedJson::array monArray;
                for (WildPokemon wildMon : monInfo.wildPokemon) {
                    OrderedJson::object monEntry;
                    monEntry["min_level"] = wildMon.minLevel;
                    monEntry["max_level"] = wildMon.maxLevel;
                    monEntry["species"] = wildMon.species;
                    monArray.push_back(monEntry);
                }
                fieldObject["mons"] = monArray;
                encounterObject[fieldName] = fieldObject;
            }
            encountersArray.push_back(encounterObject);
        }
    }
    monHeadersObject["encounters"] = encountersArray;
    wildEncounterGroups.push_back(monHeadersObject);

    // add extra Json objects that are not associated with maps to the file
    for (auto extraObject : extraEncounterGroups) {
        wildEncounterGroups.push_back(extraObject);
    }

    wildEncountersObject["wild_encounter_groups"] = wildEncounterGroups;

    ignoreWatchedFileTemporarily(wildEncountersJsonFilepath);
    OrderedJson encounterJson(wildEncountersObject);
    OrderedJsonDoc jsonDoc(&encounterJson);
    jsonDoc.dump(&wildEncountersFile);
    wildEncountersFile.close();
}

void Project::saveMapConstantsHeader() {
    QString text = QString("#ifndef GUARD_CONSTANTS_MAP_GROUPS_H\n");
    text += QString("#define GUARD_CONSTANTS_MAP_GROUPS_H\n");
    text += QString("\n//\n// DO NOT MODIFY THIS FILE! It is auto-generated from %1\n//\n\n")
                    .arg(projectConfig.getFilePath(ProjectFilePath::json_map_groups));

    int groupNum = 0;
    for (QStringList mapNames : groupedMapNames) {
        text += "// " + groupNames.at(groupNum) + "\n";
        int maxLength = 0;
        for (QString mapName : mapNames) {
            QString mapConstantName = mapNamesToMapConstants.value(mapName);
            if (mapConstantName.length() > maxLength)
                maxLength = mapConstantName.length();
        }
        int groupIndex = 0;
        for (QString mapName : mapNames) {
            QString mapConstantName = mapNamesToMapConstants.value(mapName);
            text += QString("#define %1%2(%3 | (%4 << 8))\n")
                    .arg(mapConstantName)
                    .arg(QString(" ").repeated(maxLength - mapConstantName.length() + 1))
                    .arg(groupIndex)
                    .arg(groupNum);
            groupIndex++;
        }
        text += QString("\n");
        groupNum++;
    }

    text += QString("#define MAP_GROUPS_COUNT %1\n\n").arg(groupNum);
    text += QString("#endif // GUARD_CONSTANTS_MAP_GROUPS_H\n");

    QString mapGroupFilepath = root + "/" + projectConfig.getFilePath(ProjectFilePath::constants_map_groups);
    ignoreWatchedFileTemporarily(mapGroupFilepath);
    saveTextFile(mapGroupFilepath, text);
}

void Project::saveHealLocations(Map *map) {
    this->saveHealLocationsData(map);
    this->saveHealLocationsConstants();
}

// Saves heal location maps/coords/respawn data in root + /src/data/heal_locations.h
void Project::saveHealLocationsData(Map *map) {
    // Update heal locations from map
    if (map->events[Event::Group::Heal].length() > 0) {
        for (Event *healEvent : map->events[Event::Group::Heal]) {
            HealLocation hl = HealLocation::fromEvent(healEvent);
            this->healLocations[hl.index - 1] = hl;
        }
    }

    // Find any duplicate constant names
    QMap<QString, int> healLocationsDupes;
    QSet<QString> healLocationsUnique;
    for (auto hl : this->healLocations) {
        QString idName = hl.idName;
        if (healLocationsUnique.contains(idName))
            healLocationsDupes[idName] = 1;
        else
            healLocationsUnique.insert(idName);
    }

    // Create the definition text for each data table
    bool respawnEnabled = projectConfig.healLocationRespawnDataEnabled;
    const QString qualifiers = QString(healLocationDataQualifiers.isStatic ? "static " : "")
                             + QString(healLocationDataQualifiers.isConst ? "const " : "");

    QString locationTableText = QString("%1%2 %3[] =\n{\n").arg(qualifiers)
                                                           .arg(projectConfig.getIdentifier(ProjectIdentifier::symbol_heal_locations_type))
                                                           .arg(this->healLocationsTableName);
    QString respawnMapTableText, respawnNPCTableText;
    if (respawnEnabled) {
        respawnMapTableText = QString("\n%1%2[][2] =\n{\n").arg(qualifiers).arg(projectConfig.getIdentifier(ProjectIdentifier::symbol_spawn_maps));
        respawnNPCTableText = QString("\n%1%2[] =\n{\n").arg(qualifiers).arg(projectConfig.getIdentifier(ProjectIdentifier::symbol_spawn_npcs));
    }

    // Populate the data tables with the heal location data
    int i = 0;
    const QString emptyMapName = projectConfig.getIdentifier(ProjectIdentifier::define_map_empty);
    for (auto hl : this->healLocations) {
        // Add numbered suffix for duplicate constants
        if (healLocationsDupes.keys().contains(hl.idName)) {
            QString duplicateName = hl.idName;
            hl.idName += QString("_%1").arg(healLocationsDupes[duplicateName]);
            healLocationsDupes[duplicateName]++;
            this->healLocations[i].idName = hl.idName; // Update the name for writing constants later
        }

        // Add entry to map/coords table
        QString mapName = !hl.mapName.isEmpty() ? hl.mapName : emptyMapName;
        locationTableText += QString("    [%1 - 1] = {MAP_GROUP(%2), MAP_NUM(%2), %3, %4},\n")
                             .arg(hl.idName)
                             .arg(mapName)
                             .arg(hl.x)
                             .arg(hl.y);

        // Add entry to respawn map and npc tables
        if (respawnEnabled) {
            mapName = !hl.respawnMap.isEmpty() ? hl.respawnMap : emptyMapName;
            respawnMapTableText += QString("    [%1 - 1] = {MAP_GROUP(%2), MAP_NUM(%2)},\n")
                                   .arg(hl.idName)
                                   .arg(mapName);

            respawnNPCTableText += QString("    [%1 - 1] = %2,\n")
                                   .arg(hl.idName)
                                   .arg(hl.respawnNPC);
        }
        i++;
    }
    const QString tableEnd = QString("};\n");
    QString text = locationTableText + tableEnd;
    if (respawnEnabled)
        text += respawnMapTableText + tableEnd + respawnNPCTableText + tableEnd;

    QString filepath = root + "/" + projectConfig.getFilePath(ProjectFilePath::data_heal_locations);
    ignoreWatchedFileTemporarily(filepath);
    saveTextFile(filepath, text);
}

// Saves heal location defines in root + /include/constants/heal_locations.h
void Project::saveHealLocationsConstants() {
    // Get existing defines, and create an inverted map so they'll be in sorted order for printing
    int nextDefineValue = 1;
    QMap<int, QString> valuesToNames = QMap<int, QString>();
    QStringList defineNames = this->healLocationNameToValue.keys();
    QList<int> defineValues = this->healLocationNameToValue.values();
    for (auto name : defineNames) {
        int value = this->healLocationNameToValue.value(name);
        if (valuesToNames.contains(value)) {
            do { // Redefine duplicate as first available value
                value = nextDefineValue++;
            } while (defineValues.contains(value));
        }
        valuesToNames.insert(value, name);
    }

    // Check for new id names in the heal locations list
    for (auto hl : this->healLocations) {
        if (this->healLocationNameToValue.contains(hl.idName))
            continue;
        int value;
        do { // Give new heal location first available value
            value = nextDefineValue++;
        } while (valuesToNames.contains(value));
        valuesToNames.insert(value, hl.idName);
    }

    // Include guards
    const QString guardName = "GUARD_CONSTANTS_HEAL_LOCATIONS_H";
    QString constantsText = QString("#ifndef %1\n#define %1\n\n").arg(guardName);

    // List defines in ascending order
    QMap<int, QString>::const_iterator i;
    for (i = valuesToNames.constBegin(); i != valuesToNames.constEnd(); i++)
        constantsText += QString("#define %1 %2\n").arg(i.value()).arg(i.key());

    constantsText += QString("\n#endif // %1\n").arg(guardName);

    QString filepath = root + "/" + projectConfig.getFilePath(ProjectFilePath::constants_heal_locations);
    ignoreWatchedFileTemporarily(filepath);
    saveTextFile(filepath, constantsText);
}

void Project::saveTilesets(Tileset *primaryTileset, Tileset *secondaryTileset) {
    saveTilesetMetatileLabels(primaryTileset, secondaryTileset);
    saveTilesetMetatileAttributes(primaryTileset);
    saveTilesetMetatileAttributes(secondaryTileset);
    saveTilesetMetatiles(primaryTileset);
    saveTilesetMetatiles(secondaryTileset);
    saveTilesetTilesImage(primaryTileset);
    saveTilesetTilesImage(secondaryTileset);
    saveTilesetPalettes(primaryTileset);
    saveTilesetPalettes(secondaryTileset);
}

void Project::updateTilesetMetatileLabels(Tileset *tileset) {
    // Erase old labels, then repopulate with new labels
    const QString prefix = tileset->getMetatileLabelPrefix();
    metatileLabelsMap[tileset->name].clear();
    for (int metatileId : tileset->metatileLabels.keys()) {
        if (tileset->metatileLabels[metatileId].isEmpty())
            continue;
        QString label = prefix + tileset->metatileLabels[metatileId];
        metatileLabelsMap[tileset->name][label] = metatileId;
    }
}

// Given a map of define names to define values, returns a formatted list of #defines
QString Project::buildMetatileLabelsText(const QMap<QString, uint16_t> defines) {
    QStringList labels = defines.keys();

    // Setup for pretty formatting.
    int longestLength = 0;
    for (QString label : labels) {
        if (label.size() > longestLength)
            longestLength = label.size();
    }

    // Generate defines text
    QString output = QString();
    for (QString label : labels) {
        QString line = QString("#define %1  %2\n")
            .arg(label, -1 * longestLength)
            .arg(Metatile::getMetatileIdString(defines[label]));
        output += line;
    }
    return output;
}

void Project::saveTilesetMetatileLabels(Tileset *primaryTileset, Tileset *secondaryTileset) {
    // Skip writing the file if there are no labels in both the new and old sets
    if (metatileLabelsMap[primaryTileset->name].size() == 0 && primaryTileset->metatileLabels.size() == 0
     && metatileLabelsMap[secondaryTileset->name].size() == 0 && secondaryTileset->metatileLabels.size() == 0)
        return;

    updateTilesetMetatileLabels(primaryTileset);
    updateTilesetMetatileLabels(secondaryTileset);

    // Recreate metatile labels file
    const QString guardName = "GUARD_METATILE_LABELS_H";
    QString outputText = QString("#ifndef %1\n#define %1\n").arg(guardName);

    for (QString tilesetName : metatileLabelsMap.keys()) {
        if (metatileLabelsMap[tilesetName].size() == 0)
            continue;
        outputText += QString("\n// %1\n").arg(tilesetName);
        outputText += buildMetatileLabelsText(metatileLabelsMap[tilesetName]);
    }

    if (unusedMetatileLabels.size() != 0) {
        // Append any defines originally read from the file that aren't associated with any tileset.
        outputText += QString("\n// Other\n");
        outputText += buildMetatileLabelsText(unusedMetatileLabels);
    }

    outputText += QString("\n#endif // %1\n").arg(guardName);

    QString filename = projectConfig.getFilePath(ProjectFilePath::constants_metatile_labels);
    ignoreWatchedFileTemporarily(root + "/" + filename);
    saveTextFile(root + "/" + filename, outputText);
}

void Project::saveTilesetMetatileAttributes(Tileset *tileset) {
    QFile attrs_file(tileset->metatile_attrs_path);
    if (attrs_file.open(QIODevice::WriteOnly | QIODevice::Truncate)) {
        QByteArray data;
        for (Metatile *metatile : tileset->metatiles) {
            uint32_t attributes = metatile->getAttributes();
            for (int i = 0; i < projectConfig.metatileAttributesSize; i++)
                data.append(static_cast<char>(attributes >> (8 * i)));
        }
        attrs_file.write(data);
    } else {
        logError(QString("Could not save tileset metatile attributes file '%1'").arg(tileset->metatile_attrs_path));
    }
}

void Project::saveTilesetMetatiles(Tileset *tileset) {
    QFile metatiles_file(tileset->metatiles_path);
    if (metatiles_file.open(QIODevice::WriteOnly | QIODevice::Truncate)) {
        QByteArray data;
        int numTiles = projectConfig.getNumTilesInMetatile();
        for (Metatile *metatile : tileset->metatiles) {
            for (int i = 0; i < numTiles; i++) {
                uint16_t tile = metatile->tiles.at(i).rawValue();
                data.append(static_cast<char>(tile));
                data.append(static_cast<char>(tile >> 8));
            }
        }
        metatiles_file.write(data);
    } else {
        tileset->metatiles.clear();
        logError(QString("Could not open tileset metatiles file '%1'").arg(tileset->metatiles_path));
    }
}

void Project::saveTilesetTilesImage(Tileset *tileset) {
    // Only write the tiles image if it was changed.
    // Porymap will only ever change an existing tiles image by importing a new one.
    if (tileset->hasUnsavedTilesImage) {
        if (!tileset->tilesImage.save(tileset->tilesImagePath, "PNG")) {
            logError(QString("Failed to save tiles image '%1'").arg(tileset->tilesImagePath));
            return;
        }
        tileset->hasUnsavedTilesImage = false;
    }
}

void Project::saveTilesetPalettes(Tileset *tileset) {
    for (int i = 0; i < Project::getNumPalettesTotal(); i++) {
        QString filepath = tileset->palettePaths.at(i);
        PaletteUtil::writeJASC(filepath, tileset->palettes.at(i).toVector(), 0, 16);
    }
}

bool Project::loadLayoutTilesets(Layout *layout) {
    layout->tileset_primary = getTileset(layout->tileset_primary_label);
    if (!layout->tileset_primary) {
        QString defaultTileset = this->getDefaultPrimaryTilesetLabel();
        logWarn(QString("Map layout %1 has invalid primary tileset '%2'. Using default '%3'").arg(layout->id).arg(layout->tileset_primary_label).arg(defaultTileset));
        layout->tileset_primary_label = defaultTileset;
        layout->tileset_primary = getTileset(layout->tileset_primary_label);
        if (!layout->tileset_primary) {
            logError(QString("Failed to set default primary tileset."));
            return false;
        }
    }

    layout->tileset_secondary = getTileset(layout->tileset_secondary_label);
    if (!layout->tileset_secondary) {
        QString defaultTileset = this->getDefaultSecondaryTilesetLabel();
        logWarn(QString("Map layout %1 has invalid secondary tileset '%2'. Using default '%3'").arg(layout->id).arg(layout->tileset_secondary_label).arg(defaultTileset));
        layout->tileset_secondary_label = defaultTileset;
        layout->tileset_secondary = getTileset(layout->tileset_secondary_label);
        if (!layout->tileset_secondary) {
            logError(QString("Failed to set default secondary tileset."));
            return false;
        }
    }
    return true;
}

Tileset* Project::loadTileset(QString label, Tileset *tileset) {
    auto memberMap = Tileset::getHeaderMemberMap(this->usingAsmTilesets);
    if (this->usingAsmTilesets) {
        // Read asm tileset header. Backwards compatibility
        const QStringList values = parser.getLabelValues(parser.parseAsm(projectConfig.getFilePath(ProjectFilePath::tilesets_headers_asm)), label);
        if (values.isEmpty()) {
            return nullptr;
        }
        if (tileset == nullptr) {
            tileset = new Tileset;
        }
        tileset->name = label;
        tileset->is_secondary = ParseUtil::gameStringToBool(values.value(memberMap.key("isSecondary")));
        tileset->tiles_label = values.value(memberMap.key("tiles"));
        tileset->palettes_label = values.value(memberMap.key("palettes"));
        tileset->metatiles_label = values.value(memberMap.key("metatiles"));
        tileset->metatile_attrs_label = values.value(memberMap.key("metatileAttributes"));
    } else {
        // Read C tileset header
        const auto structs = parser.readCStructs(projectConfig.getFilePath(ProjectFilePath::tilesets_headers), label, memberMap);
        if (!structs.contains(label)) {
            return nullptr;
        }
        if (tileset == nullptr) {
            tileset = new Tileset;
        }
        const auto tilesetAttributes = structs[label];
        tileset->name = label;
        tileset->is_secondary = ParseUtil::gameStringToBool(tilesetAttributes.value("isSecondary"));
        tileset->tiles_label = tilesetAttributes.value("tiles");
        tileset->palettes_label = tilesetAttributes.value("palettes");
        tileset->metatiles_label = tilesetAttributes.value("metatiles");
        tileset->metatile_attrs_label = tilesetAttributes.value("metatileAttributes");
    }

    loadTilesetAssets(tileset);

    tilesetCache.insert(label, tileset);
    return tileset;
}

bool Project::loadBlockdata(Layout *layout) {
    QString path = QString("%1/%2").arg(root).arg(layout->blockdata_path);
    layout->blockdata = readBlockdata(path);
    layout->lastCommitBlocks.blocks = layout->blockdata;
    layout->lastCommitBlocks.layoutDimensions = QSize(layout->getWidth(), layout->getHeight());

    if (layout->blockdata.count() != layout->getWidth() * layout->getHeight()) {
        logWarn(QString("Layout blockdata length %1 does not match dimensions %2x%3 (should be %4). Resizing blockdata.")
                .arg(layout->blockdata.count())
                .arg(layout->getWidth())
                .arg(layout->getHeight())
                .arg(layout->getWidth() * layout->getHeight()));
        layout->blockdata.resize(layout->getWidth() * layout->getHeight());
    }
    return true;
}

<<<<<<< HEAD
void Project::setNewLayoutBlockdata(Layout *layout) {
    layout->blockdata.clear();
    int width = layout->getWidth();
    int height = layout->getHeight();
    Block block(projectConfig.getDefaultMetatileId(), projectConfig.getDefaultCollision(), projectConfig.getDefaultElevation());
=======
void Project::setNewMapBlockdata(Map *map) {
    map->layout->blockdata.clear();
    int width = map->getWidth();
    int height = map->getHeight();
    Block block(projectConfig.defaultMetatileId, projectConfig.defaultCollision, projectConfig.defaultElevation);
>>>>>>> 57f74d4b
    for (int i = 0; i < width * height; i++) {
        layout->blockdata.append(block);
    }
    layout->lastCommitBlocks.blocks = layout->blockdata;
    layout->lastCommitBlocks.layoutDimensions = QSize(width, height);
}

bool Project::loadLayoutBorder(Layout *layout) {
    QString path = QString("%1/%2").arg(root).arg(layout->border_path);
    layout->border = readBlockdata(path);
    layout->lastCommitBlocks.border = layout->border;
    layout->lastCommitBlocks.borderDimensions = QSize(layout->getBorderWidth(), layout->getBorderHeight());

    int borderLength = layout->getBorderWidth() * layout->getBorderHeight();
    if (layout->border.count() != borderLength) {
        logWarn(QString("Layout border blockdata length %1 must be %2. Resizing border blockdata.")
                .arg(layout->border.count())
                .arg(borderLength));
        layout->border.resize(borderLength);
    }
    return true;
}

void Project::setNewLayoutBorder(Layout *layout) {
    layout->border.clear();
    int width = layout->getBorderWidth();
    int height = layout->getBorderHeight();

    if (projectConfig.newMapBorderMetatileIds.length() != width * height) {
        // Border size doesn't match the number of default border metatiles.
        // Fill the border with empty metatiles.
        for (int i = 0; i < width * height; i++) {
            layout->border.append(0);
        }
    } else {
        // Fill the border with the default metatiles from the config.
        for (int i = 0; i < width * height; i++) {
<<<<<<< HEAD
            layout->border.append(configMetatileIds.at(i));
=======
            map->layout->border.append(projectConfig.newMapBorderMetatileIds.at(i));
>>>>>>> 57f74d4b
        }
    }

    layout->lastCommitBlocks.border = layout->border;
    layout->lastCommitBlocks.borderDimensions = QSize(width, height);
}

void Project::saveLayoutBorder(Layout *layout) {
    QString path = QString("%1/%2").arg(root).arg(layout->border_path);
    writeBlockdata(path, layout->border);
}

void Project::saveLayoutBlockdata(Layout *layout) {
    QString path = QString("%1/%2").arg(root).arg(layout->blockdata_path);
    writeBlockdata(path, layout->blockdata);
}

void Project::writeBlockdata(QString path, const Blockdata &blockdata) {
    QFile file(path);
    if (file.open(QIODevice::WriteOnly)) {
        QByteArray data = blockdata.serialize();
        file.write(data);
    } else {
        logError(QString("Failed to open blockdata file for writing: '%1'").arg(path));
    }
}

void Project::saveAllMaps() {
    for (auto *map : mapCache.values())
        saveMap(map);
}

void Project::saveMap(Map *map) {
    // Create/Modify a few collateral files for brand new maps.
    QString basePath = projectConfig.getFilePath(ProjectFilePath::data_map_folders);
    QString mapDataDir = root + "/" + basePath + map->name;
    if (!map->isPersistedToFile) {
        if (!QDir::root().mkdir(mapDataDir)) {
            logError(QString("Error: failed to create directory for new map: '%1'").arg(mapDataDir));
        }

        // Create file data/maps/<map_name>/scripts.inc
        QString text = this->getScriptDefaultString(projectConfig.usePoryScript, map->name);
        saveTextFile(mapDataDir + "/scripts" + this->getScriptFileExtension(projectConfig.usePoryScript), text);

        if (projectConfig.createMapTextFileEnabled) {
            // Create file data/maps/<map_name>/text.inc
            saveTextFile(mapDataDir + "/text" + this->getScriptFileExtension(projectConfig.usePoryScript), "\n");
        }

        // Simply append to data/event_scripts.s.
        text = QString("\n\t.include \"%1%2/scripts.inc\"\n").arg(basePath, map->name);
        if (projectConfig.createMapTextFileEnabled) {
            text += QString("\t.include \"%1%2/text.inc\"\n").arg(basePath, map->name);
        }
        appendTextFile(root + "/" + projectConfig.getFilePath(ProjectFilePath::data_event_scripts), text);

        if (map->needsLayoutDir) {
            QString newLayoutDir = QString(root + "/%1%2").arg(projectConfig.getFilePath(ProjectFilePath::data_layouts_folders), map->name);
            if (!QDir::root().mkdir(newLayoutDir)) {
                logError(QString("Error: failed to create directory for new layout: '%1'").arg(newLayoutDir));
            }
        }
    }

    // Create map.json for map data.
    QString mapFilepath = QString("%1/map.json").arg(mapDataDir);
    QFile mapFile(mapFilepath);
    if (!mapFile.open(QIODevice::WriteOnly)) {
        logError(QString("Error: Could not open %1 for writing").arg(mapFilepath));
        return;
    }

    OrderedJson::object mapObj;
    // Header values.
    mapObj["id"] = map->constantName;
    mapObj["name"] = map->name;
    mapObj["layout"] = map->layout->id;
    mapObj["music"] = map->song;
    mapObj["region_map_section"] = map->location;
    mapObj["requires_flash"] = map->requiresFlash;
    mapObj["weather"] = map->weather;
    mapObj["map_type"] = map->type;
    if (projectConfig.mapAllowFlagsEnabled) {
        mapObj["allow_cycling"] = map->allowBiking;
        mapObj["allow_escaping"] = map->allowEscaping;
        mapObj["allow_running"] = map->allowRunning;
    }
    mapObj["show_map_name"] = map->show_location;
    if (projectConfig.floorNumberEnabled) {
        mapObj["floor_number"] = map->floorNumber;
    }
    mapObj["battle_scene"] = map->battle_scene;

    // Connections
    auto connections = map->getConnections();
    if (connections.length() > 0) {
        OrderedJson::array connectionsArr;
        for (auto connection : connections) {
            if (mapNamesToMapConstants.contains(connection->targetMapName())) {
                OrderedJson::object connectionObj;
                connectionObj["map"] = this->mapNamesToMapConstants.value(connection->targetMapName());
                connectionObj["offset"] = connection->offset();
                connectionObj["direction"] = connection->direction();
                connectionsArr.append(connectionObj);
            } else {
                logError(QString("Failed to write map connection. '%1' is not a valid map name").arg(connection->targetMapName()));
            }
        }
        mapObj["connections"] = connectionsArr;
    } else {
        mapObj["connections"] = QJsonValue::Null;
    }

    if (map->sharedEventsMap.isEmpty()) {
        // Object events
        OrderedJson::array objectEventsArr;
        for (int i = 0; i < map->events[Event::Group::Object].length(); i++) {
            Event *event = map->events[Event::Group::Object].value(i);
            OrderedJson::object jsonObj = event->buildEventJson(this);
            objectEventsArr.push_back(jsonObj);
        }
        mapObj["object_events"] = objectEventsArr;


        // Warp events
        OrderedJson::array warpEventsArr;
        for (int i = 0; i < map->events[Event::Group::Warp].length(); i++) {
            Event *event = map->events[Event::Group::Warp].value(i);
            OrderedJson::object warpObj = event->buildEventJson(this);
            warpEventsArr.append(warpObj);
        }
        mapObj["warp_events"] = warpEventsArr;

        // Coord events
        OrderedJson::array coordEventsArr;
        for (int i = 0; i < map->events[Event::Group::Coord].length(); i++) {
            Event *event = map->events[Event::Group::Coord].value(i);
            OrderedJson::object triggerObj = event->buildEventJson(this);
            coordEventsArr.append(triggerObj);
        }
        mapObj["coord_events"] = coordEventsArr;

        // Bg Events
        OrderedJson::array bgEventsArr;
        for (int i = 0; i < map->events[Event::Group::Bg].length(); i++) {
            Event *event = map->events[Event::Group::Bg].value(i);
            OrderedJson::object bgObj = event->buildEventJson(this);
            bgEventsArr.append(bgObj);
        }
        mapObj["bg_events"] = bgEventsArr;
    } else {
        mapObj["shared_events_map"] = map->sharedEventsMap;
    }

    if (!map->sharedScriptsMap.isEmpty()) {
        mapObj["shared_scripts_map"] = map->sharedScriptsMap;
    }

    // Custom header fields.
    for (QString key : map->customHeaders.keys()) {
        mapObj[key] = OrderedJson::fromQJsonValue(map->customHeaders[key]);
    }

    OrderedJson mapJson(mapObj);
    OrderedJsonDoc jsonDoc(&mapJson);
    jsonDoc.dump(&mapFile);
    mapFile.close();

    saveLayout(map->layout);
    saveHealLocations(map);

    map->isPersistedToFile = true;
    map->hasUnsavedDataChanges = false;
    map->editHistory.setClean();
}

void Project::saveLayout(Layout *layout) {
    //
    saveLayoutBorder(layout);
    saveLayoutBlockdata(layout);

    // Update global data structures with current map data.
    updateLayout(layout);

    layout->editHistory.setClean();
}

void Project::updateLayout(Layout *layout) {
    if (!mapLayoutsTableMaster.contains(layout->id)) {
        mapLayoutsTableMaster.append(layout->id);
    }

    if (mapLayoutsMaster.contains(layout->id)) {
        mapLayoutsMaster[layout->id]->copyFrom(layout);
    }
    else {
        mapLayoutsMaster.insert(layout->id, layout->copy());
    }
}

void Project::saveAllDataStructures() {
    saveMapLayouts();
    saveMapGroups();
    saveMapSections();
    saveMapConstantsHeader();
    saveWildMonData();
    saveConfig();
}

void Project::saveConfig() {
    projectConfig.save();
    userConfig.save();
}

void Project::loadTilesetAssets(Tileset* tileset) {
    if (tileset->name.isNull()) {
        return;
    }
    this->readTilesetPaths(tileset);
    QImage image;
    if (QFile::exists(tileset->tilesImagePath)) {
        image = QImage(tileset->tilesImagePath).convertToFormat(QImage::Format_Indexed8, Qt::ThresholdDither);
        flattenTo4bppImage(&image);
    } else {
        image = QImage(8, 8, QImage::Format_Indexed8);
    }
    this->loadTilesetTiles(tileset, image);
    this->loadTilesetMetatiles(tileset);
    this->loadTilesetMetatileLabels(tileset);
    this->loadTilesetPalettes(tileset);
}

void Project::readTilesetPaths(Tileset* tileset) {
    // Parse the tileset data files to try and get explicit file paths for this tileset's assets
    const QString rootDir = this->root + "/";
    if (this->usingAsmTilesets) {
        // Read asm tileset data files. Backwards compatibility
        const QList<QStringList> graphics = parser.parseAsm(projectConfig.getFilePath(ProjectFilePath::tilesets_graphics_asm));
        const QList<QStringList> metatiles_macros = parser.parseAsm(projectConfig.getFilePath(ProjectFilePath::tilesets_metatiles_asm));

        const QStringList tiles_values = parser.getLabelValues(graphics, tileset->tiles_label);
        const QStringList palettes_values = parser.getLabelValues(graphics, tileset->palettes_label);
        const QStringList metatiles_values = parser.getLabelValues(metatiles_macros, tileset->metatiles_label);
        const QStringList metatile_attrs_values = parser.getLabelValues(metatiles_macros, tileset->metatile_attrs_label);

        if (!tiles_values.isEmpty())
            tileset->tilesImagePath = this->fixGraphicPath(rootDir + tiles_values.value(0).section('"', 1, 1));
        if (!metatiles_values.isEmpty())
            tileset->metatiles_path = rootDir + metatiles_values.value(0).section('"', 1, 1);
        if (!metatile_attrs_values.isEmpty())
            tileset->metatile_attrs_path = rootDir + metatile_attrs_values.value(0).section('"', 1, 1);
        for (const auto &value : palettes_values)
            tileset->palettePaths.append(this->fixPalettePath(rootDir + value.section('"', 1, 1)));
    } else {
        // Read C tileset data files
        const QString graphicsFile = projectConfig.getFilePath(ProjectFilePath::tilesets_graphics);
        const QString metatilesFile = projectConfig.getFilePath(ProjectFilePath::tilesets_metatiles);
        
        const QString tilesImagePath = parser.readCIncbin(graphicsFile, tileset->tiles_label);
        const QStringList palettePaths = parser.readCIncbinArray(graphicsFile, tileset->palettes_label);
        const QString metatilesPath = parser.readCIncbin(metatilesFile, tileset->metatiles_label);
        const QString metatileAttrsPath = parser.readCIncbin(metatilesFile, tileset->metatile_attrs_label);

        if (!tilesImagePath.isEmpty())
            tileset->tilesImagePath = this->fixGraphicPath(rootDir + tilesImagePath);
        if (!metatilesPath.isEmpty())
            tileset->metatiles_path = rootDir + metatilesPath;
        if (!metatileAttrsPath.isEmpty())
            tileset->metatile_attrs_path = rootDir + metatileAttrsPath;
        for (const auto &path : palettePaths)
            tileset->palettePaths.append(this->fixPalettePath(rootDir + path));
    }

    // Try to set default paths, if any weren't found by reading the files above
    QString defaultPath = rootDir + tileset->getExpectedDir();
    if (tileset->tilesImagePath.isEmpty())
        tileset->tilesImagePath = defaultPath + "/tiles.png";
    if (tileset->metatiles_path.isEmpty())
        tileset->metatiles_path = defaultPath + "/metatiles.bin";
    if (tileset->metatile_attrs_path.isEmpty())
        tileset->metatile_attrs_path = defaultPath + "/metatile_attributes.bin";
    if (tileset->palettePaths.isEmpty()) {
        QString palettes_dir_path = defaultPath + "/palettes/";
        for (int i = 0; i < 16; i++) {
            tileset->palettePaths.append(palettes_dir_path + QString("%1").arg(i, 2, 10, QLatin1Char('0')) + ".pal");
        }
    }
}

void Project::loadTilesetPalettes(Tileset* tileset) {
    QList<QList<QRgb>> palettes;
    QList<QList<QRgb>> palettePreviews;
    for (int i = 0; i < tileset->palettePaths.length(); i++) {
        QString path = tileset->palettePaths.value(i);
        bool error = false;
        QList<QRgb> palette = PaletteUtil::parse(path, &error);
        if (error) {
            for (int j = 0; j < 16; j++) {
                palette.append(qRgb(j * 16, j * 16, j * 16));
            }
        }

        palettes.append(palette);
        palettePreviews.append(palette);
    }
    tileset->palettes = palettes;
    tileset->palettePreviews = palettePreviews;
}

void Project::loadTilesetTiles(Tileset *tileset, QImage image) {
    QList<QImage> tiles;
    int w = 8;
    int h = 8;
    for (int y = 0; y < image.height(); y += h)
    for (int x = 0; x < image.width(); x += w) {
        QImage tile = image.copy(x, y, w, h);
        tiles.append(tile);
    }
    tileset->tilesImage = image;
    tileset->tiles = tiles;
}

void Project::loadTilesetMetatiles(Tileset* tileset) {
    QFile metatiles_file(tileset->metatiles_path);
    if (metatiles_file.open(QIODevice::ReadOnly)) {
        QByteArray data = metatiles_file.readAll();
        int tilesPerMetatile = projectConfig.getNumTilesInMetatile();
        int bytesPerMetatile = 2 * tilesPerMetatile;
        int num_metatiles = data.length() / bytesPerMetatile;
        QList<Metatile*> metatiles;
        for (int i = 0; i < num_metatiles; i++) {
            Metatile *metatile = new Metatile;
            int index = i * bytesPerMetatile;
            for (int j = 0; j < tilesPerMetatile; j++) {
                uint16_t tileRaw = static_cast<unsigned char>(data[index++]);
                tileRaw |= static_cast<unsigned char>(data[index++]) << 8;
                metatile->tiles.append(Tile(tileRaw));
            }
            metatiles.append(metatile);
        }
        tileset->metatiles = metatiles;
    } else {
        tileset->metatiles.clear();
        logError(QString("Could not open tileset metatiles file '%1'").arg(tileset->metatiles_path));
    }

    QFile attrs_file(tileset->metatile_attrs_path);
    if (attrs_file.open(QIODevice::ReadOnly)) {
        QByteArray data = attrs_file.readAll();
        int num_metatiles = tileset->metatiles.count();
        int attrSize = projectConfig.metatileAttributesSize;
        int num_metatileAttrs = data.length() / attrSize;
        if (num_metatiles != num_metatileAttrs) {
            logWarn(QString("Metatile count %1 does not match metatile attribute count %2 in %3").arg(num_metatiles).arg(num_metatileAttrs).arg(tileset->name));
            if (num_metatileAttrs > num_metatiles)
                num_metatileAttrs = num_metatiles;
        }

        for (int i = 0; i < num_metatileAttrs; i++) {
            uint32_t attributes = 0;
            for (int j = 0; j < attrSize; j++)
                attributes |= static_cast<unsigned char>(data.at(i * attrSize + j)) << (8 * j);
            tileset->metatiles.at(i)->setAttributes(attributes);
        }
    } else {
        logError(QString("Could not open tileset metatile attributes file '%1'").arg(tileset->metatile_attrs_path));
    }
}

QString Project::findMetatileLabelsTileset(QString label) {
    for (QString tilesetName : this->tilesetLabelsOrdered) {
        QString metatileLabelPrefix = Tileset::getMetatileLabelPrefix(tilesetName);
        if (label.startsWith(metatileLabelPrefix))
            return tilesetName;
    }
    return QString();
}

bool Project::readTilesetMetatileLabels() {
    metatileLabelsMap.clear();
    unusedMetatileLabels.clear();

    QString metatileLabelsFilename = projectConfig.getFilePath(ProjectFilePath::constants_metatile_labels);
    fileWatcher.addPath(root + "/" + metatileLabelsFilename);

    const QStringList prefixes = {QString("\\b%1").arg(projectConfig.getIdentifier(ProjectIdentifier::define_metatile_label_prefix))};
    QMap<QString, int> defines = parser.readCDefinesByPrefix(metatileLabelsFilename, prefixes);

    for (QString label : defines.keys()) {
        uint32_t metatileId = static_cast<uint32_t>(defines[label]);
        if (metatileId > Block::maxValue) {
            metatileId &= Block::maxValue;
            logWarn(QString("Value of metatile label '%1' truncated to %2").arg(label).arg(Metatile::getMetatileIdString(metatileId)));
        }
        QString tilesetName = findMetatileLabelsTileset(label);
        if (!tilesetName.isEmpty()) {
            metatileLabelsMap[tilesetName][label] = metatileId;
        } else {
            // This #define name does not match any existing tileset.
            // Save it separately to be outputted later.
            unusedMetatileLabels[label] = metatileId;
        }
    }

    return true;
}

void Project::loadTilesetMetatileLabels(Tileset* tileset) {
    QString metatileLabelPrefix = tileset->getMetatileLabelPrefix();

    // Reverse map for faster lookup by metatile id
    for (QString labelName : metatileLabelsMap[tileset->name].keys()) {
        auto metatileId = metatileLabelsMap[tileset->name][labelName];
        tileset->metatileLabels[metatileId] = labelName.replace(metatileLabelPrefix, "");
    }
}

Blockdata Project::readBlockdata(QString path) {
    Blockdata blockdata;
    QFile file(path);
    if (file.open(QIODevice::ReadOnly)) {
        QByteArray data = file.readAll();
        for (int i = 0; (i + 1) < data.length(); i += 2) {
            uint16_t word = static_cast<uint16_t>((data[i] & 0xff) + ((data[i + 1] & 0xff) << 8));
            blockdata.append(word);
        }
    } else {
        logError(QString("Failed to open blockdata path '%1'").arg(path));
    }

    return blockdata;
}

Map* Project::getMap(QString map_name) {
    if (mapCache.contains(map_name)) {
        return mapCache.value(map_name);
    } else {
        Map *map = loadMap(map_name);
        return map;
    }
}

Tileset* Project::getTileset(QString label, bool forceLoad) {
    Tileset *existingTileset = nullptr;
    if (tilesetCache.contains(label)) {
        existingTileset = tilesetCache.value(label);
    }

    if (existingTileset && !forceLoad) {
        return existingTileset;
    } else {
        Tileset *tileset = loadTileset(label, existingTileset);
        return tileset;
    }
}

void Project::saveTextFile(QString path, QString text) {
    QFile file(path);
    if (file.open(QIODevice::WriteOnly)) {
        file.write(text.toUtf8());
    } else {
        logError(QString("Could not open '%1' for writing: ").arg(path) + file.errorString());
    }
}

void Project::appendTextFile(QString path, QString text) {
    QFile file(path);
    if (file.open(QIODevice::Append)) {
        file.write(text.toUtf8());
    } else {
        logError(QString("Could not open '%1' for appending: ").arg(path) + file.errorString());
    }
}

void Project::deleteFile(QString path) {
    QFile file(path);
    if (file.exists() && !file.remove()) {
        logError(QString("Could not delete file '%1': ").arg(path) + file.errorString());
    }
}

bool Project::readWildMonData() {
    this->extraEncounterGroups.clear();
    this->wildMonFields.clear();
    this->wildMonData.clear();
    this->encounterGroupLabels.clear();
    this->pokemonMinLevel = 0;
    this->pokemonMaxLevel = 100;
    this->maxEncounterRate = 2880/16;
    this->wildEncountersLoaded = false;
    if (!userConfig.useEncounterJson) {
        return true;
    }

    // Read max encounter rate. The games multiply the encounter rate value in the map data by 16, so our input limit is the max/16.
    const QString encounterRateFile = projectConfig.getFilePath(ProjectFilePath::wild_encounter);
    const QString maxEncounterRateName = projectConfig.getIdentifier(ProjectIdentifier::define_max_encounter_rate);

    fileWatcher.addPath(QString("%1/%2").arg(root).arg(encounterRateFile));
    auto defines = parser.readCDefinesByName(encounterRateFile, {maxEncounterRateName});
    if (defines.contains(maxEncounterRateName))
        this->maxEncounterRate = defines.value(maxEncounterRateName)/16;

    // Read min/max level
    const QString levelRangeFile = projectConfig.getFilePath(ProjectFilePath::constants_pokemon);
    const QString minLevelName = projectConfig.getIdentifier(ProjectIdentifier::define_min_level);
    const QString maxLevelName = projectConfig.getIdentifier(ProjectIdentifier::define_max_level);

    fileWatcher.addPath(QString("%1/%2").arg(root).arg(levelRangeFile));
    defines = parser.readCDefinesByName(levelRangeFile, {minLevelName, maxLevelName});
    if (defines.contains(minLevelName))
        this->pokemonMinLevel = defines.value(minLevelName);
    if (defines.contains(maxLevelName))
        this->pokemonMaxLevel = defines.value(maxLevelName);

    this->pokemonMinLevel = qMin(this->pokemonMinLevel, this->pokemonMaxLevel);
    this->pokemonMaxLevel = qMax(this->pokemonMinLevel, this->pokemonMaxLevel);

    // Read encounter data
    QString wildMonJsonFilepath = QString("%1/%2").arg(root).arg(projectConfig.getFilePath(ProjectFilePath::json_wild_encounters));
    fileWatcher.addPath(wildMonJsonFilepath);

    OrderedJson::object wildMonObj;
    if (!parser.tryParseOrderedJsonFile(&wildMonObj, wildMonJsonFilepath)) {
        // Failing to read wild encounters data is not a critical error, the encounter editor will just be disabled
        logWarn(QString("Failed to read wild encounters from %1").arg(wildMonJsonFilepath));
        return true;
    }

    // For each encounter type, count the number of times each encounter rate value occurs.
    // The most common value will be used as the default for new groups.
    QMap<QString, QMap<int, int>> encounterRateFrequencyMaps;

    for (OrderedJson subObjectRef : wildMonObj["wild_encounter_groups"].array_items()) {
        OrderedJson::object subObject = subObjectRef.object_items();
        if (!subObject["for_maps"].bool_value()) {
            extraEncounterGroups.push_back(subObject);
            continue;
        }

        for (OrderedJson field : subObject["fields"].array_items()) {
            EncounterField encounterField;
            OrderedJson::object fieldObj = field.object_items();
            encounterField.name = fieldObj["type"].string_value();
            for (auto val : fieldObj["encounter_rates"].array_items()) {
                encounterField.encounterRates.append(val.int_value());
            }

            QList<QString> subGroups;
            for (auto groupPair : fieldObj["groups"].object_items()) {
                subGroups.append(groupPair.first);
            }
            for (QString group : subGroups) {
                OrderedJson::object groupsObj = fieldObj["groups"].object_items();
                for (auto slotNum : groupsObj[group].array_items()) {
                    encounterField.groups[group].append(slotNum.int_value());
                }
            }
            encounterRateFrequencyMaps.insert(encounterField.name, QMap<int, int>());
            wildMonFields.append(encounterField);
        }

        auto encounters = subObject["encounters"].array_items();
        for (auto encounter : encounters) {
            OrderedJson::object encounterObj = encounter.object_items();
            QString mapConstant = encounterObj["map"].string_value();

            WildPokemonHeader header;

            for (EncounterField monField : wildMonFields) {
                QString field = monField.name;
                if (!encounterObj[field].is_null()) {
                    OrderedJson::object encounterFieldObj = encounterObj[field].object_items();
                    header.wildMons[field].active = true;
                    header.wildMons[field].encounterRate = encounterFieldObj["encounter_rate"].int_value();
                    encounterRateFrequencyMaps[field][header.wildMons[field].encounterRate]++;
                    for (auto mon : encounterFieldObj["mons"].array_items()) {
                        WildPokemon newMon;
                        OrderedJson::object monObj = mon.object_items();
                        newMon.minLevel = monObj["min_level"].int_value();
                        newMon.maxLevel = monObj["max_level"].int_value();
                        newMon.species = monObj["species"].string_value();
                        header.wildMons[field].wildPokemon.append(newMon);
                    }
                    // If the user supplied too few pokémon for this group then we fill in the rest.
                    for (int i = header.wildMons[field].wildPokemon.length(); i < monField.encounterRates.length(); i++) {
                        WildPokemon newMon; // Keep default values
                        header.wildMons[field].wildPokemon.append(newMon);
                    }
                }
            }
            wildMonData[mapConstant].insert({encounterObj["base_label"].string_value(), header});
            encounterGroupLabels.append(encounterObj["base_label"].string_value());
        }
    }

    // For each encounter type, set default encounter rate to most common value.
    // Iterate over map of encounter type names to frequency maps...
    for (auto i = encounterRateFrequencyMaps.cbegin(), i_end = encounterRateFrequencyMaps.cend(); i != i_end; i++) {
        int frequency = 0;
        int rate = 1;
        const QMap<int, int> frequencyMap = i.value();
        // Iterate over frequency map (encounter rate to number of occurrences)...
        for (auto j = frequencyMap.cbegin(), j_end = frequencyMap.cend(); j != j_end; j++) {
            if (j.value() > frequency) {
                frequency = j.value();
                rate = j.key();
            }
        }
        setDefaultEncounterRate(i.key(), rate);
    }

    this->wildEncountersLoaded = true;
    return true;
}

bool Project::readMapGroups() {
    this->mapConstantsToMapNames.clear();
    this->mapNamesToMapConstants.clear();
    this->mapGroups.clear();
    this->groupNames.clear();
    this->groupedMapNames.clear();
    this->mapNames.clear();

    const QString filepath = root + "/" + projectConfig.getFilePath(ProjectFilePath::json_map_groups);
    fileWatcher.addPath(filepath);
    QJsonDocument mapGroupsDoc;
    if (!parser.tryParseJsonFile(&mapGroupsDoc, filepath)) {
        logError(QString("Failed to read map groups from %1").arg(filepath));
        return false;
    }

    QJsonObject mapGroupsObj = mapGroupsDoc.object();
    QJsonArray mapGroupOrder = mapGroupsObj["group_order"].toArray();
    for (int groupIndex = 0; groupIndex < mapGroupOrder.size(); groupIndex++) {
        QString groupName = ParseUtil::jsonToQString(mapGroupOrder.at(groupIndex));
        QJsonArray mapNamesJson = mapGroupsObj.value(groupName).toArray();
        this->groupedMapNames.append(QStringList());
        this->groupNames.append(groupName);
        for (int j = 0; j < mapNamesJson.size(); j++) {
            QString mapName = ParseUtil::jsonToQString(mapNamesJson.at(j));
            if (mapName == DYNAMIC_MAP_NAME) {
                logWarn(QString("Ignoring map with reserved name '%1'.").arg(mapName));
                continue;
            }
            this->mapGroups.insert(mapName, groupIndex);
            this->groupedMapNames[groupIndex].append(mapName);
            this->mapNames.append(mapName);

            // Build the mapping and reverse mapping between map constants and map names.
            QString mapConstant = Map::mapConstantFromName(mapName);
            this->mapConstantsToMapNames.insert(mapConstant, mapName);
            this->mapNamesToMapConstants.insert(mapName, mapConstant);
        }
    }

    if (this->groupNames.isEmpty()) {
        logError(QString("Failed to find any map groups in %1").arg(filepath));
        return false;
    }
    if (this->mapNames.isEmpty()) {
        logError(QString("Failed to find any map names in %1").arg(filepath));
        return false;
    }

    const QString defineName = this->getDynamicMapDefineName();
    this->mapConstantsToMapNames.insert(defineName, DYNAMIC_MAP_NAME);
    this->mapNamesToMapConstants.insert(DYNAMIC_MAP_NAME, defineName);
    this->mapNames.append(DYNAMIC_MAP_NAME);

    return true;
}

Map* Project::addNewMapToGroup(QString mapName, int groupNum, Map *newMap, bool existingLayout, bool importedMap) {
    int mapNamePos = 0;
    for (int i = 0; i <= groupNum; i++)
        mapNamePos += this->groupedMapNames.value(i).length();

    this->mapNames.insert(mapNamePos, mapName);
    this->mapGroups.insert(mapName, groupNum);
    this->groupedMapNames[groupNum].append(mapName);

    newMap->isPersistedToFile = false;
    newMap->setName(mapName);

    this->mapConstantsToMapNames.insert(newMap->constantName, newMap->name);
    this->mapNamesToMapConstants.insert(newMap->name, newMap->constantName);
    if (!existingLayout) {
<<<<<<< HEAD
        mapLayouts.insert(newMap->layoutId, newMap->layout);
        mapLayoutsTable.append(newMap->layoutId);
        layoutIdsToNames.insert(newMap->layout->id, newMap->layout->name);
=======
        this->mapLayouts.insert(newMap->layoutId, newMap->layout);
        this->mapLayoutsTable.append(newMap->layoutId);
>>>>>>> 57f74d4b
        if (!importedMap) {
            setNewLayoutBlockdata(newMap->layout);
        }
        if (newMap->layout->border.isEmpty()) {
            setNewLayoutBorder(newMap->layout);
        }
    }

    loadLayoutTilesets(newMap->layout);
    setNewMapEvents(newMap);

    return newMap;
}

QString Project::getNewMapName() {
    // Ensure default name doesn't already exist.
    int i = 0;
    QString newMapName;
    do {
        newMapName = QString("NewMap%1").arg(++i);
    } while (mapNames.contains(newMapName));

    return newMapName;
}

Project::DataQualifiers Project::getDataQualifiers(QString text, QString label) {
    Project::DataQualifiers qualifiers;

    QRegularExpression regex(QString("\\s*(?<static>static\\s*)?(?<const>const\\s*)?[A-Za-z0-9_\\s]*\\b%1\\b").arg(label));
    QRegularExpressionMatch match = regex.match(text);

    qualifiers.isStatic = match.captured("static").isNull() ? false : true;
    qualifiers.isConst = match.captured("const").isNull() ? false : true;

    return qualifiers;
}

QString Project::getDefaultPrimaryTilesetLabel() {
    QString defaultLabel = projectConfig.defaultPrimaryTileset;
    if (!this->primaryTilesetLabels.contains(defaultLabel)) {
        QString firstLabel = this->primaryTilesetLabels.first();
        logWarn(QString("Unable to find default primary tileset '%1', using '%2' instead.").arg(defaultLabel).arg(firstLabel));
        defaultLabel = firstLabel;
    }
    return defaultLabel;
}

QString Project::getDefaultSecondaryTilesetLabel() {
    QString defaultLabel = projectConfig.defaultSecondaryTileset;
    if (!this->secondaryTilesetLabels.contains(defaultLabel)) {
        QString firstLabel = this->secondaryTilesetLabels.first();
        logWarn(QString("Unable to find default secondary tileset '%1', using '%2' instead.").arg(defaultLabel).arg(firstLabel));
        defaultLabel = firstLabel;
    }
    return defaultLabel;
}

void Project::appendTilesetLabel(QString label, QString isSecondaryStr) {
    bool ok;
    bool isSecondary = ParseUtil::gameStringToBool(isSecondaryStr, &ok);
    if (!ok) {
        logError(QString("Unable to convert value '%1' of isSecondary to bool for tileset %2.").arg(isSecondaryStr).arg(label));
        return;
    }
    QStringList * list = isSecondary ? &this->secondaryTilesetLabels : &this->primaryTilesetLabels;
    list->append(label);
    this->tilesetLabelsOrdered.append(label);
}

bool Project::readTilesetLabels() {
    QStringList primaryTilesets;
    QStringList secondaryTilesets;
    this->primaryTilesetLabels.clear();
    this->secondaryTilesetLabels.clear();
    this->tilesetLabelsOrdered.clear();

    QString filename = projectConfig.getFilePath(ProjectFilePath::tilesets_headers);
    QFileInfo fileInfo(this->root + "/" + filename);
    if (!fileInfo.exists() || !fileInfo.isFile()) {
        // If the tileset headers file is missing, the user may still have the old assembly format.
        this->usingAsmTilesets = true;
        QString asm_filename = projectConfig.getFilePath(ProjectFilePath::tilesets_headers_asm);
        QString text = parser.readTextFile(this->root + "/" + asm_filename);
        if (text.isEmpty()) {
            logError(QString("Failed to read tileset labels from '%1' or '%2'.").arg(filename).arg(asm_filename));
            return false;
        }
        static const QRegularExpression re("(?<label>[A-Za-z0-9_]*):{1,2}[A-Za-z0-9_@ ]*\\s+.+\\s+\\.byte\\s+(?<isSecondary>[A-Za-z0-9_]+)");
        QRegularExpressionMatchIterator iter = re.globalMatch(text);
        while (iter.hasNext()) {
            QRegularExpressionMatch match = iter.next();
            appendTilesetLabel(match.captured("label"), match.captured("isSecondary"));
        }
        this->primaryTilesetLabels.sort();
        this->secondaryTilesetLabels.sort();
        this->tilesetLabelsOrdered.sort();
        filename = asm_filename; // For error reporting further down
    } else {
        this->usingAsmTilesets = false;
        const auto structs = parser.readCStructs(filename, "", Tileset::getHeaderMemberMap(this->usingAsmTilesets));
        QStringList labels = structs.keys();
        // TODO: This is alphabetical, AdvanceMap import wants the vanilla order in tilesetLabelsOrdered
        for (const auto tilesetLabel : labels){
            appendTilesetLabel(tilesetLabel, structs[tilesetLabel].value("isSecondary"));
        }
    }

    bool success = true;
    if (this->secondaryTilesetLabels.isEmpty()) {
        logError(QString("Failed to find any secondary tilesets in %1").arg(filename));
        success = false;
    }
    if (this->primaryTilesetLabels.isEmpty()) {
        logError(QString("Failed to find any primary tilesets in %1").arg(filename));
        success = false;
    }
    return success;
}

bool Project::readFieldmapProperties() {
    const QString numTilesPrimaryName = projectConfig.getIdentifier(ProjectIdentifier::define_tiles_primary);
    const QString numTilesTotalName = projectConfig.getIdentifier(ProjectIdentifier::define_tiles_total);
    const QString numMetatilesPrimaryName = projectConfig.getIdentifier(ProjectIdentifier::define_metatiles_primary);
    const QString numPalsPrimaryName = projectConfig.getIdentifier(ProjectIdentifier::define_pals_primary);
    const QString numPalsTotalName = projectConfig.getIdentifier(ProjectIdentifier::define_pals_total);
    const QString maxMapSizeName = projectConfig.getIdentifier(ProjectIdentifier::define_map_size);
    const QString numTilesPerMetatileName = projectConfig.getIdentifier(ProjectIdentifier::define_tiles_per_metatile);
    const QStringList names = {
        numTilesPrimaryName,
        numTilesTotalName,
        numMetatilesPrimaryName,
        numPalsPrimaryName,
        numPalsTotalName,
        maxMapSizeName,
        numTilesPerMetatileName,
    };
    const QString filename = projectConfig.getFilePath(ProjectFilePath::constants_fieldmap);
    fileWatcher.addPath(root + "/" + filename);
    const QMap<QString, int> defines = parser.readCDefinesByName(filename, names);

    auto loadDefine = [defines](const QString name, int * dest) {
        auto it = defines.find(name);
        if (it != defines.end()) {
            *dest = it.value();
        } else {
            logWarn(QString("Value for tileset property '%1' not found. Using default (%2) instead.").arg(name).arg(*dest));
        }
    };
    loadDefine(numTilesPrimaryName,     &Project::num_tiles_primary);
    loadDefine(numTilesTotalName,       &Project::num_tiles_total);
    loadDefine(numMetatilesPrimaryName, &Project::num_metatiles_primary);
    loadDefine(numPalsPrimaryName,      &Project::num_pals_primary);
    loadDefine(numPalsTotalName,        &Project::num_pals_total);

    auto it = defines.find(maxMapSizeName);
    if (it != defines.end()) {
        int min = getMapDataSize(1, 1);
        if (it.value() >= min) {
            Project::max_map_data_size = it.value();
            calculateDefaultMapSize();
        } else {
            // must be large enough to support a 1x1 map
            logWarn(QString("Value for map property '%1' is %2, must be at least %3. Using default (%4) instead.")
                    .arg(maxMapSizeName)
                    .arg(it.value())
                    .arg(min)
                    .arg(Project::max_map_data_size));
        }
    }
    else {
        logWarn(QString("Value for map property '%1' not found. Using default (%2) instead.")
                .arg(maxMapSizeName)
                .arg(Project::max_map_data_size));
    }

    it = defines.find(numTilesPerMetatileName);
    if (it != defines.end()) {
        // We can determine whether triple-layer metatiles are in-use by reading this constant.
        // If the constant is missing (or is using a value other than 8 or 12) the user must tell
        // us whether they're using triple-layer metatiles under Project Settings.
        static const int numTilesPerLayer = 4;
        int numTilesPerMetatile = it.value();
        if (numTilesPerMetatile == 2 * numTilesPerLayer) {
            projectConfig.tripleLayerMetatilesEnabled = false;
            this->disabledSettingsNames.insert(numTilesPerMetatileName);
        } else if (numTilesPerMetatile == 3 * numTilesPerLayer) {
            projectConfig.tripleLayerMetatilesEnabled = true;
            this->disabledSettingsNames.insert(numTilesPerMetatileName);
        }
    }

    return true;
}

// Read data masks for Blocks and metatile attributes.
bool Project::readFieldmapMasks() {
    const QString metatileIdMaskName = projectConfig.getIdentifier(ProjectIdentifier::define_mask_metatile);
    const QString collisionMaskName = projectConfig.getIdentifier(ProjectIdentifier::define_mask_collision);
    const QString elevationMaskName = projectConfig.getIdentifier(ProjectIdentifier::define_mask_elevation);
    const QString behaviorMaskName = projectConfig.getIdentifier(ProjectIdentifier::define_mask_behavior);
    const QString layerTypeMaskName = projectConfig.getIdentifier(ProjectIdentifier::define_mask_layer);
    const QStringList searchNames = {
        metatileIdMaskName,
        collisionMaskName,
        elevationMaskName,
        behaviorMaskName,
        layerTypeMaskName,
    };
    QString globalFieldmap = projectConfig.getFilePath(ProjectFilePath::global_fieldmap);
    fileWatcher.addPath(root + "/" + globalFieldmap);
    QMap<QString, int> defines = parser.readCDefinesByName(globalFieldmap, searchNames);

    // These mask values are accessible via the settings editor for users who don't have these defines.
    // If users do have the defines we disable them in the settings editor and direct them to their project files.
    // Record the names we read so we know later which settings to disable.
    const QStringList defineNames = defines.keys();
    for (auto name : defineNames)
        this->disabledSettingsNames.insert(name);

    // Read Block masks
    auto readBlockMask = [defines](const QString name, uint16_t *value) {
        auto it = defines.find(name);
        if (it == defines.end())
            return false;
        *value = static_cast<uint16_t>(it.value());
        if (*value != it.value()){
            logWarn(QString("Value for %1 truncated from '0x%2' to '0x%3'")
                .arg(name)
                .arg(QString::number(it.value(), 16).toUpper())
                .arg(QString::number(*value, 16).toUpper()));
        }
        return true;
    };

    uint16_t blockMask;
    if (readBlockMask(metatileIdMaskName, &blockMask))
        projectConfig.blockMetatileIdMask = blockMask;
    if (readBlockMask(collisionMaskName, &blockMask))
        projectConfig.blockCollisionMask = blockMask;
    if (readBlockMask(elevationMaskName, &blockMask))
        projectConfig.blockElevationMask = blockMask;

    // Read RSE metatile attribute masks
    auto it = defines.find(behaviorMaskName);
    if (it != defines.end())
        projectConfig.metatileBehaviorMask = static_cast<uint32_t>(it.value());
    it = defines.find(layerTypeMaskName);
    if (it != defines.end())
        projectConfig.metatileLayerTypeMask = static_cast<uint32_t>(it.value());

    // pokefirered keeps its attribute masks in a separate table, parse this too.
    const QString attrTableName = projectConfig.getIdentifier(ProjectIdentifier::symbol_attribute_table);
    const QString srcFieldmap = projectConfig.getFilePath(ProjectFilePath::fieldmap);
    const QMap<QString, QString> attrTable = parser.readNamedIndexCArray(srcFieldmap, attrTableName);
    if (!attrTable.isEmpty()) {
        const QString behaviorTableName = projectConfig.getIdentifier(ProjectIdentifier::define_attribute_behavior);
        const QString layerTypeTableName = projectConfig.getIdentifier(ProjectIdentifier::define_attribute_layer);
        const QString encounterTypeTableName = projectConfig.getIdentifier(ProjectIdentifier::define_attribute_encounter);
        const QString terrainTypeTableName = projectConfig.getIdentifier(ProjectIdentifier::define_attribute_terrain);
        fileWatcher.addPath(root + "/" + srcFieldmap);

        bool ok;
        // Read terrain type mask
        uint32_t mask = attrTable.value(terrainTypeTableName).toUInt(&ok, 0);
        if (ok) {
            projectConfig.metatileTerrainTypeMask = mask;
            this->disabledSettingsNames.insert(terrainTypeTableName);
        }
        // Read encounter type mask
        mask = attrTable.value(encounterTypeTableName).toUInt(&ok, 0);
        if (ok) {
            projectConfig.metatileEncounterTypeMask = mask;
            this->disabledSettingsNames.insert(encounterTypeTableName);
        }
        // If we haven't already parsed behavior and layer type then try those too
        if (!this->disabledSettingsNames.contains(behaviorMaskName)) {
            // Read behavior mask
            mask = attrTable.value(behaviorTableName).toUInt(&ok, 0);
            if (ok) {
                projectConfig.metatileBehaviorMask = mask;
                this->disabledSettingsNames.insert(behaviorTableName);
            }
        }
        if (!this->disabledSettingsNames.contains(layerTypeMaskName)) {
            // Read layer type mask
            mask = attrTable.value(layerTypeTableName).toUInt(&ok, 0);
            if (ok) {
                projectConfig.metatileLayerTypeMask = mask;
                this->disabledSettingsNames.insert(layerTypeTableName);
            }
        }
    }
    return true;
}

bool Project::readRegionMapSections() {
    this->mapSectionNameToValue.clear();
    this->mapSectionValueToName.clear();

    const QStringList prefixes = {QString("\\b%1").arg(projectConfig.getIdentifier(ProjectIdentifier::define_map_section_prefix))};
    QString filename = projectConfig.getFilePath(ProjectFilePath::constants_region_map_sections);
    fileWatcher.addPath(root + "/" + filename);
    this->mapSectionNameToValue = parser.readCDefinesByPrefix(filename, prefixes);
    if (this->mapSectionNameToValue.isEmpty()) {
        logError(QString("Failed to read region map sections from %1.").arg(filename));
        return false;
    }

    for (QString defineName : this->mapSectionNameToValue.keys()) {
        this->mapSectionValueToName.insert(this->mapSectionNameToValue[defineName], defineName);
    }

    // extra text
    QString extraText;
    QString fileText = ParseUtil::readTextFile(root + "/" + filename);
    QTextStream stream(&fileText);
    QString currentLine;
    while (stream.readLineInto(&currentLine)) {
        // is this line something that porymap will output again?
        if (currentLine.isEmpty()) {
            continue;
        }
        // include guards
        else if (currentLine.contains("GUARD_REGIONMAPSEC_H")) {
            continue;
        }
        // defines captured (not considering comments)
        else if (currentLine.contains("#define " + projectConfig.getIdentifier(ProjectIdentifier::define_map_section_prefix))) {
            continue;
        }
        // everything else should be kept here
        else {
            extraText += currentLine + "\n";
        }
    }
    stream.seek(0);
    this->extraFileText[filename] = extraText;
    return true;
}

int Project::appendMapsec(QString name) {
    // This function assumes a valid and unique name.
    // Will return the new index.
    int noneBefore = this->mapSectionNameToValue[projectConfig.getIdentifier(ProjectIdentifier::define_map_section_prefix) + "NONE"];
    this->mapSectionNameToValue[name] = noneBefore;
    this->mapSectionValueToName[noneBefore] = name;
    this->mapSectionNameToValue[projectConfig.getIdentifier(ProjectIdentifier::define_map_section_prefix) + "NONE"] = noneBefore + 1;
    this->mapSectionValueToName[noneBefore + 1] = projectConfig.getIdentifier(ProjectIdentifier::define_map_section_prefix) + "NONE";
    return noneBefore;
}

// Read the constants to preserve any "unused" heal locations when writing the file later
bool Project::readHealLocationConstants() {
    this->healLocationNameToValue.clear();
    const QStringList prefixes = {
        QString("\\b%1").arg(projectConfig.getIdentifier(ProjectIdentifier::define_heal_locations_prefix)),
        QString("\\b%1").arg(projectConfig.getIdentifier(ProjectIdentifier::define_spawn_prefix))
    };
    QString constantsFilename = projectConfig.getFilePath(ProjectFilePath::constants_heal_locations);
    fileWatcher.addPath(root + "/" + constantsFilename);
    this->healLocationNameToValue = parser.readCDefinesByPrefix(constantsFilename, prefixes);
    // No need to check if empty, not finding any heal location constants is ok
    return true;
}

// TODO: Simplify using the new C struct parsing functions (and indexed array parsing functions)
bool Project::readHealLocations() {
    this->healLocations.clear();

    if (!this->readHealLocationConstants())
        return false;

    QString filename = projectConfig.getFilePath(ProjectFilePath::data_heal_locations);
    fileWatcher.addPath(root + "/" + filename);
    QString text = parser.readTextFile(root + "/" + filename);

    // Strip comments
    static const QRegularExpression re_comments("//.*?(\r\n?|\n)|/\\*.*?\\*/", QRegularExpression::DotMatchesEverythingOption);
    text.replace(re_comments, "");

    bool respawnEnabled = projectConfig.healLocationRespawnDataEnabled;

    // Search for the name of the main Heal Locations table
    const QRegularExpression tableNameExpr(QString("%1\\s+(?<name>[A-Za-z0-9_]+)\\[").arg(projectConfig.getIdentifier(ProjectIdentifier::symbol_heal_locations_type)));
    const QRegularExpressionMatch tableNameMatch = tableNameExpr.match(text);
    if (tableNameMatch.hasMatch()) {
        // Found table name, record it and its qualifiers for output when saving.
        this->healLocationsTableName = tableNameMatch.captured("name");
        this->healLocationDataQualifiers = this->getDataQualifiers(text, this->healLocationsTableName);
    } else {
        // No table name found, initialize default name for output when saving.
        this->healLocationsTableName = respawnEnabled ? projectConfig.getIdentifier(ProjectIdentifier::symbol_spawn_points)
                                                      : projectConfig.getIdentifier(ProjectIdentifier::symbol_heal_locations);
        this->healLocationDataQualifiers = { .isStatic = true, .isConst = true };
    }

    // Create regex pattern for the constants (ex: "SPAWN_PALLET_TOWN" or "HEAL_LOCATION_PETALBURG_CITY")
    const QString spawnPrefix = projectConfig.getIdentifier(ProjectIdentifier::define_spawn_prefix);
    const QString healLocPrefix = projectConfig.getIdentifier(ProjectIdentifier::define_heal_locations_prefix);
    const QRegularExpression constantsExpr(QString("\\b(%1|%2)[A-Za-z0-9_]+").arg(spawnPrefix).arg(healLocPrefix));

    // Find all the unique heal location constants used in the data tables.
    // Porymap doesn't care whether or not a constant appeared in the heal locations constants file.
    // Any data entry without a designated initializer using one of these constants will be silently discarded.
    // Any data entry that repeats a designated initializer will also be discarded.
    QStringList constants = QStringList();
    QRegularExpressionMatchIterator constantsMatch = constantsExpr.globalMatch(text);
    while (constantsMatch.hasNext())
        constants << constantsMatch.next().captured();
    constants.removeDuplicates();

    // Pattern for a map value pair (ex: "MAP_GROUP(PALLET_TOWN), MAP_NUM(PALLET_TOWN)")
    const QString mapPattern = "MAP_GROUP[\\(\\s]+(?<map>[A-Za-z0-9_]+)[\\s\\)]+,\\s*MAP_NUM[\\(\\s]+(\\1)[\\s\\)]+";
    // Pattern for an x, y number pair
    const QString coordPattern = "\\s*(?<x>[0-9A-Fa-fx]+),\\s*(?<y>[0-9A-Fa-fx]+)"; 

    for (const auto idName : constants) {
        // Create regex pattern for e.g. "SPAWN_PALLET_TOWN - 1] = "
        const QString initializerPattern = QString("%1\\s*-\\s*1\\s*\\]\\s*=\\s*").arg(idName);

        // Expression for location data, e.g. "SPAWN_PALLET_TOWN - 1] = {MAP_GROUP(PALLET_TOWN), MAP_NUM(PALLET_TOWN), x, y}"
        QRegularExpression locationRegex(QString("%1\\{%2,%3}").arg(initializerPattern).arg(mapPattern).arg(coordPattern));
        QRegularExpressionMatch match = locationRegex.match(text);

        // Read location data
        HealLocation healLocation;
        if (match.hasMatch()) {
            QString mapName = match.captured("map");
            int x = match.captured("x").toInt(nullptr, 0);
            int y = match.captured("y").toInt(nullptr, 0);
            healLocation = HealLocation(idName, mapName, this->healLocations.size() + 1, x, y);
        } else {
            // This heal location has data, but is missing from the location table and won't be displayed by Porymap.
            // Add a dummy entry, and preserve the rest of its data for the user anyway
            healLocation = HealLocation(idName, "", this->healLocations.size() + 1, 0, 0);
        }

        // Read respawn data
        if (respawnEnabled) {
            // Expression for respawn map data, e.g. "SPAWN_PALLET_TOWN - 1] = {MAP_GROUP(PALLET_TOWN_PLAYERS_HOUSE_1F), MAP_NUM(PALLET_TOWN_PLAYERS_HOUSE_1F)}"
            QRegularExpression respawnMapRegex(QString("%1\\{%2}").arg(initializerPattern).arg(mapPattern));
            match = respawnMapRegex.match(text);
            if (match.hasMatch())
                healLocation.respawnMap = match.captured("map");

            // Expression for respawn npc data, e.g. "SPAWN_PALLET_TOWN - 1] = 1"
            QRegularExpression respawnNPCRegex(QString("%1(?<npc>[0-9]+)").arg(initializerPattern));
            match = respawnNPCRegex.match(text);
            if (match.hasMatch())
                healLocation.respawnNPC = match.captured("npc").toInt(nullptr, 0);
        }

        this->healLocations.append(healLocation);
    }
    // No need to check if empty, not finding any heal locations is ok
    return true;
}

bool Project::readItemNames() {
    const QStringList prefixes = {projectConfig.getIdentifier(ProjectIdentifier::regex_items)};  
    const QString filename = projectConfig.getFilePath(ProjectFilePath::constants_items);
    fileWatcher.addPath(root + "/" + filename);
    itemNames = parser.readCDefineNames(filename, prefixes);
    if (itemNames.isEmpty())
        logWarn(QString("Failed to read item constants from %1").arg(filename));
    return true;
}

bool Project::readFlagNames() {
    const QStringList prefixes = {projectConfig.getIdentifier(ProjectIdentifier::regex_flags)};
    const QString filename = projectConfig.getFilePath(ProjectFilePath::constants_flags);
    fileWatcher.addPath(root + "/" + filename);
    flagNames = parser.readCDefineNames(filename, prefixes);
    if (flagNames.isEmpty())
        logWarn(QString("Failed to read flag constants from %1").arg(filename));
    return true;
}

bool Project::readVarNames() {
    const QStringList prefixes = {projectConfig.getIdentifier(ProjectIdentifier::regex_vars)};
    const QString filename = projectConfig.getFilePath(ProjectFilePath::constants_vars);
    fileWatcher.addPath(root + "/" + filename);
    varNames = parser.readCDefineNames(filename, prefixes);
    if (varNames.isEmpty())
        logWarn(QString("Failed to read var constants from %1").arg(filename));
    return true;
}

bool Project::readMovementTypes() {
    const QStringList prefixes = {projectConfig.getIdentifier(ProjectIdentifier::regex_movement_types)};
    const QString filename = projectConfig.getFilePath(ProjectFilePath::constants_obj_event_movement);
    fileWatcher.addPath(root + "/" + filename);
    movementTypes = parser.readCDefineNames(filename, prefixes);
    if (movementTypes.isEmpty())
        logWarn(QString("Failed to read movement type constants from %1").arg(filename));
    return true;
}

bool Project::readInitialFacingDirections() {
    QString filename = projectConfig.getFilePath(ProjectFilePath::initial_facing_table);
    fileWatcher.addPath(root + "/" + filename);
    facingDirections = parser.readNamedIndexCArray(filename, projectConfig.getIdentifier(ProjectIdentifier::symbol_facing_directions));
    if (facingDirections.isEmpty())
        logWarn(QString("Failed to read initial movement type facing directions from %1").arg(filename));
    return true;
}

bool Project::readMapTypes() {
    const QStringList prefixes = {projectConfig.getIdentifier(ProjectIdentifier::regex_map_types)};
    const QString filename = projectConfig.getFilePath(ProjectFilePath::constants_map_types);
    fileWatcher.addPath(root + "/" + filename);
    mapTypes = parser.readCDefineNames(filename, prefixes);
    if (mapTypes.isEmpty())
        logWarn(QString("Failed to read map type constants from %1").arg(filename));
    return true;
}

bool Project::readMapBattleScenes() {
    const QStringList prefixes = {projectConfig.getIdentifier(ProjectIdentifier::regex_battle_scenes)};
    const QString filename = projectConfig.getFilePath(ProjectFilePath::constants_map_types);
    fileWatcher.addPath(root + "/" + filename);
    mapBattleScenes = parser.readCDefineNames(filename, prefixes);
    if (mapBattleScenes.isEmpty())
        logWarn(QString("Failed to read map battle scene constants from %1").arg(filename));
    return true;
}

bool Project::readWeatherNames() {
    const QStringList prefixes = {projectConfig.getIdentifier(ProjectIdentifier::regex_weather)};
    const QString filename = projectConfig.getFilePath(ProjectFilePath::constants_weather);
    fileWatcher.addPath(root + "/" + filename);
    weatherNames = parser.readCDefineNames(filename, prefixes);
    if (weatherNames.isEmpty())
        logWarn(QString("Failed to read weather constants from %1").arg(filename));
    return true;
}

bool Project::readCoordEventWeatherNames() {
    if (!projectConfig.eventWeatherTriggerEnabled)
        return true;

    const QStringList prefixes = {projectConfig.getIdentifier(ProjectIdentifier::regex_coord_event_weather)};
    const QString filename = projectConfig.getFilePath(ProjectFilePath::constants_weather);
    fileWatcher.addPath(root + "/" + filename);
    coordEventWeatherNames = parser.readCDefineNames(filename, prefixes);
    if (coordEventWeatherNames.isEmpty())
        logWarn(QString("Failed to read coord event weather constants from %1").arg(filename));
    return true;
}

bool Project::readSecretBaseIds() {
    if (!projectConfig.eventSecretBaseEnabled)
        return true;

    const QStringList prefixes = {projectConfig.getIdentifier(ProjectIdentifier::regex_secret_bases)};
    const QString filename = projectConfig.getFilePath(ProjectFilePath::constants_secret_bases);
    fileWatcher.addPath(root + "/" + filename);
    secretBaseIds = parser.readCDefineNames(filename, prefixes);
    if (secretBaseIds.isEmpty())
        logWarn(QString("Failed to read secret base id constants from '%1'").arg(filename));
    return true;
}

bool Project::readBgEventFacingDirections() {
    const QStringList prefixes = {projectConfig.getIdentifier(ProjectIdentifier::regex_sign_facing_directions)};
    const QString filename = projectConfig.getFilePath(ProjectFilePath::constants_event_bg);
    fileWatcher.addPath(root + "/" + filename);
    bgEventFacingDirections = parser.readCDefineNames(filename, prefixes);
    if (bgEventFacingDirections.isEmpty())
        logWarn(QString("Failed to read bg event facing direction constants from %1").arg(filename));
    return true;
}

bool Project::readTrainerTypes() {
    const QStringList prefixes = {projectConfig.getIdentifier(ProjectIdentifier::regex_trainer_types)};
    const QString filename = projectConfig.getFilePath(ProjectFilePath::constants_trainer_types);
    fileWatcher.addPath(root + "/" + filename);
    trainerTypes = parser.readCDefineNames(filename, prefixes);
    if (trainerTypes.isEmpty())
        logWarn(QString("Failed to read trainer type constants from %1").arg(filename));
    return true;
}

bool Project::readMetatileBehaviors() {
    this->metatileBehaviorMap.clear();
    this->metatileBehaviorMapInverse.clear();

    const QStringList prefixes = {projectConfig.getIdentifier(ProjectIdentifier::regex_behaviors)};
    QString filename = projectConfig.getFilePath(ProjectFilePath::constants_metatile_behaviors);
    fileWatcher.addPath(root + "/" + filename);
    QMap<QString, int> defines = parser.readCDefinesByPrefix(filename, prefixes);
    if (defines.isEmpty()) {
        // Not having any metatile behavior names is ok (their values will be displayed instead).
        // If the user's metatiles can have nonzero values then warn them, as they likely want names.
        if (projectConfig.metatileBehaviorMask)
            logWarn(QString("Failed to read metatile behaviors from %1.").arg(filename));
        return true;
    }

    for (auto i = defines.cbegin(), end = defines.cend(); i != end; i++) {
        uint32_t value = static_cast<uint32_t>(i.value());
        this->metatileBehaviorMap.insert(i.key(), value);
        this->metatileBehaviorMapInverse.insert(value, i.key());
    }

    return true;
}

bool Project::readSongNames() {
    const QStringList prefixes = {projectConfig.getIdentifier(ProjectIdentifier::regex_music)};
    const QString filename = projectConfig.getFilePath(ProjectFilePath::constants_songs);
    fileWatcher.addPath(root + "/" + filename);
    this->songNames = parser.readCDefineNames(filename, prefixes);
    if (this->songNames.isEmpty())
        logWarn(QString("Failed to read song names from %1.").arg(filename));

    // Song names don't have a very useful order (esp. if we include SE_* values), so sort them alphabetically.
    // The default song should be the first in the list, not the first alphabetically, so save that before sorting.
    this->defaultSong = this->songNames.value(0, "0");
    this->songNames.sort();
    return true;
}

bool Project::readObjEventGfxConstants() {
    const QStringList prefixes = {projectConfig.getIdentifier(ProjectIdentifier::regex_obj_event_gfx)};
    QString filename = projectConfig.getFilePath(ProjectFilePath::constants_obj_events);
    fileWatcher.addPath(root + "/" + filename);
    this->gfxDefines = parser.readCDefinesByPrefix(filename, prefixes);
    if (this->gfxDefines.isEmpty())
        logWarn(QString("Failed to read object event graphics constants from %1.").arg(filename));
    return true;
}

bool Project::readMiscellaneousConstants() {
    const QString filename = projectConfig.getFilePath(ProjectFilePath::constants_global);
    const QString maxObjectEventsName = projectConfig.getIdentifier(ProjectIdentifier::define_obj_event_count);
    fileWatcher.addPath(root + "/" + filename);
    QMap<QString, int> defines = parser.readCDefinesByName(filename, {maxObjectEventsName});

    auto it = defines.find(maxObjectEventsName);
    if (it != defines.end()) {
        if (it.value() > 0) {
            Project::max_object_events = it.value();
        } else {
            logWarn(QString("Value for '%1' is %2, must be greater than 0. Using default (%3) instead.")
                    .arg(maxObjectEventsName)
                    .arg(it.value())
                    .arg(Project::max_object_events));
        }
    }
    else {
        logWarn(QString("Value for '%1' not found. Using default (%2) instead.")
                .arg(maxObjectEventsName)
                .arg(Project::max_object_events));
    }

    return true;
}

bool Project::readEventScriptLabels() {
    globalScriptLabels.clear();
    for (const auto &filePath : getEventScriptsFilePaths())
        globalScriptLabels << ParseUtil::getGlobalScriptLabels(filePath);

    globalScriptLabels.sort(Qt::CaseInsensitive);
    globalScriptLabels.removeDuplicates();

    return true;
}

QString Project::fixPalettePath(QString path) {
    static const QRegularExpression re_gbapal("\\.gbapal$");
    path = path.replace(re_gbapal, ".pal");
    return path;
}

QString Project::fixGraphicPath(QString path) {
    static const QRegularExpression re_lz("\\.lz$");
    path = path.replace(re_lz, "");
    static const QRegularExpression re_bpp("\\.[1248]bpp$");
    path = path.replace(re_bpp, ".png");
    return path;
}

QString Project::getScriptFileExtension(bool usePoryScript) {
    if(usePoryScript) {
        return ".pory";
    } else {
        return ".inc";
    }
}

QString Project::getScriptDefaultString(bool usePoryScript, QString mapName) const {
    if(usePoryScript)
        return QString("mapscripts %1_MapScripts {}\n").arg(mapName);
    else
        return QString("%1_MapScripts::\n\t.byte 0\n").arg(mapName);
}

QStringList Project::getEventScriptsFilePaths() const {
    QStringList filePaths(QDir::cleanPath(root + "/" + projectConfig.getFilePath(ProjectFilePath::data_event_scripts)));
    const QString scriptsDir = QDir::cleanPath(root + "/" + projectConfig.getFilePath(ProjectFilePath::data_scripts_folders));
    const QString mapsDir = QDir::cleanPath(root + "/" + projectConfig.getFilePath(ProjectFilePath::data_map_folders));

    if (projectConfig.usePoryScript) {
        QDirIterator it_pory_shared(scriptsDir, {"*.pory"}, QDir::Files);
        while (it_pory_shared.hasNext())
            filePaths << it_pory_shared.next();

        QDirIterator it_pory_maps(mapsDir, {"scripts.pory"}, QDir::Files, QDirIterator::Subdirectories);
        while (it_pory_maps.hasNext())
            filePaths << it_pory_maps.next();
    }

    QDirIterator it_inc_shared(scriptsDir, {"*.inc"}, QDir::Files);
    while (it_inc_shared.hasNext())
        filePaths << it_inc_shared.next();

    QDirIterator it_inc_maps(mapsDir, {"scripts.inc"}, QDir::Files, QDirIterator::Subdirectories);
    while (it_inc_maps.hasNext())
        filePaths << it_inc_maps.next();

    return filePaths;
}

void Project::setEventPixmap(Event *event, bool forceLoad) {
    if (event && (event->getPixmap().isNull() || forceLoad))
        event->loadPixmap(this);
}

bool Project::readEventGraphics() {
    fileWatcher.addPaths(QStringList() << root + "/" + projectConfig.getFilePath(ProjectFilePath::data_obj_event_gfx_pointers)
                                       << root + "/" + projectConfig.getFilePath(ProjectFilePath::data_obj_event_gfx_info)
                                       << root + "/" + projectConfig.getFilePath(ProjectFilePath::data_obj_event_pic_tables)
                                       << root + "/" + projectConfig.getFilePath(ProjectFilePath::data_obj_event_gfx));

    const QString pointersFilepath = projectConfig.getFilePath(ProjectFilePath::data_obj_event_gfx_pointers);
    const QString pointersName = projectConfig.getIdentifier(ProjectIdentifier::symbol_obj_event_gfx_pointers);
    QMap<QString, QString> pointerHash = parser.readNamedIndexCArray(pointersFilepath, pointersName);

    qDeleteAll(eventGraphicsMap);
    eventGraphicsMap.clear();
    QStringList gfxNames = gfxDefines.keys();

    // The positions of each of the required members for the gfx info struct.
    // For backwards compatibility if the struct doesn't use initializers.
    static const auto gfxInfoMemberMap = QHash<int, QString>{
        {8, "inanimate"},
        {11, "oam"},
        {12, "subspriteTables"},
        {14, "images"},
    };

    QString filepath = projectConfig.getFilePath(ProjectFilePath::data_obj_event_gfx_info);
    const auto gfxInfos = parser.readCStructs(filepath, "", gfxInfoMemberMap);

    QMap<QString, QStringList> picTables = parser.readCArrayMulti(projectConfig.getFilePath(ProjectFilePath::data_obj_event_pic_tables));
    QMap<QString, QString> graphicIncbins = parser.readCIncbinMulti(projectConfig.getFilePath(ProjectFilePath::data_obj_event_gfx));

    for (QString gfxName : gfxNames) {
        EventGraphics * eventGraphics = new EventGraphics;

        QString info_label = pointerHash[gfxName].replace("&", "");
        if (!gfxInfos.contains(info_label))
            continue;

        const auto gfxInfoAttributes = gfxInfos[info_label];

        eventGraphics->inanimate = ParseUtil::gameStringToBool(gfxInfoAttributes.value("inanimate"));
        QString pic_label = gfxInfoAttributes.value("images");
        QString dimensions_label = gfxInfoAttributes.value("oam");
        QString subsprites_label = gfxInfoAttributes.value("subspriteTables");

        QString gfx_label = picTables[pic_label].value(0);
        static const QRegularExpression re_parens("[\\(\\)]");
        gfx_label = gfx_label.section(re_parens, 1, 1);
        QString path = graphicIncbins[gfx_label];

        if (!path.isNull()) {
            path = fixGraphicPath(path);
            eventGraphics->spritesheet = QImage(root + "/" + path);
            if (!eventGraphics->spritesheet.isNull()) {
                // Infer the sprite dimensions from the OAM labels.
                static const QRegularExpression re("\\S+_(\\d+)x(\\d+)");
                QRegularExpressionMatch dimensionMatch = re.match(dimensions_label);
                QRegularExpressionMatch oamTablesMatch = re.match(subsprites_label);
                if (oamTablesMatch.hasMatch()) {
                    eventGraphics->spriteWidth = oamTablesMatch.captured(1).toInt(nullptr, 0);
                    eventGraphics->spriteHeight = oamTablesMatch.captured(2).toInt(nullptr, 0);
                } else if (dimensionMatch.hasMatch()) {
                    eventGraphics->spriteWidth = dimensionMatch.captured(1).toInt(nullptr, 0);
                    eventGraphics->spriteHeight = dimensionMatch.captured(2).toInt(nullptr, 0);
                } else {
                    eventGraphics->spriteWidth = eventGraphics->spritesheet.width();
                    eventGraphics->spriteHeight = eventGraphics->spritesheet.height();
                }
            }
        } else {
            eventGraphics->spritesheet = QImage();
            eventGraphics->spriteWidth = 16;
            eventGraphics->spriteHeight = 16;
        }
        eventGraphicsMap.insert(gfxName, eventGraphics);
    }
    return true;
}

bool Project::readSpeciesIconPaths() {
    this->speciesToIconPath.clear();

    // Read map of species constants to icon names
    const QString srcfilename = projectConfig.getFilePath(ProjectFilePath::pokemon_icon_table);
    fileWatcher.addPath(root + "/" + srcfilename);
    const QString tableName = projectConfig.getIdentifier(ProjectIdentifier::symbol_pokemon_icon_table);
    const QMap<QString, QString> monIconNames = parser.readNamedIndexCArray(srcfilename, tableName);

    // Read map of icon names to filepaths
    const QString incfilename = projectConfig.getFilePath(ProjectFilePath::data_pokemon_gfx);
    fileWatcher.addPath(root + "/" + incfilename);
    const QMap<QString, QString> iconIncbins = parser.readCIncbinMulti(incfilename);

    // Read species constants. If this fails we can get them from the icon table (but we shouldn't rely on it).
    const QStringList prefixes = {QString("\\b%1").arg(projectConfig.getIdentifier(ProjectIdentifier::define_species_prefix))};
    const QString constantsFilename = projectConfig.getFilePath(ProjectFilePath::constants_species);
    fileWatcher.addPath(root + "/" + constantsFilename);
    QStringList speciesNames = parser.readCDefineNames(constantsFilename, prefixes);
    if (speciesNames.isEmpty())
        speciesNames = monIconNames.keys();

    // For each species, use the information gathered above to find the icon image.
    bool missingIcons = false;
    for (auto species : speciesNames) {
        QString path = QString();
        if (monIconNames.contains(species) && iconIncbins.contains(monIconNames.value(species))) {
            // We have the icon filepath from the icon table
            path = QString("%1/%2").arg(root).arg(this->fixGraphicPath(iconIncbins[monIconNames.value(species)]));
        } else {
            // Failed to read icon filepath from the icon table, check filepaths where icons are normally located.
            // Try to use the icon name (if we have it) to determine the directory, then try the species name.
            // The name permuting is overkill, but it's making up for some of the fragility in the way we find icon paths.
            QStringList possibleDirNames;
            if (monIconNames.contains(species)) {
                // Ex: For 'gMonIcon_QuestionMark' try 'question_mark'
                static const QRegularExpression re("([a-z])([A-Z0-9])");
                QString iconName = monIconNames.value(species);
                iconName = iconName.mid(iconName.indexOf("_") + 1); // jump past prefix ('gMonIcon')
                possibleDirNames.append(iconName.replace(re, "\\1_\\2").toLower());
            }

            // Ex: For 'SPECIES_FOO_BAR_BAZ' try 'foo_bar_baz'
            possibleDirNames.append(species.mid(8).toLower());

            // Permute paths with underscores.
            // Ex: Try 'foo_bar/baz', 'foo/bar_baz', 'foobarbaz', 'foo_bar', and 'foo'
            QStringList permutedNames;
            for (auto dir : possibleDirNames) {
                if (!dir.contains("_")) continue;
                for (int i = dir.indexOf("_"); i > -1; i = dir.indexOf("_", i + 1)) {
                    QString temp = dir;
                    permutedNames.prepend(temp.replace(i, 1, "/"));
                    permutedNames.append(dir.left(i)); // Prepend the others so the most generic name ('foo') ends up last
                }
                permutedNames.prepend(dir.remove("_"));
            }
            possibleDirNames.append(permutedNames);

            possibleDirNames.removeDuplicates();
            for (auto dir : possibleDirNames) {
                if (dir.isEmpty()) continue;
                const QString stdPath = QString("%1/%2%3/icon.png")
                                                .arg(root)
                                                .arg(projectConfig.getFilePath(ProjectFilePath::pokemon_gfx))
                                                .arg(dir);
                if (QFile::exists(stdPath)) {
                    // Icon found at a normal filepath
                    path = stdPath;
                    break;
                }
            }

            if (path.isEmpty() && projectConfig.getPokemonIconPath(species).isEmpty()) {
                // Failed to find icon, this species will use a placeholder icon.
                logWarn(QString("Failed to find Pokémon icon for '%1'").arg(species));
                missingIcons = true;
            }
        }
        this->speciesToIconPath.insert(species, path);
    }

    // Logging this alongside every warning (if there are multiple) is obnoxious, just do it once at the end.
    if (missingIcons) logInfo("Pokémon icon filepaths can be specified under 'Options->Project Settings'");

    return true;
}

void Project::setNewMapEvents(Map *map) {
    map->events[Event::Group::Object].clear();
    map->events[Event::Group::Warp].clear();
    map->events[Event::Group::Heal].clear();
    map->events[Event::Group::Coord].clear();
    map->events[Event::Group::Bg].clear();
}

int Project::getNumTilesPrimary()
{
    return Project::num_tiles_primary;
}

int Project::getNumTilesTotal()
{
    return Project::num_tiles_total;
}

int Project::getNumMetatilesPrimary()
{
    return Project::num_metatiles_primary;
}

int Project::getNumMetatilesTotal()
{
    return Block::getMaxMetatileId() + 1;
}

int Project::getNumPalettesPrimary()
{
    return Project::num_pals_primary;
}

int Project::getNumPalettesTotal()
{
    return Project::num_pals_total;
}

int Project::getMaxMapDataSize()
{
    return Project::max_map_data_size;
}

int Project::getMapDataSize(int width, int height)
{
    // + 15 and + 14 come from fieldmap.c in pokeruby/pokeemerald/pokefirered.
    return (width + 15) * (height + 14);
}

int Project::getDefaultMapSize()
{
    return Project::default_map_size;
}

int Project::getMaxMapWidth()
{
    return (getMaxMapDataSize() / (1 + 14)) - 15;
}

int Project::getMaxMapHeight()
{
    return (getMaxMapDataSize() / (1 + 15)) - 14;
}

bool Project::mapDimensionsValid(int width, int height) {
    return getMapDataSize(width, height) <= getMaxMapDataSize();
}

// Get largest possible square dimensions for a map up to maximum of 20x20 (arbitrary)
bool Project::calculateDefaultMapSize(){
    int max = getMaxMapDataSize();

    if (max >= getMapDataSize(20, 20)) {
        default_map_size = 20;
    } else if (max >= getMapDataSize(1, 1)) {
        // Below equation derived from max >= (x + 15) * (x + 14)
        // x^2 + 29x + (210 - max), then complete the square and simplify
        default_map_size = qFloor((qSqrt(4 * getMaxMapDataSize() + 1) - 29) / 2);
    } else {
        logError(QString("'%1' of %2 is too small to support a 1x1 map. Must be at least %3.")
                    .arg(projectConfig.getIdentifier(ProjectIdentifier::define_map_size))
                    .arg(max)
                    .arg(getMapDataSize(1, 1)));
        return false;
    }
    return true;
}

int Project::getMaxObjectEvents()
{
    return Project::max_object_events;
}

QString Project::getDynamicMapDefineName() {
    const QString prefix = projectConfig.getIdentifier(ProjectIdentifier::define_map_prefix);
    return prefix + projectConfig.getIdentifier(ProjectIdentifier::define_map_dynamic);
}

void Project::setImportExportPath(QString filename)
{
    this->importExportPath = QFileInfo(filename).absolutePath();
}

// If the provided filepath is an absolute path to an existing file, return filepath.
// If not, and the provided filepath is a relative path from the project dir to an existing file, return the relative path.
// Otherwise return empty string.
QString Project::getExistingFilepath(QString filepath) {
    if (filepath.isEmpty() || QFile::exists(filepath))
        return filepath;

    filepath = QDir::cleanPath(projectConfig.projectDir + QDir::separator() + filepath);
    if (QFile::exists(filepath))
        return filepath;

    return QString();
}

// The values of some config fields can limit the values of other config fields
// (for example, metatile attributes size limits the metatile attribute masks).
// Others depend on information in the project (for example the default metatile ID
// can be limited by fieldmap defines)
// Once we've read data from the project files we can adjust these accordingly.
void Project::applyParsedLimits() {
    uint32_t maxMask = Metatile::getMaxAttributesMask();
    projectConfig.metatileBehaviorMask &= maxMask;
    projectConfig.metatileTerrainTypeMask &= maxMask;
    projectConfig.metatileEncounterTypeMask &= maxMask;
    projectConfig.metatileLayerTypeMask &= maxMask;

    Block::setLayout();
    Metatile::setLayout(this);

    Project::num_metatiles_primary = qMin(Project::num_metatiles_primary, Block::getMaxMetatileId() + 1);
    projectConfig.defaultMetatileId = qMin(projectConfig.defaultMetatileId, Block::getMaxMetatileId());
    projectConfig.defaultElevation = qMin(projectConfig.defaultElevation, Block::getMaxElevation());
    projectConfig.defaultCollision = qMin(projectConfig.defaultCollision, Block::getMaxCollision());
    projectConfig.collisionSheetHeight = qMin(projectConfig.collisionSheetHeight, Block::getMaxElevation() + 1);
    projectConfig.collisionSheetWidth = qMin(projectConfig.collisionSheetWidth, Block::getMaxCollision() + 1);
}<|MERGE_RESOLUTION|>--- conflicted
+++ resolved
@@ -1254,19 +1254,11 @@
     return true;
 }
 
-<<<<<<< HEAD
 void Project::setNewLayoutBlockdata(Layout *layout) {
     layout->blockdata.clear();
     int width = layout->getWidth();
     int height = layout->getHeight();
-    Block block(projectConfig.getDefaultMetatileId(), projectConfig.getDefaultCollision(), projectConfig.getDefaultElevation());
-=======
-void Project::setNewMapBlockdata(Map *map) {
-    map->layout->blockdata.clear();
-    int width = map->getWidth();
-    int height = map->getHeight();
     Block block(projectConfig.defaultMetatileId, projectConfig.defaultCollision, projectConfig.defaultElevation);
->>>>>>> 57f74d4b
     for (int i = 0; i < width * height; i++) {
         layout->blockdata.append(block);
     }
@@ -1304,11 +1296,7 @@
     } else {
         // Fill the border with the default metatiles from the config.
         for (int i = 0; i < width * height; i++) {
-<<<<<<< HEAD
-            layout->border.append(configMetatileIds.at(i));
-=======
-            map->layout->border.append(projectConfig.newMapBorderMetatileIds.at(i));
->>>>>>> 57f74d4b
+            layout->border.append(projectConfig.newMapBorderMetatileIds.at(i));
         }
     }
 
@@ -1998,14 +1986,9 @@
     this->mapConstantsToMapNames.insert(newMap->constantName, newMap->name);
     this->mapNamesToMapConstants.insert(newMap->name, newMap->constantName);
     if (!existingLayout) {
-<<<<<<< HEAD
-        mapLayouts.insert(newMap->layoutId, newMap->layout);
-        mapLayoutsTable.append(newMap->layoutId);
-        layoutIdsToNames.insert(newMap->layout->id, newMap->layout->name);
-=======
         this->mapLayouts.insert(newMap->layoutId, newMap->layout);
         this->mapLayoutsTable.append(newMap->layoutId);
->>>>>>> 57f74d4b
+        this->layoutIdsToNames.insert(newMap->layout->id, newMap->layout->name);
         if (!importedMap) {
             setNewLayoutBlockdata(newMap->layout);
         }
