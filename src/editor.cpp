#include "editor.h"
#include "draggablepixmapitem.h"
#include "imageproviders.h"
#include "log.h"
#include "connectionslistitem.h"
#include "currentselectedmetatilespixmapitem.h"
#include "eventfilters.h"
#include "metatile.h"
#include "montabwidget.h"
#include "editcommands.h"
#include "config.h"
#include "scripting.h"
#include "customattributestable.h"
#include <QCheckBox>
#include <QPainter>
#include <QMouseEvent>
#include <QDir>
#include <QProcess>
#include <math.h>

static bool selectNewEvents = false;

// 2D array mapping collision+elevation combos to an icon.
QList<QList<const QImage*>> Editor::collisionIcons;

Editor::Editor(Ui::MainWindow* ui)
{
    this->ui = ui;
    this->selected_events = new QList<DraggablePixmapItem*>;
    this->settings = new Settings();
    this->playerViewRect = new MovableRect(&this->settings->playerViewRectEnabled, 30 * 8, 20 * 8, qRgb(255, 255, 255));
    this->cursorMapTileRect = new CursorTileRect(&this->settings->cursorTileRectEnabled, qRgb(255, 255, 255));
    this->map_ruler = new MapRuler(4);
    connect(this->map_ruler, &MapRuler::statusChanged, this, &Editor::mapRulerStatusChanged);

    /// Instead of updating the selected events after every single undo action
    /// (eg when the user rolls back several at once), only reselect events when
    /// the index is changed.
    connect(&editGroup, &QUndoGroup::indexChanged, [this](int) {
        if (selectNewEvents) {
            updateSelectedEvents();
            selectNewEvents = false;
        }
    });

    // Send signals used for updating the wild pokemon summary chart
    connect(ui->stackedWidget_WildMons, &QStackedWidget::currentChanged, [this] {
        emit wildMonTableOpened(getCurrentWildMonTable());
    });
}

Editor::~Editor()
{
    delete this->selected_events;
    delete this->settings;
    delete this->playerViewRect;
    delete this->cursorMapTileRect;
    delete this->map_ruler;
    for (auto sublist : collisionIcons)
        qDeleteAll(sublist);

    closeProject();
}

void Editor::saveProject() {
    if (project) {
        saveUiFields();
        project->saveAllMaps();
        project->saveAllDataStructures();
    }
}

void Editor::save() {
    if (this->project && this->map) {
        saveUiFields();
        this->project->saveMap(this->map);
        this->project->saveAllDataStructures();
    }
    else if (this->project && this->layout) {
        this->project->saveLayout(this->layout);
        this->project->saveAllDataStructures();
    }
}

void Editor::saveUiFields() {
    saveEncounterTabData();
}

void Editor::setProject(Project * project) {
    closeProject();
    this->project = project;
    MapConnection::project = project;
}

void Editor::closeProject() {
    if (!this->project)
        return;
    this->project->saveConfig();
    Scripting::cb_ProjectClosed(this->project->root);
    Scripting::stop();
    clearMap();
    delete this->project;
}

<<<<<<< HEAD
bool Editor::getEditingLayout() {
    return this->editMode == EditMode::Metatiles || this->editMode == EditMode::Collision;
}

void Editor::setEditorView() {
    // based on editMode
    if (!map_item || !collision_item) return;
    if (!this->layout) return;

    map_item->setVisible(true); // is map item ever not visible
    collision_item->setVisible(false);

    switch (this->editMode) {
    case EditMode::Metatiles:
    case EditMode::Connections:
    case EditMode::Events:
        current_view = map_item;
        break;
    case EditMode::Collision:
        current_view = collision_item;
        break;
    default:
        current_view = nullptr;
        return;
    }

    map_item->draw();
    collision_item->draw();
    displayMapConnections();

    current_view->setVisible(true);

    setBorderItemsVisible(ui->checkBox_ToggleBorder->isChecked());
    setConnectionItemsVisible(ui->checkBox_ToggleBorder->isChecked());
    setConnectionsEditable(false);
    this->cursorMapTileRect->setSingleTileMode();
=======
void Editor::setEditingMap() {
    current_view = map_item;
    if (map_item) {
        map_item->paintingMode = MapPixmapItem::PaintMode::Metatiles;
        map_item->draw();
        map_item->setVisible(true);
    }
    if (collision_item) {
        collision_item->setVisible(false);
    }
    if (events_group) {
        events_group->setVisible(false);
    }
    updateBorderVisibility();
    this->cursorMapTileRect->stopSingleTileMode();
>>>>>>> 57f74d4b
    this->cursorMapTileRect->setActive(true);

    switch (this->editMode) {
    case EditMode::Metatiles:
    case EditMode::Collision:
        map_item->setEditsEnabled(true);
        this->editGroup.setActiveStack(&this->layout->editHistory);
        break;
    case EditMode::Events:
        if (this->map) {
            this->editGroup.setActiveStack(&this->map->editHistory);
        }
        break;
    case EditMode::Connections:
        populateConnectionMapPickers();
        ui->label_NumConnections->setText(QString::number(map->connections.length()));
        setDiveEmergeControls();

<<<<<<< HEAD
        setConnectionEditControlsEnabled(selected_connection_item != nullptr);
        if (selected_connection_item) {
            onConnectionOffsetChanged(selected_connection_item->connection->offset);
            setConnectionMap(selected_connection_item->connection->map_name);
            setCurrentConnectionDirection(selected_connection_item->connection->direction);
        }
        maskNonVisibleConnectionTiles();

        setBorderItemsVisible(true, 0.4);
        setConnectionItemsVisible(true);
        setConnectionsEditable(true);
        this->cursorMapTileRect->setActive(false);
        map_item->setEditsEnabled(false);
    case EditMode::Header:
    case EditMode::Encounters:
    default:
        this->editGroup.setActiveStack(nullptr);
        break;
=======
void Editor::setEditingCollision() {
    current_view = collision_item;
    if (collision_item) {
        collision_item->draw();
        collision_item->setVisible(true);
    }
    if (map_item) {
        map_item->paintingMode = MapPixmapItem::PaintMode::Metatiles;
        map_item->draw();
        map_item->setVisible(true);
>>>>>>> 57f74d4b
    }

    if (this->events_group) {
        this->events_group->setVisible(this->editMode == EditMode::Events);
    }
<<<<<<< HEAD
    setMapEditingButtonsEnabled(this->editMode != EditMode::Events);
}
=======
    updateBorderVisibility();
    this->cursorMapTileRect->setSingleTileMode();
    this->cursorMapTileRect->setActive(true);
>>>>>>> 57f74d4b

void Editor::setEditingMetatiles() {
    this->editMode = EditMode::Metatiles;

    setEditorView();
}

void Editor::setEditingCollision() {
    this->editMode = EditMode::Collision;

    setEditorView();
}

void Editor::setEditingHeader() {
    this->editMode = EditMode::Header;

    setEditorView();
}

void Editor::setEditingObjects() {
<<<<<<< HEAD
    this->editMode = EditMode::Events;

    setEditorView();
}

void Editor::setEditingConnections() {
    this->editMode = EditMode::Connections;

    setEditorView();
}

void Editor::setEditingEncounters() {
    this->editMode = EditMode::Encounters;
=======
    current_view = map_item;
    if (events_group) {
        events_group->setVisible(true);
    }
    if (map_item) {
        map_item->paintingMode = MapPixmapItem::PaintMode::EventObjects;
        map_item->draw();
        map_item->setVisible(true);
    }
    if (collision_item) {
        collision_item->setVisible(false);
    }
    updateBorderVisibility();
    this->cursorMapTileRect->setSingleTileMode();
    this->cursorMapTileRect->setActive(false);
    updateWarpEventWarnings();
>>>>>>> 57f74d4b

    setEditorView();
}

void Editor::setMapEditingButtonsEnabled(bool enabled) {
    this->ui->toolButton_Fill->setEnabled(enabled);
    this->ui->toolButton_Dropper->setEnabled(enabled);
    this->ui->pushButton_ChangeDimensions->setEnabled(enabled);
    // If the fill button is pressed, unpress it and select the pointer.
    if (!enabled && (this->ui->toolButton_Fill->isChecked() || this->ui->toolButton_Dropper->isChecked())) {
        this->mapEditAction = EditAction::Select;
        this->settings->mapCursor = QCursor();
        this->cursorMapTileRect->setSingleTileMode();
        this->ui->toolButton_Fill->setChecked(false);
        this->ui->toolButton_Dropper->setChecked(false);
        this->ui->toolButton_Select->setChecked(true);
    }
    this->ui->checkBox_smartPaths->setEnabled(enabled);
}

<<<<<<< HEAD
void Editor::displayWildMonTables() {
=======
void Editor::setEditingConnections() {
    current_view = map_item;
    if (map_item) {
        map_item->paintingMode = MapPixmapItem::PaintMode::Disabled;
        map_item->draw();
        map_item->setVisible(true);
    }
    if (collision_item) {
        collision_item->setVisible(false);
    }
    if (events_group) {
        events_group->setVisible(false);
    }
    updateBorderVisibility();
    this->cursorMapTileRect->setSingleTileMode();
    this->cursorMapTileRect->setActive(false);
}

void Editor::clearWildMonTables() {
>>>>>>> 57f74d4b
    QStackedWidget *stack = ui->stackedWidget_WildMons;
    const QSignalBlocker blocker(stack);

    // delete widgets from previous map data if they exist
    while (stack->count()) {
        QWidget *oldWidget = stack->widget(0);
        stack->removeWidget(oldWidget);
        delete oldWidget;
    }

    ui->comboBox_EncounterGroupLabel->clear();
    emit wildMonTableClosed();
}

void Editor::displayWildMonTables() {
    clearWildMonTables();

    // Don't try to read encounter data if it doesn't exist on disk for this map.
    if (!project->wildMonData.contains(map->constantName)) {
        return;
    }

    QComboBox *labelCombo = ui->comboBox_EncounterGroupLabel;
    for (auto groupPair : project->wildMonData[map->constantName])
        labelCombo->addItem(groupPair.first);

    labelCombo->setCurrentText(labelCombo->itemText(0));

    QStackedWidget *stack = ui->stackedWidget_WildMons;
    int labelIndex = 0;
    for (auto labelPair : project->wildMonData[map->constantName]) {

        QString label = labelPair.first;

        WildPokemonHeader header = project->wildMonData[map->constantName][label];

        MonTabWidget *tabWidget = new MonTabWidget(this);
        stack->insertWidget(labelIndex++, tabWidget);

        int tabIndex = 0;
        for (EncounterField monField : project->wildMonFields) {
            QString fieldName = monField.name;

            tabWidget->clearTableAt(tabIndex);

            if (project->wildMonData.contains(map->constantName) && header.wildMons[fieldName].active) {
                tabWidget->populateTab(tabIndex, header.wildMons[fieldName]);
            } else {
                tabWidget->setTabActive(tabIndex, false);
            }
            tabIndex++;
        }
        connect(tabWidget, &MonTabWidget::currentChanged, [this] {
            emit wildMonTableOpened(getCurrentWildMonTable());
        });
    }
    stack->setCurrentIndex(0);
    emit wildMonTableOpened(getCurrentWildMonTable());
}

void Editor::addNewWildMonGroup(QWidget *window) {
    QStackedWidget *stack = ui->stackedWidget_WildMons;
    QComboBox *labelCombo = ui->comboBox_EncounterGroupLabel;

    int stackIndex = stack->currentIndex();

    QDialog dialog(window, Qt::WindowTitleHint | Qt::WindowCloseButtonHint);
    dialog.setWindowTitle("New Wild Encounter Group Label");
    dialog.setWindowModality(Qt::NonModal);

    QFormLayout form(&dialog);

    QDialogButtonBox buttonBox(QDialogButtonBox::Ok | QDialogButtonBox::Cancel, Qt::Horizontal, &dialog);

    QLineEdit *lineEdit = new QLineEdit();
    lineEdit->setClearButtonEnabled(true);
    form.addRow(new QLabel("Group Base Label:"), lineEdit);
    static const QRegularExpression re_validChars("[_A-Za-z0-9]*");
    QRegularExpressionValidator *validator = new QRegularExpressionValidator(re_validChars);
    lineEdit->setValidator(validator);
    connect(lineEdit, &QLineEdit::textChanged, [this, &lineEdit, &buttonBox](QString text){
        if (this->project->encounterGroupLabels.contains(text)) {
            lineEdit->setStyleSheet("QLineEdit { background-color: rgba(255, 0, 0, 25%) }");
            buttonBox.button(QDialogButtonBox::Ok)->setDisabled(true);
        } else {
            lineEdit->setStyleSheet("");
            buttonBox.button(QDialogButtonBox::Ok)->setEnabled(true);
        }
    });
    // Give a default value to the label.
    lineEdit->setText(QString("g%1%2").arg(map->name).arg(stack->count()));

    // Fields [x] copy from existing
    QLabel *fieldsLabel = new QLabel("Fields:");
    form.addRow(fieldsLabel);
    QCheckBox *copyCheckbox = new QCheckBox;
    copyCheckbox->setEnabled(stack->count());
    form.addRow(new QLabel("Copy from current group"), copyCheckbox);
    QVector<QCheckBox *> fieldCheckboxes;
    for (EncounterField monField : project->wildMonFields) {
        QCheckBox *fieldCheckbox = new QCheckBox;
        fieldCheckboxes.append(fieldCheckbox);
        form.addRow(new QLabel(monField.name), fieldCheckbox);
    }
    // Reading from ui here so not saving to disk before user.
    connect(copyCheckbox, &QCheckBox::stateChanged, [=](int state){
        if (state == Qt::Checked) {
            int fieldIndex = 0;
            MonTabWidget *monWidget = static_cast<MonTabWidget *>(stack->widget(stack->currentIndex()));
            for (EncounterField monField : project->wildMonFields) {
                fieldCheckboxes[fieldIndex]->setChecked(monWidget->isTabEnabled(fieldIndex));
                fieldCheckboxes[fieldIndex]->setEnabled(false);
                fieldIndex++;
            }
        } else if (state == Qt::Unchecked) {
            int fieldIndex = 0;
            for (EncounterField monField : project->wildMonFields) {
                fieldCheckboxes[fieldIndex]->setEnabled(true);
                fieldIndex++;
            }
        }
    });

    connect(&buttonBox, &QDialogButtonBox::accepted, [&dialog, &lineEdit, this](){
        QString newLabel = lineEdit->text();
        if (!newLabel.isEmpty()) {
            this->project->encounterGroupLabels.append(newLabel);
            dialog.accept();
        }
    });
    connect(&buttonBox, &QDialogButtonBox::rejected, &dialog, &QDialog::reject);
    form.addRow(&buttonBox);

    if (dialog.exec() == QDialog::Accepted) {
        WildPokemonHeader header;
        for (EncounterField& monField : project->wildMonFields) {
            QString fieldName = monField.name;
            header.wildMons[fieldName].active = false;
            header.wildMons[fieldName].encounterRate = 0;
        }

        MonTabWidget *tabWidget = new MonTabWidget(this);
        stack->insertWidget(stack->count(), tabWidget);

        labelCombo->addItem(lineEdit->text());
        labelCombo->setCurrentIndex(labelCombo->count() - 1);

        int tabIndex = 0;
        for (EncounterField &monField : project->wildMonFields) {
            QString fieldName = monField.name;
            tabWidget->clearTableAt(tabIndex);
            if (fieldCheckboxes[tabIndex]->isChecked()) {
                if (copyCheckbox->isChecked()) {
                    MonTabWidget *copyFrom = static_cast<MonTabWidget *>(stack->widget(stackIndex));
                    if (copyFrom->isTabEnabled(tabIndex)) {
                        QTableView *monTable = copyFrom->tableAt(tabIndex);
                        EncounterTableModel *model = static_cast<EncounterTableModel *>(monTable->model());
                        header.wildMons[fieldName] = model->encounterData();
                    }
                    else {
                        header.wildMons[fieldName] = getDefaultMonInfo(monField);
                    }
                } else {
                    header.wildMons[fieldName] = getDefaultMonInfo(monField);
                }
                tabWidget->populateTab(tabIndex, header.wildMons[fieldName]);
            } else {
                tabWidget->setTabActive(tabIndex, false);
            }
            tabIndex++;
        }
        saveEncounterTabData();
        emit wildMonTableEdited();
    }
}

void Editor::deleteWildMonGroup() {
    QComboBox *labelCombo = ui->comboBox_EncounterGroupLabel;

    if (labelCombo->count() < 1) {
        return;
    }

    QMessageBox msgBox;
    msgBox.setText("Confirm Delete");
    msgBox.setInformativeText("Are you sure you want to delete " + labelCombo->currentText() + "?");

    QPushButton *deleteButton = msgBox.addButton("Delete", QMessageBox::DestructiveRole);
    msgBox.addButton(QMessageBox::Cancel);
    msgBox.setDefaultButton(QMessageBox::Cancel);
    msgBox.exec();

    if (msgBox.clickedButton() == deleteButton) {
        auto it = project->wildMonData.find(map->constantName);
        if (it == project->wildMonData.end()) {
          logError(QString("Failed to find data for map %1. Unable to delete").arg(map->constantName));
          return;
        }

        int i = project->encounterGroupLabels.indexOf(labelCombo->currentText());
        if (i < 0) {
          logError(QString("Failed to find selected wild mon group: %1. Unable to delete")
                   .arg(labelCombo->currentText()));
          return;
        }

        it.value().erase(labelCombo->currentText());
        project->encounterGroupLabels.remove(i);

        displayWildMonTables();
        saveEncounterTabData();
        emit wildMonTableEdited();
    }
}

void Editor::configureEncounterJSON(QWidget *window) {
    QVector<QWidget *> fieldSlots;

    EncounterFields tempFields = project->wildMonFields;

    QLabel *totalLabel = new QLabel;

    // lambda: Update the total displayed at the bottom of the Configure JSON
    //         window. Take groups into account when applicable.
    auto updateTotal = [&fieldSlots, totalLabel](EncounterField &currentField) {
        int total = 0, spinnerIndex = 0;
        QString groupTotalMessage;
        QMap<QString, int> groupTotals;
        for (auto keyPair : currentField.groups) {
            groupTotals.insert(keyPair.first, 0);// add to group map and initialize total to zero
        }
        for (auto slot : fieldSlots) {
            QSpinBox *spinner = slot->findChild<QSpinBox *>();
            int val = spinner->value();
            currentField.encounterRates[spinnerIndex] = val;
            if (!currentField.groups.empty()) {
                for (auto keyPair : currentField.groups) {
                    QString key = keyPair.first;
                    if (currentField.groups[key].contains(spinnerIndex)) {
                        groupTotals[key] += val;
                        break;
                    }
                }
            } else {
                total += val;
            }
            spinnerIndex++;
        }
        if (!currentField.groups.empty()) {
            groupTotalMessage += "Totals: ";
            for (auto keyPair : currentField.groups) {
                QString key = keyPair.first;
                groupTotalMessage += QString("%1 (%2),\t").arg(groupTotals[key]).arg(key);
            }
            groupTotalMessage.chop(2);
        } else {
            groupTotalMessage = QString("Total: %1").arg(QString::number(total));
        }
        if (total > 0xFF) {
            totalLabel->setTextFormat(Qt::RichText);
            groupTotalMessage += QString("<font color=\"red\">\tWARNING: value exceeds the limit for a u8 variable.</font>");
        }
        totalLabel->setText(groupTotalMessage);
    };

    // lambda: Create a new "slot", which is the widget containing a spinner and an index label. 
    //         Add the slot to a list of fieldSlots, which exists to keep track of them for memory management.
    auto createNewSlot = [&fieldSlots, &tempFields, &updateTotal](int index, EncounterField &currentField) {
        QLabel *indexLabel = new QLabel(QString("Index: %1").arg(QString::number(index)));
        QSpinBox *chanceSpinner = new QSpinBox;
        int chance = currentField.encounterRates.at(index);
        chanceSpinner->setMinimum(1);
        chanceSpinner->setMaximum(9999);
        chanceSpinner->setValue(chance);
        connect(chanceSpinner, QOverload<int>::of(&QSpinBox::valueChanged), [&updateTotal, &currentField](int) {
            updateTotal(currentField);
        });

        bool useGroups = !currentField.groups.empty();

        QFrame *slotChoiceFrame = new QFrame;
        QVBoxLayout *slotChoiceLayout = new QVBoxLayout;
        if (useGroups) {
            QComboBox *groupCombo = new QComboBox;
            connect(groupCombo, QOverload<const QString &>::of(&QComboBox::textActivated), [&tempFields, &currentField, &updateTotal, index](QString newGroupName) {
                for (EncounterField &field : tempFields) {
                    if (field.name == currentField.name) {
                        for (auto groupNameIterator : field.groups) {
                            QString groupName = groupNameIterator.first;
                            if (field.groups[groupName].contains(index)) {
                                field.groups[groupName].removeAll(index);
                                break;
                            }
                        }
                        for (auto groupNameIterator : field.groups) {
                            QString groupName = groupNameIterator.first;
                            if (groupName == newGroupName) field.groups[newGroupName].append(index);
                        }
                        break;
                    }
                }
                updateTotal(currentField);
            });
            for (auto groupNameIterator : currentField.groups) {
                groupCombo->addItem(groupNameIterator.first);
            }
            QString currentGroupName;
            for (auto groupNameIterator : currentField.groups) {
                QString groupName = groupNameIterator.first;
                if (currentField.groups[groupName].contains(index)) {
                    currentGroupName = groupName;
                    break;
                }
            }
            groupCombo->setCurrentText(currentGroupName);
            slotChoiceLayout->addWidget(groupCombo);
        }
        slotChoiceLayout->addWidget(chanceSpinner);
        slotChoiceFrame->setLayout(slotChoiceLayout);

        QFrame *slot = new QFrame;
        QHBoxLayout *slotLayout = new QHBoxLayout;
        slotLayout->addWidget(indexLabel);
        slotLayout->addWidget(slotChoiceFrame);
        slot->setLayout(slotLayout);

        fieldSlots.append(slot);

        return slot;
    };

    QDialog dialog(window, Qt::WindowTitleHint | Qt::WindowCloseButtonHint);
    dialog.setWindowTitle("Configure Wild Encounter Fields");
    dialog.setWindowModality(Qt::NonModal);

    QGridLayout grid;

    QDialogButtonBox buttonBox(QDialogButtonBox::Ok | QDialogButtonBox::Cancel, Qt::Horizontal, &dialog);

    connect(&buttonBox, &QDialogButtonBox::accepted, &dialog, &QDialog::accept);
    connect(&buttonBox, &QDialogButtonBox::rejected, &dialog, &QDialog::reject);

    // lambda: Get a QStringList of the existing field names.
    auto getFieldNames = [&tempFields]() {
        QStringList fieldNames;
        for (EncounterField field : tempFields)
            fieldNames.append(field.name);
        return fieldNames;
    };

    // lambda: Draws the slot widgets onto a grid (4 wide) on the dialog window.
    auto drawSlotWidgets = [&dialog, &grid, &createNewSlot, &fieldSlots, &updateTotal, &tempFields](int index) {
        // Clear them first.
        while (!fieldSlots.isEmpty()) {
            auto slot = fieldSlots.takeFirst();
            grid.removeWidget(slot);
            delete slot;
        }

        if (!tempFields.size()) {
            return;
        }
        if (index >= tempFields.size()) {
            index = tempFields.size() - 1;
        }
        EncounterField &currentField = tempFields[index];
        for (int i = 0; i < currentField.encounterRates.size(); i++) {
            grid.addWidget(createNewSlot(i, currentField), i / 4 + 1, i % 4);
        }

        updateTotal(currentField);

        dialog.adjustSize();// TODO: why is this updating only on second call? reproduce: land->fishing->rock_smash->water
    };
    QComboBox *fieldChoices = new QComboBox;
    connect(fieldChoices, QOverload<int>::of(&QComboBox::currentIndexChanged), drawSlotWidgets);
    fieldChoices->addItems(getFieldNames());

    QLabel *fieldChoiceLabel = new QLabel("Field");

    // Button to create new fields in the JSON.
    QPushButton *addFieldButton = new QPushButton("Add New Field...");
    connect(addFieldButton, &QPushButton::clicked, [fieldChoices, &tempFields]() {
        QDialog newNameDialog(nullptr, Qt::WindowTitleHint | Qt::WindowCloseButtonHint);
        newNameDialog.setWindowModality(Qt::NonModal);
        QDialogButtonBox newFieldButtonBox(QDialogButtonBox::Ok | QDialogButtonBox::Cancel, Qt::Horizontal, &newNameDialog);
        connect(&newFieldButtonBox, &QDialogButtonBox::accepted, &newNameDialog, &QDialog::accept);
        connect(&newFieldButtonBox, &QDialogButtonBox::rejected, &newNameDialog, &QDialog::reject);

        QLineEdit *newNameEdit = new QLineEdit;
        newNameEdit->setClearButtonEnabled(true);

        QFormLayout newFieldForm(&newNameDialog);

        newFieldForm.addRow("Field Name", newNameEdit);
        newFieldForm.addRow(&newFieldButtonBox);

        if (newNameDialog.exec() == QDialog::Accepted) {
            QString newFieldName = newNameEdit->text();
            QVector<int> newFieldRates(1, 100);
            tempFields.append({newFieldName, newFieldRates, {}});
            fieldChoices->addItem(newFieldName);
            fieldChoices->setCurrentIndex(fieldChoices->count() - 1);
        }
    });
    QPushButton *deleteFieldButton = new QPushButton("Delete Field");
    connect(deleteFieldButton, &QPushButton::clicked, [drawSlotWidgets, fieldChoices, &tempFields]() {
        if (tempFields.size() < 2) return;// don't delete last
        int index = fieldChoices->currentIndex();
        fieldChoices->removeItem(index);
        tempFields.remove(index);
        drawSlotWidgets(index);
    });

    QPushButton *addSlotButton = new QPushButton(QIcon(":/icons/add.ico"), "");
    addSlotButton->setFlat(true);
    connect(addSlotButton, &QPushButton::clicked, [&fieldChoices, &drawSlotWidgets, &tempFields]() {
        EncounterField &field = tempFields[fieldChoices->currentIndex()];
        field.encounterRates.append(1);
        drawSlotWidgets(fieldChoices->currentIndex());
    });
    QPushButton *removeSlotButton = new QPushButton(QIcon(":/icons/delete.ico"), "");
    removeSlotButton->setFlat(true);
    connect(removeSlotButton, &QPushButton::clicked, [&fieldChoices, &drawSlotWidgets, &tempFields]() {
        EncounterField &field = tempFields[fieldChoices->currentIndex()];
        int lastIndex = field.encounterRates.size() - 1;
        if (lastIndex > 0)
            field.encounterRates.removeLast();
        for (auto &g : field.groups) {
            field.groups[g.first].removeAll(lastIndex);
        }
        drawSlotWidgets(fieldChoices->currentIndex());
    });
    // TODO: method for editing groups?

    QFrame firstRow;
    QHBoxLayout firstRowLayout;
    firstRowLayout.addWidget(fieldChoiceLabel);
    firstRowLayout.addWidget(fieldChoices);
    firstRowLayout.addWidget(deleteFieldButton);
    firstRowLayout.addWidget(addFieldButton);
    firstRowLayout.addWidget(removeSlotButton);
    firstRowLayout.addWidget(addSlotButton);
    firstRow.setLayout(&firstRowLayout);
    grid.addWidget(&firstRow, 0, 0, 1, 4, Qt::AlignLeft);

    QHBoxLayout lastRow;
    lastRow.addWidget(totalLabel);
    lastRow.addWidget(&buttonBox);

    // To keep the total and button box at the bottom of the window.
    QVBoxLayout layout(&dialog);
    QFrame *frameTop = new QFrame;
    frameTop->setLayout(&grid);
    layout.addWidget(frameTop);
    QFrame *frameBottom = new QFrame;
    frameBottom->setLayout(&lastRow);
    layout.addWidget(frameBottom);

    if (dialog.exec() == QDialog::Accepted) {
        updateEncounterFields(tempFields);

        // Re-draw the tab accordingly.
        displayWildMonTables();
        saveEncounterTabData();
        emit wildMonTableEdited();
    }
}

void Editor::saveEncounterTabData() {
    // This function does not save to disk so it is safe to use before user clicks Save.
    QStackedWidget *stack = ui->stackedWidget_WildMons;
    QComboBox *labelCombo = ui->comboBox_EncounterGroupLabel;

    if (!stack->count()) return;

    tsl::ordered_map<QString, WildPokemonHeader> &encounterMap = project->wildMonData[map->constantName];

    for (int groupIndex = 0; groupIndex < stack->count(); groupIndex++) {
        MonTabWidget *tabWidget = static_cast<MonTabWidget *>(stack->widget(groupIndex));

        WildPokemonHeader &encounterHeader = encounterMap[labelCombo->itemText(groupIndex)];

        int fieldIndex = 0;
        for (EncounterField monField : project->wildMonFields) {
            QString fieldName = monField.name;

            if (!tabWidget->isTabEnabled(fieldIndex++)) {
                encounterHeader.wildMons.erase(fieldName);
                continue;
            }

            QTableView *monTable = tabWidget->tableAt(fieldIndex - 1);
            EncounterTableModel *model = static_cast<EncounterTableModel *>(monTable->model());
            encounterHeader.wildMons[fieldName] = model->encounterData();
        }
    }
}

EncounterTableModel* Editor::getCurrentWildMonTable() {
    auto tabWidget = static_cast<MonTabWidget*>(ui->stackedWidget_WildMons->currentWidget());
    if (!tabWidget) return nullptr;

    auto tableView = tabWidget->tableAt(tabWidget->currentIndex());
    if (!tableView) return nullptr;

    return static_cast<EncounterTableModel*>(tableView->model());
}

void Editor::updateEncounterFields(EncounterFields newFields) {
    EncounterFields oldFields = project->wildMonFields;
    // Go through fields and determine whether we need to update a field.
    // If the field is new, do nothing.
    // If the field is deleted, remove from all maps.
    // If the field is changed, change all maps accordingly.
    for (EncounterField oldField : oldFields) {
        QString oldFieldName = oldField.name;
        bool fieldDeleted = true;
        for (EncounterField newField : newFields) {
            QString newFieldName = newField.name;
            if (oldFieldName == newFieldName) {
                fieldDeleted = false;
                if (oldField.encounterRates.size() != newField.encounterRates.size()) {
                    for (auto mapPair : project->wildMonData) {
                        QString map = mapPair.first;
                        for (auto groupNamePair : project->wildMonData[map]) {
                            QString groupName = groupNamePair.first;
                            WildPokemonHeader &monHeader = project->wildMonData[map][groupName];
                            for (auto fieldNamePair : monHeader.wildMons) {
                                QString fieldName = fieldNamePair.first;
                                if (fieldName == oldFieldName) {
                                    monHeader.wildMons[fieldName].wildPokemon.resize(newField.encounterRates.size());
                                }
                            }
                        }
                    }
                }
            }
        }
        if (fieldDeleted) {
            for (auto mapPair : project->wildMonData) {
                QString map = mapPair.first;
                for (auto groupNamePair : project->wildMonData[map]) {
                    QString groupName = groupNamePair.first;
                    WildPokemonHeader &monHeader = project->wildMonData[map][groupName];
                    for (auto fieldNamePair : monHeader.wildMons) {
                        QString fieldName = fieldNamePair.first;
                        if (fieldName == oldFieldName) {
                            monHeader.wildMons.erase(fieldName);
                        }
                    }
                }
            }
        }
    }
    project->wildMonFields = newFields;
}

void Editor::disconnectMapConnection(MapConnection *connection) {
    // Disconnect MapConnection's signals used by the display.
    // It'd be nice if we could just 'connection->disconnect(this)' but that doesn't account for lambda functions.
    QObject::disconnect(connection, &MapConnection::targetMapNameChanged, nullptr, nullptr);
    QObject::disconnect(connection, &MapConnection::directionChanged, nullptr, nullptr);
    QObject::disconnect(connection, &MapConnection::offsetChanged, nullptr, nullptr);
}

void Editor::displayConnection(MapConnection *connection) {
    if (!connection)
        return;

    if (MapConnection::isDiving(connection->direction())) {
        displayDivingConnection(connection);
        return;
    }

    // Create connection image
    ConnectionPixmapItem *pixmapItem = new ConnectionPixmapItem(connection, getConnectionOrigin(connection));
    pixmapItem->render();
    scene->addItem(pixmapItem);
    maskNonVisibleConnectionTiles();

    // Create item for the list panel
    ConnectionsListItem *listItem = new ConnectionsListItem(ui->scrollAreaContents_ConnectionsList, pixmapItem->connection, project->mapNames);
    ui->layout_ConnectionsList->insertWidget(ui->layout_ConnectionsList->count() - 1, listItem); // Insert above the vertical spacer

    // Double clicking the pixmap or clicking the list item's map button opens the connected map
    connect(listItem, &ConnectionsListItem::openMapClicked, this, &Editor::openConnectedMap);
    connect(pixmapItem, &ConnectionPixmapItem::connectionItemDoubleClicked, this, &Editor::openConnectedMap);

    // Sync the selection highlight between the list UI and the pixmap
    connect(pixmapItem, &ConnectionPixmapItem::selectionChanged, [=](bool selected) {
        listItem->setSelected(selected);
        if (selected) setSelectedConnectionItem(pixmapItem);
    });
    connect(listItem, &ConnectionsListItem::selected, [=] {
        setSelectedConnectionItem(pixmapItem);
    });

    // Sync edits to 'offset' between the list UI and the pixmap
    connect(connection, &MapConnection::offsetChanged, [=](int, int) {
        listItem->updateUI();
        pixmapItem->updatePos();
        maskNonVisibleConnectionTiles();
    });

    // Sync edits to 'direction' between the list UI and the pixmap
    connect(connection, &MapConnection::directionChanged, [=](QString, QString) {
        listItem->updateUI();
        updateConnectionPixmap(pixmapItem);
    });

    // Sync edits to 'map' between the list UI and the pixmap
    connect(connection, &MapConnection::targetMapNameChanged, [=](QString, QString) {
        listItem->updateUI();
        updateConnectionPixmap(pixmapItem);
    });

    // When the pixmap is deleted, remove its associated list item
    connect(pixmapItem, &ConnectionPixmapItem::destroyed, listItem, &ConnectionsListItem::deleteLater);

    connection_items.append(pixmapItem);

    // If this was a recent addition from the user we should select it.
    // We intentionally exclude connections added programmatically, e.g. by mirroring.
    if (connection_to_select == connection) {
        connection_to_select = nullptr;
        setSelectedConnectionItem(pixmapItem);
    }
}

void Editor::addConnection(MapConnection *connection) {
    if (!connection)
        return;

    // Mark this connection to be selected once its display elements have been created.
    // It's possible this is a Dive/Emerge connection, but that's ok (no selection will occur).
    connection_to_select = connection;

    this->map->editHistory.push(new MapConnectionAdd(this->map, connection));
}

void Editor::removeConnection(MapConnection *connection) {
    if (!connection)
        return;
    this->map->editHistory.push(new MapConnectionRemove(this->map, connection));
}

void Editor::removeSelectedConnection() {
    if (selected_connection_item)
        removeConnection(selected_connection_item->connection);
}

void Editor::removeConnectionPixmap(MapConnection *connection) {
    if (!connection)
        return;

    disconnectMapConnection(connection);

    if (MapConnection::isDiving(connection->direction())) {
        removeDivingMapPixmap(connection);
        return;
    }

    int i;
    for (i = 0; i < connection_items.length(); i++) {
        if (connection_items.at(i)->connection == connection)
            break;
    }
    if (i == connection_items.length())
        return; // Connection is not displayed, nothing to do.

    auto pixmapItem = connection_items.takeAt(i);
    if (pixmapItem == selected_connection_item) {
        // This was the selected connection, select the next one up in the list.
        selected_connection_item = nullptr;
        if (i != 0) i--;
        if (connection_items.length() > i)
            setSelectedConnectionItem(connection_items.at(i));
    }

    if (pixmapItem->scene())
        pixmapItem->scene()->removeItem(pixmapItem);

    delete pixmapItem;
}

void Editor::displayDivingConnection(MapConnection *connection) {
    if (!connection)
        return;

    const QString direction = connection->direction();
    if (!MapConnection::isDiving(direction))
        return;

    // Note: We only support editing 1 Dive and Emerge connection per map.
    //       In a vanilla game only the first Dive/Emerge connection is considered, so allowing
    //       users to have multiple is likely to lead to confusion. In case users have changed
    //       this we won't delete extra diving connections, but we'll only display the first one.
    if (diving_map_items.value(direction))
        return;

    // Create map display
    auto comboBox = (direction == "dive") ? ui->comboBox_DiveMap : ui->comboBox_EmergeMap;
    auto item = new DivingMapPixmapItem(connection, comboBox);
    scene->addItem(item);
    diving_map_items.insert(direction, item);

    updateDivingMapsVisibility();
}

void Editor::renderDivingConnections() {
    for (auto item : diving_map_items.values())
        item->updatePixmap();
}

void Editor::removeDivingMapPixmap(MapConnection *connection) {
    if (!connection)
        return;

    const QString direction = connection->direction();
    if (!diving_map_items.contains(direction))
        return;

    // If the diving map being removed is different than the one that's currently displayed we don't need to do anything.
    if (diving_map_items.value(direction)->connection() != connection)
        return;

    // Delete map image
    auto pixmapItem = diving_map_items.take(direction);
    if (pixmapItem->scene())
        pixmapItem->scene()->removeItem(pixmapItem);
    delete pixmapItem;

    // Reveal any previously-hidden connection (because we only ever display one diving map of each type).
    // Note: When this occurs as a result of the user clicking the 'X' clear button it seems the QComboBox
    //       doesn't expect the line edit to be immediately repopulated, and the 'X' doesn't reappear.
    //       As a workaround we wait before displaying the new text. The wait time is essentially arbitrary.
    for (auto i : map->getConnections()) {
        if (i->direction() == direction) {
            QTimer::singleShot(10, Qt::CoarseTimer, [this, i]() { displayDivingConnection(i); });
            break;
        }
    }
    updateDivingMapsVisibility();
}

void Editor::updateDiveMap(QString mapName) {
    setDivingMapName(mapName, "dive");
}

void Editor::updateEmergeMap(QString mapName) {
    setDivingMapName(mapName, "emerge");
}

void Editor::setDivingMapName(QString mapName, QString direction) {
    auto pixmapItem = diving_map_items.value(direction);
    MapConnection *connection = pixmapItem ? pixmapItem->connection() : nullptr;

    if (connection) {
        if (mapName == connection->targetMapName())
            return; // No change

        // Update existing connection
        if (mapName.isEmpty()) {
            removeConnection(connection);
        } else {
            map->editHistory.push(new MapConnectionChangeMap(connection, mapName));
        }
    } else if (!mapName.isEmpty()) {
        // Create new connection
        addConnection(new MapConnection(mapName, direction));
    }
}

void Editor::updateDivingMapsVisibility() {
    auto dive = diving_map_items.value("dive");
    auto emerge = diving_map_items.value("emerge");

    if (dive && emerge) {
        // Both connections in use, use separate sliders
        ui->stackedWidget_DiveMapOpacity->setCurrentIndex(0);
        dive->setOpacity(!porymapConfig.showDiveEmergeMaps ? 0 : static_cast<qreal>(porymapConfig.diveMapOpacity) / 100);
        emerge->setOpacity(!porymapConfig.showDiveEmergeMaps ? 0 : static_cast<qreal>(porymapConfig.emergeMapOpacity) / 100);
    } else {
        // One connection in use (or none), use single slider
        ui->stackedWidget_DiveMapOpacity->setCurrentIndex(1);
        qreal opacity = !porymapConfig.showDiveEmergeMaps ? 0 : static_cast<qreal>(porymapConfig.diveEmergeMapOpacity) / 100;
        if (dive) dive->setOpacity(opacity);
        else if (emerge) emerge->setOpacity(opacity);
    }
}

// Get the 'origin' point for the connection's pixmap, i.e. where it should be positioned in the editor when connection->offset() == 0.
// This differs depending on the connection's direction and the dimensions of its target map or parent map.
QPoint Editor::getConnectionOrigin(MapConnection *connection) {
    if (!connection)
        return QPoint(0, 0);

    Map *parentMap = connection->parentMap();
    Map *targetMap = connection->targetMap();
    const QString direction = connection->direction();
    int x = 0, y = 0;

    if (direction == "right") {
        if (parentMap) x = parentMap->getWidth();
    } else if (direction == "down") {
        if (parentMap) y = parentMap->getHeight();
    } else if (direction == "left") {
        if (targetMap) x = -targetMap->getConnectionRect(direction).width();
    } else if (direction == "up") {
        if (targetMap) y = -targetMap->getConnectionRect(direction).height();
    }
    return QPoint(x * 16, y * 16);
}

void Editor::updateConnectionPixmap(ConnectionPixmapItem *pixmapItem) {
    if (!pixmapItem)
        return;

    pixmapItem->setOrigin(getConnectionOrigin(pixmapItem->connection));
    pixmapItem->render(true); // Full render to reflect map changes

    maskNonVisibleConnectionTiles();
}

void Editor::setSelectedConnectionItem(ConnectionPixmapItem *pixmapItem) {
    if (!pixmapItem || pixmapItem == selected_connection_item)
        return;

    if (selected_connection_item) selected_connection_item->setSelected(false);
    selected_connection_item = pixmapItem;
    selected_connection_item->setSelected(true);
}

void Editor::setSelectedConnection(MapConnection *connection) {
    if (!connection)
        return;

    for (auto item : connection_items) {
        if (item->connection == connection) {
            setSelectedConnectionItem(item);
            break;
        }
    }
}

void Editor::onBorderMetatilesChanged() {
    displayMapBorder();
    updateBorderVisibility();
}

void Editor::onHoveredMovementPermissionChanged(uint16_t collision, uint16_t elevation) {
    this->ui->statusBar->showMessage(this->getMovementPermissionText(collision, elevation));
}

void Editor::onHoveredMovementPermissionCleared() {
    this->ui->statusBar->clearMessage();
}

QString Editor::getMetatileDisplayMessage(uint16_t metatileId) {
    Metatile *metatile = Tileset::getMetatile(metatileId, this->layout->tileset_primary, this->layout->tileset_secondary);
    QString label = Tileset::getMetatileLabel(metatileId, this->layout->tileset_primary, this->layout->tileset_secondary);
    QString message = QString("Metatile: %1").arg(Metatile::getMetatileIdString(metatileId));
    if (label.size())
        message += QString(" \"%1\"").arg(label);
    if (metatile && metatile->behavior() != 0) { // Skip MB_NORMAL
        const QString behaviorStr = this->project->metatileBehaviorMapInverse.value(metatile->behavior(), "0x" + QString::number(metatile->behavior(), 16));
        message += QString(", Behavior: %1").arg(behaviorStr);
    }
    return message;
}

void Editor::onHoveredMetatileSelectionChanged(uint16_t metatileId) {
    this->ui->statusBar->showMessage(getMetatileDisplayMessage(metatileId));
}

void Editor::onHoveredMetatileSelectionCleared() {
    this->ui->statusBar->clearMessage();
}

void Editor::onSelectedMetatilesChanged() {
    QPoint size = this->metatile_selector_item->getSelectionDimensions();
    this->cursorMapTileRect->updateSelectionSize(size.x(), size.y());
    this->redrawCurrentMetatilesSelection();
}

void Editor::onWheelZoom(int s) {
    // Don't zoom the map when the user accidentally scrolls while performing a magic fill. (ctrl + middle button click)
    if (!(QApplication::mouseButtons() & Qt::MiddleButton)) {
        scaleMapView(s);
    }
}

const QList<double> zoomLevels = QList<double>
{
    0.5,
    0.75,
    1.0,
    1.5,
    2.0,
    3.0,
    4.0,
    6.0,
};

void Editor::scaleMapView(int s) {
    // Clamp the scale index to a valid value.
    int nextScaleIndex = this->scaleIndex + s;
    if (nextScaleIndex < 0)
        nextScaleIndex = 0;
    if (nextScaleIndex >= zoomLevels.size())
        nextScaleIndex = zoomLevels.size() - 1;

    // Early exit if the scale index hasn't changed.
    if (nextScaleIndex == this->scaleIndex)
        return;

    // Set the graphics views' scale transformation based
    // on the new scale amount.
    this->scaleIndex = nextScaleIndex;
    double scaleFactor = zoomLevels[nextScaleIndex];
    QTransform transform = QTransform::fromScale(scaleFactor, scaleFactor);
    ui->graphicsView_Map->setTransform(transform);
    ui->graphicsView_Connections->setTransform(transform);
}

void Editor::updateCursorRectPos(int x, int y) {
    if (this->playerViewRect)
        this->playerViewRect->updateLocation(x, y);
    if (this->cursorMapTileRect)
        this->cursorMapTileRect->updateLocation(x, y);
    if (ui->graphicsView_Map->scene())
        ui->graphicsView_Map->scene()->update();
}

void Editor::setCursorRectVisible(bool visible) {
    if (this->playerViewRect)
        this->playerViewRect->setVisible(visible);
    if (this->cursorMapTileRect)
        this->cursorMapTileRect->setVisible(visible);
    if (ui->graphicsView_Map->scene())
        ui->graphicsView_Map->scene()->update();
}

void Editor::onHoveredMapMetatileChanged(const QPoint &pos) {
    int x = pos.x();
    int y = pos.y();
    if (!layout->isWithinBounds(x, y))
        return;

    this->updateCursorRectPos(x, y);
    if (this->getEditingLayout()) {
        int blockIndex = y * layout->getWidth() + x;
        int metatileId = layout->blockdata.at(blockIndex).metatileId();
        this->ui->statusBar->showMessage(QString("X: %1, Y: %2, %3, Scale = %4x")
                              .arg(x)
                              .arg(y)
                              .arg(getMetatileDisplayMessage(metatileId))
                              .arg(QString::number(zoomLevels[this->scaleIndex], 'g', 2)));
    }
    else if (this->editMode == EditMode::Events) {
        this->ui->statusBar->showMessage(QString("X: %1, Y: %2, Scale = %3x")
                              .arg(x)
                              .arg(y)
                              .arg(QString::number(zoomLevels[this->scaleIndex], 'g', 2)));
    }

    Scripting::cb_BlockHoverChanged(x, y);
}

void Editor::onHoveredMapMetatileCleared() {
    this->setCursorRectVisible(false);
    if (!map_item->getEditsEnabled()) {
        this->ui->statusBar->clearMessage();
    }
    Scripting::cb_BlockHoverCleared();
}

void Editor::onHoveredMapMovementPermissionChanged(int x, int y) {
    if (!layout->isWithinBounds(x, y))
        return;

    this->updateCursorRectPos(x, y);
    if (this->getEditingLayout()) {
        int blockIndex = y * layout->getWidth() + x;
        uint16_t collision = layout->blockdata.at(blockIndex).collision();
        uint16_t elevation = layout->blockdata.at(blockIndex).elevation();
        QString message = QString("X: %1, Y: %2, %3")
                            .arg(x)
                            .arg(y)
                            .arg(this->getMovementPermissionText(collision, elevation));
        this->ui->statusBar->showMessage(message);
    }
    Scripting::cb_BlockHoverChanged(x, y);
}

void Editor::onHoveredMapMovementPermissionCleared() {
    this->setCursorRectVisible(false);
    if (this->getEditingLayout()) {
        this->ui->statusBar->clearMessage();
    }
    Scripting::cb_BlockHoverCleared();
}

QString Editor::getMovementPermissionText(uint16_t collision, uint16_t elevation) {
    QString message;
    if (collision != 0) {
        message = QString("Collision: Impassable (%1), Elevation: %2").arg(collision).arg(elevation);
    } else if (elevation == 0) {
        message = "Collision: Transition between elevations";
    } else if (elevation == 15) {
        message = "Collision: Multi-Level (Bridge)";
    } else if (elevation == 1) {
        message = "Collision: Surf";
    } else {
        message = QString("Collision: Passable, Elevation: %1").arg(elevation);
    }
    return message;
}

void Editor::unsetMap() {
    // disconnect previous map's signals so they are not firing
    // multiple times if set again in the future
    if (this->map) {
        this->map->disconnect(this);
    }

    this->map = nullptr;
}

bool Editor::setMap(QString map_name) {
    if (map_name.isEmpty()) {
        return false;
    }

<<<<<<< HEAD
    unsetMap();
=======
    // disconnect previous map's signals so they are not firing
    // multiple times if set again in the future
    if (map) {
        map->pruneEditHistory();
        map->disconnect(this);
        for (auto connection : map->getConnections())
            disconnectMapConnection(connection);
    }
>>>>>>> 57f74d4b

    if (project) {
        Map *loadedMap = project->loadMap(map_name);
        if (!loadedMap) {
            return false;
        }

        this->map = loadedMap;

        setLayout(map->layout->id);

        editGroup.addStack(&map->editHistory);
        editGroup.setActiveStack(&map->editHistory);

        selected_events->clear();
        if (!displayMap()) {
            return false;
        }

        connect(map, &Map::openScriptRequested, this, &Editor::openScript);
        connect(map, &Map::connectionAdded, this, &Editor::displayConnection);
        connect(map, &Map::connectionRemoved, this, &Editor::removeConnectionPixmap);
        updateSelectedEvents();
    }

    return true;
}

bool Editor::setLayout(QString layoutId) {
    if (layoutId.isEmpty()) return false;

    this->layout = this->project->loadLayout(layoutId);

    if (!displayLayout()) {
        return false;
    }

    editGroup.addStack(&layout->editHistory);

    map_ruler->setMapDimensions(QSize(this->layout->getWidth(), this->layout->getHeight()));
    connect(this->layout, &Layout::layoutDimensionsChanged, map_ruler, &MapRuler::setMapDimensions);

    ui->comboBox_PrimaryTileset->blockSignals(true);
    ui->comboBox_SecondaryTileset->blockSignals(true);
    ui->comboBox_PrimaryTileset->setCurrentText(this->layout->tileset_primary_label);
    ui->comboBox_SecondaryTileset->setCurrentText(this->layout->tileset_secondary_label);
    ui->comboBox_PrimaryTileset->blockSignals(false);
    ui->comboBox_SecondaryTileset->blockSignals(false);

    const QSignalBlocker b0(this->ui->comboBox_LayoutSelector);
    int index = this->ui->comboBox_LayoutSelector->findText(layoutId);
    if (index < 0) index = 0;
    this->ui->comboBox_LayoutSelector->setCurrentIndex(index);

    return true;
}

void Editor::onMapStartPaint(QGraphicsSceneMouseEvent *event, LayoutPixmapItem *item) {
    if (!this->getEditingLayout()) {
        return;
    }

    QPoint pos = Metatile::coordFromPixmapCoord(event->pos());
    if (event->buttons() & Qt::RightButton && (mapEditAction == EditAction::Paint || mapEditAction == EditAction::Fill)) {
        this->cursorMapTileRect->initRightClickSelectionAnchor(pos.x(), pos.y());
    } else {
        this->cursorMapTileRect->initAnchor(pos.x(), pos.y());
    }
}

void Editor::onMapEndPaint(QGraphicsSceneMouseEvent *, LayoutPixmapItem *item) {
    if (!this->getEditingLayout()) {
        return;
    }
    this->cursorMapTileRect->stopRightClickSelectionAnchor();
    this->cursorMapTileRect->stopAnchor();
}

void Editor::setSmartPathCursorMode(QGraphicsSceneMouseEvent *event)
{
    bool shiftPressed = event->modifiers() & Qt::ShiftModifier;
    if (settings->smartPathsEnabled) {
        if (!shiftPressed) {
            this->cursorMapTileRect->setSmartPathMode(true);
        } else {
            this->cursorMapTileRect->setSmartPathMode(false);
        }
    } else {
        if (shiftPressed) {
            this->cursorMapTileRect->setSmartPathMode(true);
        } else {
            this->cursorMapTileRect->setSmartPathMode(false);
        }
    }
}

void Editor::setStraightPathCursorMode(QGraphicsSceneMouseEvent *event) {
    if (event->modifiers() & Qt::ControlModifier) {
        this->cursorMapTileRect->setStraightPathMode(true);
    } else {
        this->cursorMapTileRect->setStraightPathMode(false);
    }
}

void Editor::mouseEvent_map(QGraphicsSceneMouseEvent *event, LayoutPixmapItem *item) {
    // TODO: add event tab object painting tool buttons stuff here
    if (!item->getEditsEnabled()) {
        return;
    }

    QPoint pos = Metatile::coordFromPixmapCoord(event->pos());

    if (this->getEditingLayout()) {
        if (mapEditAction == EditAction::Paint) {
            if (event->buttons() & Qt::RightButton) {
                item->updateMetatileSelection(event);
            } else if (event->buttons() & Qt::MiddleButton) {
                if (event->modifiers() & Qt::ControlModifier) {
                    item->magicFill(event);
                } else {
                    item->floodFill(event);
                }
            } else {
                if (event->type() == QEvent::GraphicsSceneMouseRelease) {
                    // Update the tile rectangle at the end of a click-drag selection
                    this->updateCursorRectPos(pos.x(), pos.y());
                }
                this->setSmartPathCursorMode(event);
                this->setStraightPathCursorMode(event);
                if (this->cursorMapTileRect->getStraightPathMode()) {
                    item->lockNondominantAxis(event);
                    pos = item->adjustCoords(pos);
                }
                item->paint(event);
            }
        } else if (mapEditAction == EditAction::Select) {
            item->select(event);
        } else if (mapEditAction == EditAction::Fill) {
            if (event->buttons() & Qt::RightButton) {
                item->updateMetatileSelection(event);
            } else if (event->modifiers() & Qt::ControlModifier) {
                item->magicFill(event);
            } else {
                item->floodFill(event);
            }
        } else if (mapEditAction == EditAction::Pick) {
            if (event->buttons() & Qt::RightButton) {
                item->updateMetatileSelection(event);
            } else {
                item->pick(event);
            }
        } else if (mapEditAction == EditAction::Shift) {
            this->setStraightPathCursorMode(event);
            if (this->cursorMapTileRect->getStraightPathMode()) {
                item->lockNondominantAxis(event);
                pos = item->adjustCoords(pos);
            }
            item->shift(event);
        }
    } else if (this->editMode == EditMode::Events) {
        if (objectEditAction == EditAction::Paint && event->type() == QEvent::GraphicsSceneMousePress) {
            // Right-clicking while in paint mode will change mode to select.
            if (event->buttons() & Qt::RightButton) {
                this->objectEditAction = EditAction::Select;
                this->settings->mapCursor = QCursor();
                this->cursorMapTileRect->setSingleTileMode();
                this->ui->toolButton_Paint->setChecked(false);
                this->ui->toolButton_Select->setChecked(true);
            } else {
                // Left-clicking while in paint mode will add a new event of the
                // type of the first currently selected events.
                // Disallow adding heal locations, deleting them is not possible yet
                Event::Type eventType = Event::Type::Object;
                if (this->selected_events->size() > 0)
                    eventType = this->selected_events->first()->event->getEventType();

                if (eventType != Event::Type::HealLocation) {
                    DraggablePixmapItem *newEvent = addNewEvent(eventType);
                    if (newEvent) {
                        newEvent->move(pos.x(), pos.y());
                        emit objectsChanged();
                        selectMapEvent(newEvent);
                    }
                }
            }
        } else if (objectEditAction == EditAction::Select) {
            // do nothing here, at least for now
        } else if (objectEditAction == EditAction::Shift) {
            static QPoint selection_origin;
            static unsigned actionId = 0;

            if (event->type() == QEvent::GraphicsSceneMouseRelease) {
                actionId++;
            } else {
                if (event->type() == QEvent::GraphicsSceneMousePress) {
                    selection_origin = QPoint(pos.x(), pos.y());
                } else if (event->type() == QEvent::GraphicsSceneMouseMove) {
                    if (pos.x() != selection_origin.x() || pos.y() != selection_origin.y()) {
                        int xDelta = pos.x() - selection_origin.x();
                        int yDelta = pos.y() - selection_origin.y();

                        QList<Event *> selectedEvents;

                        for (DraggablePixmapItem *pixmapItem : getObjects()) {
                            selectedEvents.append(pixmapItem->event);
                        }
                        selection_origin = QPoint(pos.x(), pos.y());

                        map->editHistory.push(new EventShift(selectedEvents, xDelta, yDelta, actionId));
                    }
                }
            }
        }
    }
}

void Editor::mouseEvent_collision(QGraphicsSceneMouseEvent *event, CollisionPixmapItem *item) {
    if (!item->getEditsEnabled()) {
        return;
    }

    QPoint pos = Metatile::coordFromPixmapCoord(event->pos());

    if (mapEditAction == EditAction::Paint) {
        if (event->buttons() & Qt::RightButton) {
            item->updateMovementPermissionSelection(event);
        } else if (event->buttons() & Qt::MiddleButton) {
            if (event->modifiers() & Qt::ControlModifier) {
                item->magicFill(event);
            } else {
                item->floodFill(event);
            }
        } else {
            this->setStraightPathCursorMode(event);
            if (this->cursorMapTileRect->getStraightPathMode()) {
                item->lockNondominantAxis(event);
                pos = item->adjustCoords(pos);
            }
            item->paint(event);
        }
    } else if (mapEditAction == EditAction::Select) {
        item->select(event);
    } else if (mapEditAction == EditAction::Fill) {
        if (event->buttons() & Qt::RightButton) {
            item->pick(event);
        } else if (event->modifiers() & Qt::ControlModifier) {
            item->magicFill(event);
        } else {
            item->floodFill(event);
        }
    } else if (mapEditAction == EditAction::Pick) {
        item->pick(event);
    } else if (mapEditAction == EditAction::Shift) {
        this->setStraightPathCursorMode(event);
        if (this->cursorMapTileRect->getStraightPathMode()) {
            item->lockNondominantAxis(event);
            pos = item->adjustCoords(pos);
        }
        item->shift(event);
    }
}

// On project close we want to leave the editor view empty.
// Otherwise a map is normally only cleared when a new one is being displayed.
void Editor::clearMap() {
    clearMetatileSelector();
    clearMovementPermissionSelector();
    clearMapMetatiles();
    clearMapMovementPermissions();
    clearBorderMetatiles();
    clearCurrentMetatilesSelection();
    clearMapEvents();
    clearMapConnections();
    clearMapBorder();
    clearMapGrid();
    clearWildMonTables();
    clearConnectionMask();

    // Clear pointers to objects deleted elsewhere
    current_view = nullptr;
    map = nullptr;

    // These are normally preserved between map displays, we only delete them now.
    delete scene;
    delete metatile_selector_item;
    delete movement_permissions_selector_item;
}

bool Editor::displayMap() {

    displayMapEvents();
    displayMapConnections();
    displayWildMonTables();

    if (events_group) {
        events_group->setVisible(false);
    }
    return true;
}

bool Editor::displayLayout() {
    if (!scene) {
        scene = new QGraphicsScene;
        MapSceneEventFilter *filter = new MapSceneEventFilter();
        scene->installEventFilter(filter);
        connect(filter, &MapSceneEventFilter::wheelZoom, this, &Editor::onWheelZoom);
        scene->installEventFilter(this->map_ruler);
    }

    displayMetatileSelector();
    displayMapMetatiles();
    displayMovementPermissionSelector();
    displayMapMovementPermissions();
    displayBorderMetatiles();
    displayCurrentMetatilesSelection();
    displayMapBorder();
    displayMapGrid();
<<<<<<< HEAD
=======
    displayWildMonTables();
    maskNonVisibleConnectionTiles();
>>>>>>> 57f74d4b

    this->map_ruler->setZValue(1000);
    scene->addItem(this->map_ruler);

    if (map_item) {
        map_item->setVisible(false);
    }
    if (collision_item) {
        collision_item->setVisible(false);
    }

    return true;
}

void Editor::clearMetatileSelector() {
    if (metatile_selector_item && metatile_selector_item->scene()) {
        metatile_selector_item->scene()->removeItem(metatile_selector_item);
        delete scene_metatiles;
    }
}

void Editor::displayMetatileSelector() {
    clearMetatileSelector();

    scene_metatiles = new QGraphicsScene;
    if (!metatile_selector_item) {
        metatile_selector_item = new MetatileSelector(8, this->layout);
        connect(metatile_selector_item, &MetatileSelector::hoveredMetatileSelectionChanged,
                this, &Editor::onHoveredMetatileSelectionChanged);
        connect(metatile_selector_item, &MetatileSelector::hoveredMetatileSelectionCleared,
                this, &Editor::onHoveredMetatileSelectionCleared);
        connect(metatile_selector_item, &MetatileSelector::selectedMetatilesChanged,
                this, &Editor::onSelectedMetatilesChanged);
        metatile_selector_item->select(0);
    } else {
        metatile_selector_item->setLayout(this->layout);
        if (metatile_selector_item->primaryTileset
         && metatile_selector_item->primaryTileset != this->layout->tileset_primary)
            emit tilesetUpdated(this->layout->tileset_primary->name);
        if (metatile_selector_item->secondaryTileset
         && metatile_selector_item->secondaryTileset != this->layout->tileset_secondary)
            emit tilesetUpdated(this->layout->tileset_secondary->name);
        metatile_selector_item->setTilesets(this->layout->tileset_primary, this->layout->tileset_secondary);
    }

    scene_metatiles->addItem(metatile_selector_item);
}

void Editor::clearMapMetatiles() {
    if (map_item && scene) {
        scene->removeItem(map_item);
        delete map_item;
        scene->removeItem(this->map_ruler);
    }
}

void Editor::displayMapMetatiles() {
<<<<<<< HEAD
    map_item = new LayoutPixmapItem(this->layout, this->metatile_selector_item, this->settings);
    connect(map_item, &LayoutPixmapItem::mouseEvent, this, &Editor::mouseEvent_map);
    connect(map_item, &LayoutPixmapItem::startPaint, this, &Editor::onMapStartPaint);
    connect(map_item, &LayoutPixmapItem::endPaint, this, &Editor::onMapEndPaint);
    connect(map_item, &LayoutPixmapItem::hoveredMapMetatileChanged, this, &Editor::onHoveredMapMetatileChanged);
    connect(map_item, &LayoutPixmapItem::hoveredMapMetatileCleared, this, &Editor::onHoveredMapMetatileCleared);
=======
    clearMapMetatiles();

    map_item = new MapPixmapItem(map, this->metatile_selector_item, this->settings);
    connect(map_item, &MapPixmapItem::mouseEvent, this, &Editor::mouseEvent_map);
    connect(map_item, &MapPixmapItem::startPaint, this, &Editor::onMapStartPaint);
    connect(map_item, &MapPixmapItem::endPaint, this, &Editor::onMapEndPaint);
    connect(map_item, &MapPixmapItem::hoveredMapMetatileChanged, this, &Editor::onHoveredMapMetatileChanged);
    connect(map_item, &MapPixmapItem::hoveredMapMetatileCleared, this, &Editor::onHoveredMapMetatileCleared);
>>>>>>> 57f74d4b

    map_item->draw(true);
    scene->addItem(map_item);

    int tw = 16;
    int th = 16;
    scene->setSceneRect(
        -BORDER_DISTANCE * tw,
        -BORDER_DISTANCE * th,
        map_item->pixmap().width() + BORDER_DISTANCE * 2 * tw,
        map_item->pixmap().height() + BORDER_DISTANCE * 2 * th
    );
}

void Editor::clearMapMovementPermissions() {
    if (collision_item && scene) {
        scene->removeItem(collision_item);
        delete collision_item;
    }
<<<<<<< HEAD
    collision_item = new CollisionPixmapItem(this->layout, ui->spinBox_SelectedCollision, ui->spinBox_SelectedElevation,
=======
}

void Editor::displayMapMovementPermissions() {
    clearMapMovementPermissions();

    collision_item = new CollisionPixmapItem(map, ui->spinBox_SelectedCollision, ui->spinBox_SelectedElevation,
>>>>>>> 57f74d4b
                                             this->metatile_selector_item, this->settings, &this->collisionOpacity);
    connect(collision_item, &CollisionPixmapItem::mouseEvent, this, &Editor::mouseEvent_collision);
    connect(collision_item, &CollisionPixmapItem::hoveredMapMovementPermissionChanged,
            this, &Editor::onHoveredMapMovementPermissionChanged);
    connect(collision_item, &CollisionPixmapItem::hoveredMapMovementPermissionCleared,
            this, &Editor::onHoveredMapMovementPermissionCleared);

    collision_item->draw(true);
    scene->addItem(collision_item);
}

void Editor::clearBorderMetatiles() {
    if (selected_border_metatiles_item && selected_border_metatiles_item->scene()) {
        selected_border_metatiles_item->scene()->removeItem(selected_border_metatiles_item);
        delete selected_border_metatiles_item;
        delete scene_selected_border_metatiles;
    }
}

void Editor::displayBorderMetatiles() {
    clearBorderMetatiles();

    scene_selected_border_metatiles = new QGraphicsScene;
    selected_border_metatiles_item = new BorderMetatilesPixmapItem(this->layout, this->metatile_selector_item);
    selected_border_metatiles_item->draw();
    scene_selected_border_metatiles->addItem(selected_border_metatiles_item);

    connect(selected_border_metatiles_item, &BorderMetatilesPixmapItem::hoveredBorderMetatileSelectionChanged,
            this, &Editor::onHoveredMetatileSelectionChanged);
    connect(selected_border_metatiles_item, &BorderMetatilesPixmapItem::hoveredBorderMetatileSelectionCleared,
            this, &Editor::onHoveredMetatileSelectionCleared);
    connect(selected_border_metatiles_item, &BorderMetatilesPixmapItem::borderMetatilesChanged,
            this, &Editor::onBorderMetatilesChanged);
}

void Editor::clearCurrentMetatilesSelection() {
    if (current_metatile_selection_item && current_metatile_selection_item->scene()) {
        current_metatile_selection_item->scene()->removeItem(current_metatile_selection_item);
        delete current_metatile_selection_item;
        current_metatile_selection_item = nullptr;
        delete scene_current_metatile_selection;
    }
}

void Editor::displayCurrentMetatilesSelection() {
    clearCurrentMetatilesSelection();

    scene_current_metatile_selection = new QGraphicsScene;
    current_metatile_selection_item = new CurrentSelectedMetatilesPixmapItem(this->layout, this->metatile_selector_item);
    current_metatile_selection_item->draw();
    scene_current_metatile_selection->addItem(current_metatile_selection_item);
}

void Editor::redrawCurrentMetatilesSelection() {
    if (current_metatile_selection_item) {
        current_metatile_selection_item->setLayout(this->layout);
        current_metatile_selection_item->draw();
        emit currentMetatilesSelectionChanged();
    }
}

void Editor::clearMovementPermissionSelector() {
    if (movement_permissions_selector_item && movement_permissions_selector_item->scene()) {
        movement_permissions_selector_item->scene()->removeItem(movement_permissions_selector_item);
        delete scene_collision_metatiles;
    }
}

void Editor::displayMovementPermissionSelector() {
    clearMovementPermissionSelector();

    scene_collision_metatiles = new QGraphicsScene;
    if (!movement_permissions_selector_item) {
        movement_permissions_selector_item = new MovementPermissionsSelector(this->collisionSheetPixmap);
        connect(movement_permissions_selector_item, &MovementPermissionsSelector::hoveredMovementPermissionChanged,
                this, &Editor::onHoveredMovementPermissionChanged);
        connect(movement_permissions_selector_item, &MovementPermissionsSelector::hoveredMovementPermissionCleared,
                this, &Editor::onHoveredMovementPermissionCleared);
        connect(movement_permissions_selector_item, &SelectablePixmapItem::selectionChanged, [this](int x, int y, int, int) {
            this->setCollisionTabSpinBoxes(x, y);
        });
        movement_permissions_selector_item->select(projectConfig.defaultCollision, projectConfig.defaultElevation);
    }

    scene_collision_metatiles->addItem(movement_permissions_selector_item);
}

void Editor::clearMapEvents() {
    if (events_group) {
        for (QGraphicsItem *child : events_group->childItems()) {
            events_group->removeFromGroup(child);
            delete child;
        }

        if (events_group->scene()) {
            events_group->scene()->removeItem(events_group);
        }

        delete events_group;
        events_group = nullptr;
    }
    selected_events->clear();
}

void Editor::displayMapEvents() {
    clearMapEvents();

    events_group = new QGraphicsItemGroup;
    scene->addItem(events_group);

    QList<Event *> events = map->getAllEvents();
    for (Event *event : events) {
        project->setEventPixmap(event);
        addMapEvent(event);
    }
    //objects_group->setFiltersChildEvents(false);
    events_group->setHandlesChildEvents(false);
}

DraggablePixmapItem *Editor::addMapEvent(Event *event) {
    DraggablePixmapItem *object = new DraggablePixmapItem(event, this);
    this->redrawObject(object);
    events_group->addToGroup(object);
    return object;
}

void Editor::clearMapConnections() {
    for (auto item : connection_items) {
        if (item->scene())
            item->scene()->removeItem(item);
        delete item;
    }
    connection_items.clear();

<<<<<<< HEAD
    if (map) {
        for (MapConnection *connection : map->connections) {
            if (connection->direction == "dive" || connection->direction == "emerge") {
                continue;
            }
            createConnectionItem(connection);
        }
    }
=======
    const QSignalBlocker blocker1(ui->comboBox_DiveMap);
    const QSignalBlocker blocker2(ui->comboBox_EmergeMap);
    ui->comboBox_DiveMap->setCurrentText("");
    ui->comboBox_EmergeMap->setCurrentText("");
>>>>>>> 57f74d4b

    for (auto item : diving_map_items.values()) {
        if (item->scene())
            item->scene()->removeItem(item);
        delete item;
    }
    diving_map_items.clear();

    // Reset to single opacity slider
    ui->stackedWidget_DiveMapOpacity->setCurrentIndex(1);

    selected_connection_item = nullptr;
}

void Editor::displayMapConnections() {
    clearMapConnections();

    for (auto connection : map->getConnections())
        displayConnection(connection);

    if (!connection_items.isEmpty())
        setSelectedConnectionItem(connection_items.first());
}

void Editor::clearConnectionMask() {
    if (connection_mask) {
        if (connection_mask->scene()) {
            connection_mask->scene()->removeItem(connection_mask);
        }
        delete connection_mask;
        connection_mask = nullptr;
    }
}

// Hides connected map tiles that cannot be seen from the current map (beyond BORDER_DISTANCE).
void Editor::maskNonVisibleConnectionTiles() {
    clearConnectionMask();

    QPainterPath mask;
    mask.addRect(scene->itemsBoundingRect().toRect());
    mask.addRect(
        -BORDER_DISTANCE * 16,
        -BORDER_DISTANCE * 16,
        (layout->getWidth() + BORDER_DISTANCE * 2) * 16,
        (layout->getHeight() + BORDER_DISTANCE * 2) * 16
    );

    // Mask the tiles with the current theme's background color.
    QPen pen(ui->graphicsView_Map->palette().color(QPalette::Active, QPalette::Base));
    QBrush brush(ui->graphicsView_Map->palette().color(QPalette::Active, QPalette::Base));

    connection_mask = scene->addPath(mask, pen, brush);
}

void Editor::clearMapBorder() {
    for (QGraphicsPixmapItem* item : borderItems) {
        if (item->scene()) {
            item->scene()->removeItem(item);
        }
        delete item;
    }
    borderItems.clear();
}

void Editor::displayMapBorder() {
    clearMapBorder();

    int borderWidth = this->layout->getBorderWidth();
    int borderHeight = this->layout->getBorderHeight();
    int borderHorzDist = getBorderDrawDistance(borderWidth);
    int borderVertDist = getBorderDrawDistance(borderHeight);
    QPixmap pixmap = this->layout->renderBorder();
    for (int y = -borderVertDist; y < this->layout->getHeight() + borderVertDist; y += borderHeight)
    for (int x = -borderHorzDist; x < this->layout->getWidth() + borderHorzDist; x += borderWidth) {
        QGraphicsPixmapItem *item = new QGraphicsPixmapItem(pixmap);
        item->setX(x * 16);
        item->setY(y * 16);
        item->setZValue(-3);
        scene->addItem(item);
        borderItems.append(item);
    }
}

void Editor::updateMapBorder() {
    QPixmap pixmap = this->layout->renderBorder(true);
    for (auto item : this->borderItems) {
        item->setPixmap(pixmap);
    }
}

void Editor::updateMapConnections() {
    for (auto item : connection_items)
        item->render(true);
}

int Editor::getBorderDrawDistance(int dimension) {
    // Draw sufficient border blocks to fill the player's view (BORDER_DISTANCE)
    if (dimension >= BORDER_DISTANCE) {
        return dimension;
    } else if (dimension) {
        return dimension * (BORDER_DISTANCE / dimension + (BORDER_DISTANCE % dimension ? 1 : 0));
    } else {
        return BORDER_DISTANCE;
    }
}

void Editor::onToggleGridClicked(bool checked) {
    porymapConfig.showGrid = checked;
    if (ui->graphicsView_Map->scene())
        ui->graphicsView_Map->scene()->update();
}

void Editor::clearMapGrid() {
    for (QGraphicsLineItem* item : gridLines) {
        if (item) delete item;
    }
    gridLines.clear();
}

void Editor::displayMapGrid() {
    clearMapGrid();
    ui->checkBox_ToggleGrid->disconnect();

    int pixelWidth = this->layout->getWidth() * 16;
    int pixelHeight = this->layout->getHeight() * 16;
    for (int i = 0; i <= this->layout->getWidth(); i++) {
        int x = i * 16;
        QGraphicsLineItem *line = new QGraphicsLineItem(x, 0, x, pixelHeight);
        line->setVisible(ui->checkBox_ToggleGrid->isChecked());
        gridLines.append(line);
        connect(ui->checkBox_ToggleGrid, &QCheckBox::toggled, [=](bool checked){line->setVisible(checked);});
    }
    for (int j = 0; j <= this->layout->getHeight(); j++) {
        int y = j * 16;
        QGraphicsLineItem *line = new QGraphicsLineItem(0, y, pixelWidth, y);
        line->setVisible(ui->checkBox_ToggleGrid->isChecked());
        gridLines.append(line);
        connect(ui->checkBox_ToggleGrid, &QCheckBox::toggled, [=](bool checked){line->setVisible(checked);});
    }
    connect(ui->checkBox_ToggleGrid, &QCheckBox::toggled, this, &Editor::onToggleGridClicked);
}

void Editor::updatePrimaryTileset(QString tilesetLabel, bool forceLoad)
{
    if (this->layout->tileset_primary_label != tilesetLabel || forceLoad)
    {
        this->layout->tileset_primary_label = tilesetLabel;
        this->layout->tileset_primary = project->getTileset(tilesetLabel, forceLoad);
        layout->clearBorderCache();
    }
}

void Editor::updateSecondaryTileset(QString tilesetLabel, bool forceLoad)
{
    if (this->layout->tileset_secondary_label != tilesetLabel || forceLoad)
    {
        this->layout->tileset_secondary_label = tilesetLabel;
        this->layout->tileset_secondary = project->getTileset(tilesetLabel, forceLoad);
        layout->clearBorderCache();
    }
}

void Editor::toggleBorderVisibility(bool visible, bool enableScriptCallback)
{
    porymapConfig.showBorder = visible;
    updateBorderVisibility();
    if (enableScriptCallback)
        Scripting::cb_BorderVisibilityToggled(visible);
}

void Editor::updateBorderVisibility() {
    // On the connections tab the border is always visible, and the connections can be edited.
    bool editingConnections = (ui->mainTabBar->currentIndex() == MainTab::Connections);
    bool visible = (editingConnections || ui->checkBox_ToggleBorder->isChecked());

    // Update border
    const qreal borderOpacity = editingConnections ? 0.4 : 1;
    for (QGraphicsPixmapItem* item : borderItems) {
        item->setVisible(visible);
        item->setOpacity(borderOpacity);
    }

    // Update map connections
    for (ConnectionPixmapItem* item : connection_items) {
        item->setVisible(visible);
        item->setEditable(editingConnections);
        item->setEnabled(visible);

        // When connecting a map to itself we don't bother to re-render the map connections in real-time,
        // i.e. if the user paints a new metatile on the map this isn't immediately reflected in the connection.
        // We're rendering them now, so we take the opportunity to do a full re-render for self-connections.
        bool fullRender = (this->map && item->connection && this->map->name == item->connection->targetMapName());
        item->render(fullRender);
    }
}

void Editor::updateCustomMapHeaderValues(QTableWidget *table)
{
    map->customHeaders = CustomAttributesTable::getAttributes(table);
    map->modify();
}

Tileset* Editor::getCurrentMapPrimaryTileset()
{
    QString tilesetLabel = this->layout->tileset_primary_label;
    return project->getTileset(tilesetLabel);
}

QList<DraggablePixmapItem *> Editor::getObjects() {
    QList<DraggablePixmapItem *> list;
    for (QGraphicsItem *child : events_group->childItems()) {
        list.append(static_cast<DraggablePixmapItem *>(child));
    }
    return list;
}

void Editor::redrawObject(DraggablePixmapItem *item) {
    if (item && item->event && !item->event->getPixmap().isNull()) {
        qreal opacity = item->event->getUsingSprite() ? 1.0 : 0.7;
        item->setOpacity(opacity);
        project->setEventPixmap(item->event, true);
        item->setPixmap(item->event->getPixmap());
        item->setShapeMode(QGraphicsPixmapItem::BoundingRectShape);
        if (selected_events && selected_events->contains(item)) {
            QImage image = item->pixmap().toImage();
            QPainter painter(&image);
            painter.setPen(QColor(255, 0, 255));
            painter.drawRect(0, 0, image.width() - 1, image.height() - 1);
            painter.end();
            item->setPixmap(QPixmap::fromImage(image));
        }
        item->updatePosition();
    }
}

// Warp events display a warning if they're not positioned on a metatile with a warp behavior.
void Editor::updateWarpEventWarning(Event *event) {
    if (porymapConfig.warpBehaviorWarningDisabled)
        return;
    if (!project || !map || !map->layout || !event || event->getEventType() != Event::Type::Warp)
        return;
    Block block;
    Metatile * metatile = nullptr;
    WarpEvent * warpEvent = static_cast<WarpEvent*>(event);
    if (map->layout->getBlock(warpEvent->getX(), warpEvent->getY(), &block)) {
        metatile = Tileset::getMetatile(block.metatileId(), map->layout->tileset_primary, map->layout->tileset_secondary);
    }
    // metatile may be null if the warp is in the map border. Display the warning in this case
    bool validWarpBehavior = metatile && projectConfig.warpBehaviors.contains(metatile->behavior());
    warpEvent->setWarningEnabled(!validWarpBehavior);
}

// The warp event behavior warning is updated whenever the event moves or the event selection changes.
// It does not respond to changes in the underlying metatile. To capture the common case of a user painting
// metatiles on the Map tab then returning to the Events tab we update the warnings for all selected warp
// events when the Events tab is opened. This does not cover the case where metatiles are painted while
// still on the Events tab, such as by Undo/Redo or the scripting API.
void Editor::updateWarpEventWarnings() {
    if (porymapConfig.warpBehaviorWarningDisabled)
        return;
    if (selected_events) {
        for (auto selection : *selected_events)
            updateWarpEventWarning(selection->event);
    }
}

void Editor::shouldReselectEvents() {
    selectNewEvents = true;
}

void Editor::updateSelectedEvents() {
    for (DraggablePixmapItem *item : getObjects()) {
        redrawObject(item);
    }

    emit objectsChanged();
}

void Editor::selectMapEvent(DraggablePixmapItem *object, bool toggle) {
    if (!selected_events || !object)
        return;

    if (!toggle) {
        // Selecting just this event
        selected_events->clear();
        selected_events->append(object);
    } else if (!selected_events->contains(object)) {
        // Adding event to group selection
        selected_events->append(object);
    } else if (selected_events->length() > 1) {
        // Removing event from group selection
        selected_events->removeOne(object);
    } else {
        // Attempting to toggle the only currently-selected event.
        // Unselecting an event this way would be unexpected, so we ignore it.
        return;
    }
    updateSelectedEvents();
}

void Editor::selectedEventIndexChanged(int index, Event::Group eventGroup) {
    int event_offs = Event::getIndexOffset(eventGroup);
    index = index - event_offs;
    Event *event = nullptr;
    if (index < this->map->events.value(eventGroup).length()) {
        event = this->map->events.value(eventGroup).at(index);
    }
    DraggablePixmapItem *selectedEvent = nullptr;
    for (QGraphicsItem *child : this->events_group->childItems()) {
        DraggablePixmapItem *item = static_cast<DraggablePixmapItem *>(child);
        if (item->event == event) {
            selectedEvent = item;
            break;
        }
    }

    if (selectedEvent) {
        this->selectMapEvent(selectedEvent);
    } else {
        updateSelectedEvents();
    }
}

void Editor::duplicateSelectedEvents() {
    if (!selected_events || !selected_events->length() || !map || !current_view || this->getEditingLayout())
        return;

    QList<Event *> selectedEvents;
    for (int i = 0; i < selected_events->length(); i++) {
        Event *original = selected_events->at(i)->event;
        Event::Type eventType = original->getEventType();
        if (eventLimitReached(eventType)) {
            logWarn(QString("Skipping duplication, the map limit for events of type '%1' has been reached.").arg(Event::eventTypeToString(eventType)));
            continue;
        }
        if (eventType == Event::Type::HealLocation) {
            logWarn("Skipping duplication, event is a heal location.");
            continue;
        }
        Event *duplicate = original->duplicate();
        if (!duplicate) {
            logError("Encountered a problem duplicating an event.");
            continue;
        }
        duplicate->setX(duplicate->getX() + 1);
        duplicate->setY(duplicate->getY() + 1);
        selectedEvents.append(duplicate);
    }
    map->editHistory.push(new EventDuplicate(this, map, selectedEvents));
}

DraggablePixmapItem *Editor::addNewEvent(Event::Type type) {
    if (!project || !map || eventLimitReached(type))
        return nullptr;

    Event *event = Event::create(type);
    if (!event)
        return nullptr;

    event->setMap(this->map);
    event->setDefaultValues(this->project);

    if (type == Event::Type::HealLocation) {
        HealLocation healLocation = HealLocation::fromEvent(event);
        project->healLocations.append(healLocation);
        ((HealLocationEvent *)event)->setIndex(project->healLocations.length());
    }

    map->editHistory.push(new EventCreate(this, map, event));
    return event->getPixmapItem();
}

// Currently only object events have an explicit limit
bool Editor::eventLimitReached(Event::Type event_type) {
    if (project && map) {
        if (Event::typeToGroup(event_type) == Event::Group::Object)
            return map->events.value(Event::Group::Object).length() >= project->getMaxObjectEvents();
    }
    return false;
}

void Editor::openMapScripts() const {
    openInTextEditor(map->getScriptsFilePath());
}

void Editor::openScript(const QString &scriptLabel) const {
    // Find the location of scriptLabel.
    QStringList scriptPaths(map->getScriptsFilePath());
    scriptPaths << project->getEventScriptsFilePaths();
    int lineNum = 0;
    QString scriptPath = scriptPaths.first();
    for (const auto &path : scriptPaths) {
        lineNum = ParseUtil::getScriptLineNumber(path, scriptLabel);
        if (lineNum != 0) {
            scriptPath = path;
            break;
        }
    }

    openInTextEditor(scriptPath, lineNum);
}

void Editor::openInTextEditor(const QString &path, int lineNum) {
    QString command = porymapConfig.textEditorGotoLine;
    if (command.isEmpty()) {
        // Open map scripts in the system's default editor.
        QDesktopServices::openUrl(QUrl::fromLocalFile(path));
    } else {
        if (command.contains("%F")) {
            if (command.contains("%L"))
                command.replace("%L", QString::number(lineNum));
            command.replace("%F", '\"' + path + '\"');
        } else {
            command += " \"" + path + '\"';
        }
        Editor::startDetachedProcess(command);
    }
}

void Editor::openProjectInTextEditor() const {
    QString command = porymapConfig.textEditorOpenFolder;
    if (command.contains("%D"))
        command.replace("%D", '\"' + project->root + '\"');
    else
        command += " \"" + project->root + '\"';
    startDetachedProcess(command);
}

bool Editor::startDetachedProcess(const QString &command, const QString &workingDirectory, qint64 *pid) {
    logInfo("Executing command: " + command);
    QProcess process;
#ifdef Q_OS_WIN
    QStringList arguments = ParseUtil::splitShellCommand(command);
    const QString program = arguments.takeFirst();
    QFileInfo programFileInfo(program);
    if (programFileInfo.isExecutable()) {
        process.setProgram(program);
        process.setArguments(arguments);
    } else {
        // program is a batch script (such as VSCode's 'code' script) and needs to be started by cmd.exe.
        process.setProgram(QProcessEnvironment::systemEnvironment().value("COMSPEC"));
        // Windows is finicky with quotes on the command-line. I can't explain why this difference is necessary.
        if (command.startsWith('"'))
            process.setNativeArguments("/c \"" + command + '"');
        else
            process.setArguments(QStringList() << "/c" << program << arguments);
    }
#else
    QStringList arguments = ParseUtil::splitShellCommand(command);
    process.setProgram(arguments.takeFirst());
    process.setArguments(arguments);
#endif
    process.setWorkingDirectory(workingDirectory);
    return process.startDetached(pid);
}

// It doesn't seem to be possible to prevent the mousePress event
// from triggering both event's DraggablePixmapItem and the background mousePress.
// Since the DraggablePixmapItem's event fires first, we can set a temp
// variable "selectingEvent" so that we can detect whether or not the user
// is clicking on the background instead of an event.
void Editor::objectsView_onMousePress(QMouseEvent *event) {
    // make sure we are in object editing mode
    if (map_item && this->editMode != EditMode::Events) {
        return;
    }
    if (this->objectEditAction == EditAction::Paint && event->buttons() & Qt::RightButton) {
        this->objectEditAction = EditAction::Select;
        this->settings->mapCursor = QCursor();
        this->cursorMapTileRect->setSingleTileMode();
        this->ui->toolButton_Paint->setChecked(false);
        this->ui->toolButton_Select->setChecked(true);
    }

    bool multiSelect = event->modifiers() & Qt::ControlModifier;
    if (!selectingEvent && !multiSelect && selected_events->length() > 1) {
        // User is clearing group selection by clicking on the background
        this->selectMapEvent(selected_events->first());
    }
    selectingEvent = false;
}

void Editor::setCollisionTabSpinBoxes(uint16_t collision, uint16_t elevation) {
    const QSignalBlocker blocker1(ui->spinBox_SelectedCollision);
    const QSignalBlocker blocker2(ui->spinBox_SelectedElevation);
    ui->spinBox_SelectedCollision->setValue(collision);
    ui->spinBox_SelectedElevation->setValue(elevation);
}

// Custom collision graphics may be provided by the user.
void Editor::setCollisionGraphics() {
    QString filepath = projectConfig.collisionSheetPath;

    QImage imgSheet;
    if (filepath.isEmpty()) {
        // No custom collision image specified, use the default.
        imgSheet = this->defaultCollisionImgSheet;
    } else {
        // Try to load custom collision image
        QString validPath = Project::getExistingFilepath(filepath);
        if (!validPath.isEmpty()) filepath = validPath; // Otherwise allow it to fail with the original path
        imgSheet = QImage(filepath);
        if (imgSheet.isNull()) {
            // Custom collision image failed to load, use default
            logWarn(QString("Failed to load custom collision image '%1', using default.").arg(filepath));
            imgSheet = this->defaultCollisionImgSheet;
        }
    }

    // Users are not required to provide an image that gives an icon for every elevation/collision combination.
    // Instead they tell us how many are provided in their image by specifying the number of columns and rows.
    const int imgColumns = projectConfig.collisionSheetWidth;
    const int imgRows = projectConfig.collisionSheetHeight;

    // Create a pixmap for the selector on the Collision tab. If a project was previously opened we'll also need to refresh the selector.
    this->collisionSheetPixmap = QPixmap::fromImage(imgSheet).scaled(MovementPermissionsSelector::CellWidth * imgColumns,
                                                                     MovementPermissionsSelector::CellHeight * imgRows);
    if (this->movement_permissions_selector_item)
        this->movement_permissions_selector_item->setBasePixmap(this->collisionSheetPixmap);

    for (auto sublist : collisionIcons)
        qDeleteAll(sublist);
    collisionIcons.clear();

    // Use the image sheet to create an icon for each collision/elevation combination.
    // Any icons for combinations that aren't provided by the image sheet are also created now using default graphics.
    const int w = 16, h = 16;
    imgSheet = imgSheet.scaled(w * imgColumns, h * imgRows);
    for (int collision = 0; collision <= Block::getMaxCollision(); collision++) {
        // If (collision >= imgColumns) here, it's a valid collision value, but it is not represented with an icon on the image sheet.
        // In this case we just use the rightmost collision icon. This is mostly to support the vanilla case, where technically 0-3
        // are valid collision values, but 1-3 have the same meaning, so the vanilla collision selector image only has 2 columns.
        int x = ((collision < imgColumns) ? collision : (imgColumns - 1)) * w;

        QList<const QImage*> sublist;
        for (int elevation = 0; elevation <= Block::getMaxElevation(); elevation++) {
            if (elevation < imgRows) {
                // This elevation has an icon on the image sheet, add it to the list
                int y = elevation * h;
                sublist.append(new QImage(imgSheet.copy(x, y, w, h)));
            } else {
                // This is a valid elevation value, but it has no icon on the image sheet.
                // Give it a placeholder "?" icon (red if impassable, white otherwise)
                sublist.append(new QImage(this->collisionPlaceholder.copy(x != 0 ? w : 0, 0, w, h)));
            }
        }
        collisionIcons.append(sublist);
    }
}<|MERGE_RESOLUTION|>--- conflicted
+++ resolved
@@ -102,7 +102,6 @@
     delete this->project;
 }
 
-<<<<<<< HEAD
 bool Editor::getEditingLayout() {
     return this->editMode == EditMode::Metatiles || this->editMode == EditMode::Collision;
 }
@@ -131,31 +130,11 @@
 
     map_item->draw();
     collision_item->draw();
-    displayMapConnections();
 
     current_view->setVisible(true);
 
-    setBorderItemsVisible(ui->checkBox_ToggleBorder->isChecked());
-    setConnectionItemsVisible(ui->checkBox_ToggleBorder->isChecked());
-    setConnectionsEditable(false);
+    updateBorderVisibility();
     this->cursorMapTileRect->setSingleTileMode();
-=======
-void Editor::setEditingMap() {
-    current_view = map_item;
-    if (map_item) {
-        map_item->paintingMode = MapPixmapItem::PaintMode::Metatiles;
-        map_item->draw();
-        map_item->setVisible(true);
-    }
-    if (collision_item) {
-        collision_item->setVisible(false);
-    }
-    if (events_group) {
-        events_group->setVisible(false);
-    }
-    updateBorderVisibility();
-    this->cursorMapTileRect->stopSingleTileMode();
->>>>>>> 57f74d4b
     this->cursorMapTileRect->setActive(true);
 
     switch (this->editMode) {
@@ -164,60 +143,26 @@
         map_item->setEditsEnabled(true);
         this->editGroup.setActiveStack(&this->layout->editHistory);
         break;
+    case EditMode::Connections:
+        this->cursorMapTileRect->setActive(false);
+        map_item->setEditsEnabled(false);
     case EditMode::Events:
         if (this->map) {
             this->editGroup.setActiveStack(&this->map->editHistory);
         }
         break;
-    case EditMode::Connections:
-        populateConnectionMapPickers();
-        ui->label_NumConnections->setText(QString::number(map->connections.length()));
-        setDiveEmergeControls();
-
-<<<<<<< HEAD
-        setConnectionEditControlsEnabled(selected_connection_item != nullptr);
-        if (selected_connection_item) {
-            onConnectionOffsetChanged(selected_connection_item->connection->offset);
-            setConnectionMap(selected_connection_item->connection->map_name);
-            setCurrentConnectionDirection(selected_connection_item->connection->direction);
-        }
-        maskNonVisibleConnectionTiles();
-
-        setBorderItemsVisible(true, 0.4);
-        setConnectionItemsVisible(true);
-        setConnectionsEditable(true);
-        this->cursorMapTileRect->setActive(false);
-        map_item->setEditsEnabled(false);
     case EditMode::Header:
     case EditMode::Encounters:
     default:
         this->editGroup.setActiveStack(nullptr);
         break;
-=======
-void Editor::setEditingCollision() {
-    current_view = collision_item;
-    if (collision_item) {
-        collision_item->draw();
-        collision_item->setVisible(true);
-    }
-    if (map_item) {
-        map_item->paintingMode = MapPixmapItem::PaintMode::Metatiles;
-        map_item->draw();
-        map_item->setVisible(true);
->>>>>>> 57f74d4b
     }
 
     if (this->events_group) {
         this->events_group->setVisible(this->editMode == EditMode::Events);
     }
-<<<<<<< HEAD
     setMapEditingButtonsEnabled(this->editMode != EditMode::Events);
 }
-=======
-    updateBorderVisibility();
-    this->cursorMapTileRect->setSingleTileMode();
-    this->cursorMapTileRect->setActive(true);
->>>>>>> 57f74d4b
 
 void Editor::setEditingMetatiles() {
     this->editMode = EditMode::Metatiles;
@@ -238,10 +183,10 @@
 }
 
 void Editor::setEditingObjects() {
-<<<<<<< HEAD
     this->editMode = EditMode::Events;
 
     setEditorView();
+    updateWarpEventWarnings();
 }
 
 void Editor::setEditingConnections() {
@@ -252,24 +197,6 @@
 
 void Editor::setEditingEncounters() {
     this->editMode = EditMode::Encounters;
-=======
-    current_view = map_item;
-    if (events_group) {
-        events_group->setVisible(true);
-    }
-    if (map_item) {
-        map_item->paintingMode = MapPixmapItem::PaintMode::EventObjects;
-        map_item->draw();
-        map_item->setVisible(true);
-    }
-    if (collision_item) {
-        collision_item->setVisible(false);
-    }
-    updateBorderVisibility();
-    this->cursorMapTileRect->setSingleTileMode();
-    this->cursorMapTileRect->setActive(false);
-    updateWarpEventWarnings();
->>>>>>> 57f74d4b
 
     setEditorView();
 }
@@ -290,29 +217,7 @@
     this->ui->checkBox_smartPaths->setEnabled(enabled);
 }
 
-<<<<<<< HEAD
-void Editor::displayWildMonTables() {
-=======
-void Editor::setEditingConnections() {
-    current_view = map_item;
-    if (map_item) {
-        map_item->paintingMode = MapPixmapItem::PaintMode::Disabled;
-        map_item->draw();
-        map_item->setVisible(true);
-    }
-    if (collision_item) {
-        collision_item->setVisible(false);
-    }
-    if (events_group) {
-        events_group->setVisible(false);
-    }
-    updateBorderVisibility();
-    this->cursorMapTileRect->setSingleTileMode();
-    this->cursorMapTileRect->setActive(false);
-}
-
 void Editor::clearWildMonTables() {
->>>>>>> 57f74d4b
     QStackedWidget *stack = ui->stackedWidget_WildMons;
     const QSignalBlocker blocker(stack);
 
@@ -1336,30 +1241,22 @@
 void Editor::unsetMap() {
     // disconnect previous map's signals so they are not firing
     // multiple times if set again in the future
-    if (this->map) {
-        this->map->disconnect(this);
-    }
-
-    this->map = nullptr;
-}
-
-bool Editor::setMap(QString map_name) {
-    if (map_name.isEmpty()) {
-        return false;
-    }
-
-<<<<<<< HEAD
-    unsetMap();
-=======
-    // disconnect previous map's signals so they are not firing
-    // multiple times if set again in the future
     if (map) {
         map->pruneEditHistory();
         map->disconnect(this);
         for (auto connection : map->getConnections())
             disconnectMapConnection(connection);
     }
->>>>>>> 57f74d4b
+
+    this->map = nullptr;
+}
+
+bool Editor::setMap(QString map_name) {
+    if (map_name.isEmpty()) {
+        return false;
+    }
+
+    unsetMap();
 
     if (project) {
         Map *loadedMap = project->loadMap(map_name);
@@ -1653,6 +1550,7 @@
     displayMapEvents();
     displayMapConnections();
     displayWildMonTables();
+    maskNonVisibleConnectionTiles();
 
     if (events_group) {
         events_group->setVisible(false);
@@ -1677,11 +1575,6 @@
     displayCurrentMetatilesSelection();
     displayMapBorder();
     displayMapGrid();
-<<<<<<< HEAD
-=======
-    displayWildMonTables();
-    maskNonVisibleConnectionTiles();
->>>>>>> 57f74d4b
 
     this->map_ruler->setZValue(1000);
     scene->addItem(this->map_ruler);
@@ -1739,23 +1632,14 @@
 }
 
 void Editor::displayMapMetatiles() {
-<<<<<<< HEAD
+    clearMapMetatiles();
+
     map_item = new LayoutPixmapItem(this->layout, this->metatile_selector_item, this->settings);
     connect(map_item, &LayoutPixmapItem::mouseEvent, this, &Editor::mouseEvent_map);
     connect(map_item, &LayoutPixmapItem::startPaint, this, &Editor::onMapStartPaint);
     connect(map_item, &LayoutPixmapItem::endPaint, this, &Editor::onMapEndPaint);
     connect(map_item, &LayoutPixmapItem::hoveredMapMetatileChanged, this, &Editor::onHoveredMapMetatileChanged);
     connect(map_item, &LayoutPixmapItem::hoveredMapMetatileCleared, this, &Editor::onHoveredMapMetatileCleared);
-=======
-    clearMapMetatiles();
-
-    map_item = new MapPixmapItem(map, this->metatile_selector_item, this->settings);
-    connect(map_item, &MapPixmapItem::mouseEvent, this, &Editor::mouseEvent_map);
-    connect(map_item, &MapPixmapItem::startPaint, this, &Editor::onMapStartPaint);
-    connect(map_item, &MapPixmapItem::endPaint, this, &Editor::onMapEndPaint);
-    connect(map_item, &MapPixmapItem::hoveredMapMetatileChanged, this, &Editor::onHoveredMapMetatileChanged);
-    connect(map_item, &MapPixmapItem::hoveredMapMetatileCleared, this, &Editor::onHoveredMapMetatileCleared);
->>>>>>> 57f74d4b
 
     map_item->draw(true);
     scene->addItem(map_item);
@@ -1775,16 +1659,12 @@
         scene->removeItem(collision_item);
         delete collision_item;
     }
-<<<<<<< HEAD
-    collision_item = new CollisionPixmapItem(this->layout, ui->spinBox_SelectedCollision, ui->spinBox_SelectedElevation,
-=======
 }
 
 void Editor::displayMapMovementPermissions() {
     clearMapMovementPermissions();
 
-    collision_item = new CollisionPixmapItem(map, ui->spinBox_SelectedCollision, ui->spinBox_SelectedElevation,
->>>>>>> 57f74d4b
+    collision_item = new CollisionPixmapItem(this->layout, ui->spinBox_SelectedCollision, ui->spinBox_SelectedElevation,
                                              this->metatile_selector_item, this->settings, &this->collisionOpacity);
     connect(collision_item, &CollisionPixmapItem::mouseEvent, this, &Editor::mouseEvent_collision);
     connect(collision_item, &CollisionPixmapItem::hoveredMapMovementPermissionChanged,
@@ -1919,21 +1799,10 @@
     }
     connection_items.clear();
 
-<<<<<<< HEAD
-    if (map) {
-        for (MapConnection *connection : map->connections) {
-            if (connection->direction == "dive" || connection->direction == "emerge") {
-                continue;
-            }
-            createConnectionItem(connection);
-        }
-    }
-=======
     const QSignalBlocker blocker1(ui->comboBox_DiveMap);
     const QSignalBlocker blocker2(ui->comboBox_EmergeMap);
     ui->comboBox_DiveMap->setCurrentText("");
     ui->comboBox_EmergeMap->setCurrentText("");
->>>>>>> 57f74d4b
 
     for (auto item : diving_map_items.values()) {
         if (item->scene())
@@ -1951,8 +1820,10 @@
 void Editor::displayMapConnections() {
     clearMapConnections();
 
-    for (auto connection : map->getConnections())
-        displayConnection(connection);
+    if (map) {
+        for (auto connection : map->getConnections())
+            displayConnection(connection);
+    }
 
     if (!connection_items.isEmpty())
         setSelectedConnectionItem(connection_items.first());
