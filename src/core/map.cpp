--- conflicted
+++ resolved
@@ -67,189 +67,10 @@
     return layout->getBorderHeight();
 }
 
-<<<<<<< HEAD
-QPixmap Map::renderConnection(MapConnection connection, Layout * fromLayout) {
-    int x, y, w, h;
-    if (connection.direction == "up") {
-        x = 0;
-        y = getHeight() - BORDER_DISTANCE;
-        w = getWidth();
-        h = BORDER_DISTANCE;
-    } else if (connection.direction == "down") {
-        x = 0;
-        y = 0;
-        w = getWidth();
-        h = BORDER_DISTANCE;
-    } else if (connection.direction == "left") {
-        x = getWidth() - BORDER_DISTANCE;
-        y = 0;
-        w = BORDER_DISTANCE;
-        h = getHeight();
-    } else if (connection.direction == "right") {
-        x = 0;
-        y = 0;
-        w = BORDER_DISTANCE;
-        h = getHeight();
-=======
-bool Map::mapBlockChanged(int i, const Blockdata &cache) {
-    if (cache.length() <= i)
-        return true;
-    if (layout->blockdata.length() <= i)
-        return true;
-
-    return layout->blockdata.at(i) != cache.at(i);
-}
-
-bool Map::borderBlockChanged(int i, const Blockdata &cache) {
-    if (cache.length() <= i)
-        return true;
-    if (layout->border.length() <= i)
-        return true;
-
-    return layout->border.at(i) != cache.at(i);
-}
-
-void Map::clearBorderCache() {
-    layout->cached_border.clear();
-}
-
-void Map::cacheBorder() {
-    layout->cached_border.clear();
-    for (const auto &block : layout->border)
-        layout->cached_border.append(block);
-}
-
-void Map::cacheBlockdata() {
-    layout->cached_blockdata.clear();
-    for (const auto &block : layout->blockdata)
-        layout->cached_blockdata.append(block);
-}
-
-void Map::cacheCollision() {
-    layout->cached_collision.clear();
-    for (const auto &block : layout->blockdata)
-        layout->cached_collision.append(block);
-}
-
-QPixmap Map::renderCollision(bool ignoreCache) {
-    bool changed_any = false;
-    int width_ = getWidth();
-    int height_ = getHeight();
-    if (collision_image.isNull() || collision_image.width() != width_ * 16 || collision_image.height() != height_ * 16) {
-        collision_image = QImage(width_ * 16, height_ * 16, QImage::Format_RGBA8888);
-        changed_any = true;
-    }
-    if (layout->blockdata.isEmpty() || !width_ || !height_) {
-        collision_pixmap = collision_pixmap.fromImage(collision_image);
-        return collision_pixmap;
-    }
-    QPainter painter(&collision_image);
-    for (int i = 0; i < layout->blockdata.length(); i++) {
-        if (!ignoreCache && !mapBlockChanged(i, layout->cached_collision)) {
-            continue;
-        }
-        changed_any = true;
-        Block block = layout->blockdata.at(i);
-        QImage collision_metatile_image = getCollisionMetatileImage(block);
-        int map_y = width_ ? i / width_ : 0;
-        int map_x = width_ ? i % width_ : 0;
-        QPoint metatile_origin = QPoint(map_x * 16, map_y * 16);
-        painter.drawImage(metatile_origin, collision_metatile_image);
-    }
-    painter.end();
-    cacheCollision();
-    if (changed_any) {
-        collision_pixmap = collision_pixmap.fromImage(collision_image);
-    }
-    return collision_pixmap;
-}
-
-QPixmap Map::render(bool ignoreCache, MapLayout * fromLayout, QRect bounds) {
-    bool changed_any = false;
-    int width_ = getWidth();
-    int height_ = getHeight();
-    if (image.isNull() || image.width() != width_ * 16 || image.height() != height_ * 16) {
-        image = QImage(width_ * 16, height_ * 16, QImage::Format_RGBA8888);
-        changed_any = true;
-    }
-    if (layout->blockdata.isEmpty() || !width_ || !height_) {
-        pixmap = pixmap.fromImage(image);
-        return pixmap;
-    }
-
-    QPainter painter(&image);
-    for (int i = 0; i < layout->blockdata.length(); i++) {
-        if (!ignoreCache && !mapBlockChanged(i, layout->cached_blockdata)) {
-            continue;
-        }
-        changed_any = true;
-        int map_y = width_ ? i / width_ : 0;
-        int map_x = width_ ? i % width_ : 0;
-        if (bounds.isValid() && !bounds.contains(map_x, map_y)) {
-            continue;
-        }
-        QPoint metatile_origin = QPoint(map_x * 16, map_y * 16);
-        Block block = layout->blockdata.at(i);
-        QImage metatile_image = getMetatileImage(
-            block.metatileId(),
-            fromLayout ? fromLayout->tileset_primary   : layout->tileset_primary,
-            fromLayout ? fromLayout->tileset_secondary : layout->tileset_secondary,
-            metatileLayerOrder,
-            metatileLayerOpacity
-        );
-        painter.drawImage(metatile_origin, metatile_image);
-    }
-    painter.end();
-    if (changed_any) {
-        cacheBlockdata();
-        pixmap = pixmap.fromImage(image);
-    }
-
-    return pixmap;
-}
-
-QPixmap Map::renderBorder(bool ignoreCache) {
-    bool changed_any = false, border_resized = false;
-    int width_ = getBorderWidth();
-    int height_ = getBorderHeight();
-    if (layout->border_image.isNull()) {
-        layout->border_image = QImage(width_ * 16, height_ * 16, QImage::Format_RGBA8888);
-        changed_any = true;
-    }
-    if (layout->border_image.width() != width_ * 16 || layout->border_image.height() != height_ * 16) {
-        layout->border_image = QImage(width_ * 16, height_ * 16, QImage::Format_RGBA8888);
-        border_resized = true;
-    }
-    if (layout->border.isEmpty()) {
-        layout->border_pixmap = layout->border_pixmap.fromImage(layout->border_image);
-        return layout->border_pixmap;
-    }
-    QPainter painter(&layout->border_image);
-    for (int i = 0; i < layout->border.length(); i++) {
-        if (!ignoreCache && (!border_resized && !borderBlockChanged(i, layout->cached_border))) {
-            continue;
-        }
-
-        changed_any = true;
-        Block block = layout->border.at(i);
-        uint16_t metatileId = block.metatileId();
-        QImage metatile_image = getMetatileImage(metatileId, layout->tileset_primary, layout->tileset_secondary, metatileLayerOrder, metatileLayerOpacity);
-        int map_y = width_ ? i / width_ : 0;
-        int map_x = width_ ? i % width_ : 0;
-        painter.drawImage(QPoint(map_x * 16, map_y * 16), metatile_image);
-    }
-    painter.end();
-    if (changed_any) {
-        cacheBorder();
-        layout->border_pixmap = layout->border_pixmap.fromImage(layout->border_image);
-    }
-    return layout->border_pixmap;
-}
-
 // Get the portion of the map that can be rendered when rendered as a map connection.
 // Cardinal connections render the nearest segment of their map and within the bounds of the border draw distance,
 // Dive/Emerge connections are rendered normally within the bounds of their parent map.
-QRect Map::getConnectionRect(const QString &direction, MapLayout * fromLayout) {
+QRect Map::getConnectionRect(const QString &direction, Layout * fromLayout) {
     int x = 0, y = 0;
     int w = getWidth(), h = getHeight();
 
@@ -268,7 +89,6 @@
             w = qMin(w, fromLayout->getWidth());
             h = qMin(h, fromLayout->getHeight());
         }
->>>>>>> 57f74d4b
     } else {
         // Unknown direction
         return QRect();
@@ -276,99 +96,18 @@
     return QRect(x, y, w, h);
 }
 
-QPixmap Map::renderConnection(const QString &direction, MapLayout * fromLayout) {
+QPixmap Map::renderConnection(const QString &direction, Layout * fromLayout) {
     QRect bounds = getConnectionRect(direction, fromLayout);
     if (!bounds.isValid())
         return QPixmap();
 
-<<<<<<< HEAD
-    //render(true, fromLayout, QRect(x, y, w, h));
-    //QImage connection_image = image.copy(x * 16, y * 16, w * 16, h * 16);
-    return this->layout->render(true, fromLayout, QRect(x, y, w, h)).copy(x * 16, y * 16, w * 16, h * 16);
-    //return QPixmap::fromImage(connection_image);
-=======
     // 'fromLayout' will be used in 'render' to get the palettes from the parent map.
     // Dive/Emerge connections render normally with their own palettes, so we ignore this.
     if (MapConnection::isDiving(direction))
         fromLayout = nullptr;
 
-    render(true, fromLayout, bounds);
-    QImage connection_image = image.copy(bounds.x() * 16, bounds.y() * 16, bounds.width() * 16, bounds.height() * 16);
-    return QPixmap::fromImage(connection_image);
-}
-
-void Map::setNewDimensionsBlockdata(int newWidth, int newHeight) {
-    int oldWidth = getWidth();
-    int oldHeight = getHeight();
-
-    Blockdata newBlockdata;
-
-    for (int y = 0; y < newHeight; y++)
-    for (int x = 0; x < newWidth; x++) {
-        if (x < oldWidth && y < oldHeight) {
-            int index = y * oldWidth + x;
-            newBlockdata.append(layout->blockdata.value(index));
-        } else {
-            newBlockdata.append(0);
-        }
-    }
-
-    layout->blockdata = newBlockdata;
-}
-
-void Map::setNewBorderDimensionsBlockdata(int newWidth, int newHeight) {
-    int oldWidth = getBorderWidth();
-    int oldHeight = getBorderHeight();
-
-    Blockdata newBlockdata;
-
-    for (int y = 0; y < newHeight; y++)
-    for (int x = 0; x < newWidth; x++) {
-        if (x < oldWidth && y < oldHeight) {
-            int index = y * oldWidth + x;
-            newBlockdata.append(layout->border.value(index));
-        } else {
-            newBlockdata.append(0);
-        }
-    }
-
-    layout->border = newBlockdata;
-}
-
-void Map::setDimensions(int newWidth, int newHeight, bool setNewBlockdata, bool enableScriptCallback) {
-    if (setNewBlockdata) {
-        setNewDimensionsBlockdata(newWidth, newHeight);
-    }
-
-    int oldWidth = layout->width;
-    int oldHeight = layout->height;
-    layout->width = newWidth;
-    layout->height = newHeight;
-
-    if (enableScriptCallback && (oldWidth != newWidth || oldHeight != newHeight)) {
-        Scripting::cb_MapResized(oldWidth, oldHeight, newWidth, newHeight);
-    }
-
-    emit mapDimensionsChanged(QSize(getWidth(), getHeight()));
-    modify();
-}
-
-void Map::setBorderDimensions(int newWidth, int newHeight, bool setNewBlockdata, bool enableScriptCallback) {
-    if (setNewBlockdata) {
-        setNewBorderDimensionsBlockdata(newWidth, newHeight);
-    }
-
-    int oldWidth = layout->border_width;
-    int oldHeight = layout->border_height;
-    layout->border_width = newWidth;
-    layout->border_height = newHeight;
-
-    if (enableScriptCallback && (oldWidth != newWidth || oldHeight != newHeight)) {
-        Scripting::cb_BorderResized(oldWidth, oldHeight, newWidth, newHeight);
-    }
-
-    modify();
->>>>>>> 57f74d4b
+    QPixmap connectionPixmap = this->layout->render(true, fromLayout, bounds);
+    return connectionPixmap.copy(bounds.x() * 16, bounds.y() * 16, bounds.width() * 16, bounds.height() * 16);
 }
 
 void Map::openScript(QString label) {
@@ -518,10 +257,7 @@
 }
 
 bool Map::hasUnsavedChanges() {
-<<<<<<< HEAD
     return !editHistory.isClean() || !this->layout->editHistory.isClean() || hasUnsavedDataChanges || !isPersistedToFile;
-=======
-    return !editHistory.isClean() || hasUnsavedDataChanges || !isPersistedToFile;
 }
 
 void Map::pruneEditHistory() {
@@ -543,13 +279,4 @@
         if (mapConnectionIds.contains(command->id()))
             command->setObsolete(true);
     }
-}
-
-bool Map::isWithinBounds(int x, int y) {
-    return (x >= 0 && x < this->getWidth() && y >= 0 && y < this->getHeight());
-}
-
-bool Map::isWithinBorderBounds(int x, int y) {
-    return (x >= 0 && x < this->getBorderWidth() && y >= 0 && y < this->getBorderHeight());
->>>>>>> 57f74d4b
 }