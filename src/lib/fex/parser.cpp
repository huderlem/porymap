#include "lib/fex/parser.h"

#include <iostream>
#include <regex>
#include <vector>

namespace fex
{
    int Parser::GetPrecedence(const Token &token)
    {
        switch (token.type())
        {
        case Token::Type::kTimes:
            return 3;
        case Token::Type::kDivide:
            return 3;
        case Token::Type::kPlus:
            return 4;
        case Token::Type::kMinus:
            return 4;
        case Token::Type::kLeftShift:
            return 5;
        case Token::Type::kRightShift:
            return 5;
        case Token::Type::kBitAnd:
            return 8;
        case Token::Type::kBitXor:
            return 9;
        case Token::Type::kBitOr:
            return 10;

        default:
        {
            std::cout << "Asked for precedence of unmapped token: " << token.ToString() << std::endl;
            return 0;
        }
        }
    }

    std::vector<Token> Parser::ToPostfix()
    {
        std::vector<Token::Type> types = {
            Token::Type::kNumber,
            Token::Type::kIdentifier,
            Token::Type::kOpenParen,
            Token::Type::kCloseParen,
            Token::Type::kLeftShift,
            Token::Type::kRightShift,
            Token::Type::kPlus,
            Token::Type::kMinus,
            Token::Type::kTimes,
            Token::Type::kDivide,
            Token::Type::kBitXor,
            Token::Type::kBitAnd,
            Token::Type::kBitOr,
        };

        std::vector<Token> output;
        std::vector<Token> stack;

        while (std::find(types.begin(), types.end(), Peek().type()) != types.end())
        {
            Token token = Next();
            if (token.type() == Token::Type::kNumber || token.type() == Token::Type::kIdentifier)
            {
                output.push_back(token);
            }
            else if (token.type() == Token::Type::kOpenParen)
            {
                stack.push_back(token);
            }
            else if (token.type() == Token::Type::kCloseParen)
            {
                while (!stack.empty() && stack.back().type() != Token::Type::kOpenParen)
                {
                    Token back = stack.back();
                    stack.pop_back();
                    output.push_back(back);
                }

                // Next();

                if (!stack.empty())
                {
                    // pop the left parenthesis token
                    stack.pop_back();
                }
                else
                {
                    std::cout << "Mismatched parentheses detected in expression!" << std::endl;
                }
            }
            else
            {
                // token is an operator
                while (!stack.empty() && stack.back().type() != Token::Type::kOpenParen && GetPrecedence(stack.back()) <= GetPrecedence(token))
                {
                    Token back = stack.back();
                    stack.pop_back();
                    output.push_back(back);
                }
                stack.push_back(token);
            }
        }

        while (!stack.empty())
        {
            if (stack.back().type() == Token::Type::kOpenParen || stack.back().type() == Token::Type::kCloseParen)
            {
                std::cout << "Mismatched parentheses detected in expression!" << std::endl;
            }
            else
            {
                Token back = stack.back();
                stack.pop_back();
                output.push_back(back);
            }
        }

        return output;
    }

    Token Parser::Peek() { return tokens_[index_]; }

    Token Parser::Next()
    {
        Token t = Peek();
        index_++;
        return t;
    }

    int Parser::ResolveIdentifier(const Token &token)
    {
        std::string iden_val = token.string_value();

        if (top_level_.find(iden_val) == top_level_.end())
        {
            std::cout << "[WARNING] Unknown identifier " << iden_val << std::endl;
            return 0;
        }

        return top_level_[iden_val];
    }

    bool Parser::IsOperator(const Token &token)
    {
        std::vector<Token::Type> types = {
            Token::Type::kLeftShift,
            Token::Type::kRightShift,
            Token::Type::kPlus,
            Token::Type::kMinus,
            Token::Type::kTimes,
            Token::Type::kDivide,
            Token::Type::kBitXor,
            Token::Type::kBitAnd,
            Token::Type::kBitOr,
        };
        return std::find(types.begin(), types.end(), token.type()) != types.end();
    }

    int Parser::EvaluateExpression(std::vector<Token> tokens)
    {
        std::vector<Token> stack;
        for (Token token : tokens)
        {
            if (IsOperator(token) && stack.size() > 1)
            {
                int op2 = stack.back().int_value();
                stack.pop_back();
                int op1 = stack.back().int_value();
                stack.pop_back();
                int result = 0;
                if (token.type() == Token::Type::kTimes)
                {
                    result = op1 * op2;
                }
                if (token.type() == Token::Type::kDivide)
                {
                    result = op1 / op2;
                }
                if (token.type() == Token::Type::kPlus)
                {
                    result = op1 + op2;
                }
                if (token.type() == Token::Type::kMinus)
                {
                    result = op1 - op2;
                }
                if (token.type() == Token::Type::kLeftShift)
                {
                    result = op1 << op2;
                }
                if (token.type() == Token::Type::kRightShift)
                {
                    result = op1 >> op2;
                }
                if (token.type() == Token::Type::kBitAnd)
                {
                    result = op1 & op2;
                }
                if (token.type() == Token::Type::kBitXor)
                {
                    result = op1 ^ op2;
                }
                if (token.type() == Token::Type::kBitOr)
                {
                    result = op1 | op2;
                }

                stack.push_back(Token(Token::Type::kNumber, token.filename(), token.line_number(), result));
            }

            if (token.type() == Token::Type::kNumber)
            {
                stack.push_back(token);
            }

            if (token.type() == Token::Type::kIdentifier)
            {
                stack.push_back(Token(Token::Type::kNumber, token.filename(), token.line_number(), ResolveIdentifier(token)));
            }
        }
        return stack.size() ? stack.back().int_value() : 0;
    }

    bool Parser::IsParamMacro()
    {
        int save_index = index_;

        if (Peek().type() != Token::Type::kOpenParen)
        {
            return false;
        }

        Next(); // Consume open so next if doesn't see it

        while (Peek().type() != Token::Type::kCloseParen)
        {
            // Nested parens aren't allowed in param list
            if (Peek().type() == Token::Type::kOpenParen)
            {
                index_ = save_index;
                return false;
            }

            Next();
        }
        // Consume closing
        Next();

        std::vector<Token::Type> types = {
            Token::Type::kNumber,
            Token::Type::kIdentifier,
            Token::Type::kOpenParen,
            Token::Type::kCloseParen,
            Token::Type::kLeftShift,
            Token::Type::kRightShift,
            Token::Type::kPlus,
            Token::Type::kMinus,
            Token::Type::kTimes,
            Token::Type::kDivide,
            Token::Type::kBitXor,
            Token::Type::kBitAnd,
            Token::Type::kBitOr,
        };

        // read value before resetting.
        bool out = std::find(types.begin(), types.end(), Peek().type()) != types.end();
        index_ = save_index;
        return out;
    }

    DefineStatement Parser::ParseDefine()
    {
        if (Next().type() != Token::Type::kDefine)
        {
            // error
        }

        if (Peek().type() != Token::Type::kIdentifier)
        {
            // error
        }

        std::string identifer = Next().string_value();
        int value = 0;

        if (IsParamMacro())
        {
            std::cout << "[WARNING] Macro:" << identifer << " has parameters which is not currently supported. Returning a dummy value instead." << std::endl;
            value = 0xDEAD;
            // Parameters (x, y, x) Expression
            Next();

            while (Peek().type() != Token::Type::kCloseParen)
            {
                auto formal = Next().string_value();
                if (Peek().type() == Token::Type::kComma)
                {
                    Next();
                }
            }

            Next();

            // In all current use cases, the macro is #define MACRO(a, b, c) (( something ))
            // we have consumed through the parameter list at this point. Consume all remaing
            // contents inside of parens
            if (Peek().type() != Token::Type::kOpenParen)
            {
                std::cout << "[FATAL] Must seen open parenthesis to continue processing." << std::endl;
                abort();
            }

            Next();
            int paren_count = 1;
            while (paren_count > 0)
            {
                if (Peek().type() == Token::Type::kOpenParen)
                {
                    paren_count++;
                }
                if (Peek().type() == Token::Type::kCloseParen)
                {
                    paren_count--;
                }

                Next();
            }
        }
        else
        {
            value = EvaluateExpression(ToPostfix());
        }

        top_level_[identifer] = value;
        return DefineStatement(identifer, value);
    }

<<<<<<< HEAD
    tsl::ordered_map<std::string, int> Parser::ReadDefines(const std::string &filename, std::vector<std::string> matching)
=======
    std::map<std::string, int> Parser::ReadDefines(const QString &filename, std::vector<std::string> matching)
>>>>>>> 8e6aa788
    {
        tsl::ordered_map<std::string, int> out;

        Lexer lexer;
        auto tokens = lexer.LexFile(filename);
        auto defines = Parse(tokens);

        for (const auto &define : defines)
        {
            for (const std::string &match : matching)
            {
                if (std::regex_match(define.name(), std::regex(match)))
                {
                    out[define.name()] = define.value();
                }
            }
        }

        return out;
    }

    ArrayValue Parser::ParseObject()
    {
        if (Peek().type() == Token::Type::kOpenSquare)
        {
            Next(); // [
            std::string identifier = Next().string_value();
            Next(); // ]
            Next(); // =
            std::unique_ptr<ArrayValue> value = std::unique_ptr<ArrayValue>(new ArrayValue(ParseObject()));

            std::pair<std::string, std::unique_ptr<ArrayValue>> pair(identifier, std::move(value));
            return ArrayValue::ValuePair(std::move(pair));
        }

        if (Peek().type() == Token::Type::kOpenCurly)
        {
            std::vector<ArrayValue> values;
            Next(); // {
            values.push_back(ParseObject());
            while(Peek().type() == Token::Type::kComma) {
                Next();
                values.push_back(ParseObject());
            }
            Next(); // }

            if (values.size() == 1) {
                return std::move(values[0]);
            }

            return ArrayValue::ValueList(std::move(values));
        }

        if (Peek().type() == Token::Type::kNumber)
        {
            int value = Next().int_value();
            return ArrayValue::Number(value);
        }

        if (Peek().type() == Token::Type::kBitAnd)
        {
            // Just skip past any reference indicators before identifiers.
            // This is not the right way to handle this, but it's good enough
            // for our parsing needs.
            Next(); // &
        }

        if (Peek().type() == Token::Type::kIdentifier)
        {
            std::vector<ArrayValue> idens = {};
            idens.push_back(ArrayValue::Identifier(Next().string_value()));

            // NELEMS(...)
            if (Peek().type() == Token::Type::kOpenParen)
            {
                while (Peek().type() != Token::Type::kCloseParen)
                {
                    std::string out = Next().ToString();
                }
                Next(); // )
            }

            // ABC | DEF | GHI
            while (Peek().type() == Token::Type::kBitOr) {
                Next();
                idens.push_back(ArrayValue::Identifier(Next().string_value()));
            }

            if (idens.size() == 1)
            {
                return std::move(idens[0]);
            }

            return ArrayValue::ValueList(std::move(idens));
        }

        if (Peek().type() == Token::Type::kUnderscore)
        {
            Next(); // _
            Next(); // (
            std::string value = Next().string_value();
            Next(); // )
            return ArrayValue::String(value);
        }

        if (Peek().type() == Token::Type::kPeriod)
        {
            Next(); // .
            std::string identifier = Next().string_value();
            Next(); // =

            std::unique_ptr<ArrayValue> value = std::unique_ptr<ArrayValue>(new ArrayValue(ParseObject()));

            std::pair<std::string, std::unique_ptr<ArrayValue>> pair(identifier, std::move(value));
            return ArrayValue::ValuePair(std::move(pair));
        }

        return ArrayValue::Empty();
    }

    std::vector<Array> Parser::ParseTopLevelArrays(std::vector<Token> tokens)
    {
        index_ = 0;
        tokens_ = std::move(tokens);

        std::vector<Array> items;

        while (index_ < tokens_.size())
        {
            if (Next().type() != Token::Type::kConst)
                continue;
            Next(); // struct

            std::string type = Next().string_value();
            std::string name = Next().string_value();

            Array value(type, name);

            Next(); // [
            Next(); // ]
            Next(); // =
            value.Add(ParseObject());
            Next(); // ;

            items.push_back(std::move(value));
        }

        return items;
    }

    tsl::ordered_map<std::string, ArrayValue> Parser::ParseTopLevelObjects(std::vector<Token> tokens)
    {
        index_ = 0;
        tokens_ = std::move(tokens);

        tsl::ordered_map<std::string, ArrayValue> items;

        while (index_ < tokens_.size())
        {
            if (Next().type() != Token::Type::kConst)
                continue;
            Next(); // struct

            Next(); // type
            std::string name = Next().string_value();

            Next(); // =
            items[name] = ParseObject();
            Next(); // ;
        }

        return items;
    }

    std::vector<DefineStatement> Parser::Parse(std::vector<Token> tokens)
    {
        index_ = 0;
        tokens_ = std::move(tokens);
        std::vector<DefineStatement> statements;

        while (index_ < tokens_.size())
        {
            switch (Peek().type())
            {
            case Token::Type::kDefine:
                statements.push_back(ParseDefine());
                break;

            default:
                Next();
                break;
            }
        }

        return statements;
    }

} // namespace fex<|MERGE_RESOLUTION|>--- conflicted
+++ resolved
@@ -337,11 +337,7 @@
         return DefineStatement(identifer, value);
     }
 
-<<<<<<< HEAD
-    tsl::ordered_map<std::string, int> Parser::ReadDefines(const std::string &filename, std::vector<std::string> matching)
-=======
-    std::map<std::string, int> Parser::ReadDefines(const QString &filename, std::vector<std::string> matching)
->>>>>>> 8e6aa788
+    tsl::ordered_map<std::string, int> Parser::ReadDefines(const QString &filename, std::vector<std::string> matching)
     {
         tsl::ordered_map<std::string, int> out;
 
