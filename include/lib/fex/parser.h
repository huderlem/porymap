--- conflicted
+++ resolved
@@ -22,11 +22,7 @@
         std::vector<Array> ParseTopLevelArrays(std::vector<Token> tokens);
         tsl::ordered_map<std::string, ArrayValue> ParseTopLevelObjects(std::vector<Token> tokens);
 
-<<<<<<< HEAD
-        tsl::ordered_map<std::string, int> ReadDefines(const std::string &filename, std::vector<std::string> matching);
-=======
-        std::map<std::string, int> ReadDefines(const QString &filename, std::vector<std::string> matching);
->>>>>>> 8e6aa788
+        tsl::ordered_map<std::string, int> ReadDefines(const QString &filename, std::vector<std::string> matching);
 
     private:
         int EvaluateExpression(std::vector<Token> tokens);
