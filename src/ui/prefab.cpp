--- conflicted
+++ resolved
@@ -31,16 +31,8 @@
         filepath = QDir::cleanPath(projectConfig.getProjectDir() + QDir::separator() + filepath);
     }
     if (!QFile::exists(filepath) || !parser.tryParseJsonFile(&prefabDoc, filepath)) {
-<<<<<<< HEAD
-        logError(QString("Failed to prefab data from %1").arg(filepath));
-        return;
-=======
-        QString relativePath = QDir::cleanPath(projectConfig.getProjectDir() + QDir::separator() + filepath);
-        if (!parser.tryParseJsonFile(&prefabDoc, relativePath)) {
-            logError(QString("Failed to read prefab data from %1").arg(filepath));
-            return;
-        }
->>>>>>> 98188879
+        logError(QString("Failed to read prefab data from %1").arg(filepath));
+        return;
     }
 
     QJsonArray prefabs = prefabDoc.array();
