#ifndef NOSCROLLCOMBOBOX_H
#define NOSCROLLCOMBOBOX_H

#include <QComboBox>

class NoScrollComboBox : public QComboBox
{
    Q_OBJECT

public:
    explicit NoScrollComboBox(QWidget *parent = nullptr);
    void wheelEvent(QWheelEvent *event);
    void setTextItem(const QString &text);
    void setNumberItem(int value);
    void setHexItem(uint32_t value);
<<<<<<< HEAD
    void setClearButtonEnabled(bool enabled);
=======
    void setEditable(bool editable);
    void setLineEdit(QLineEdit *edit);
>>>>>>> 256f6eed

private:
    void setItem(int index, const QString &text);
};

#endif // NOSCROLLCOMBOBOX_H<|MERGE_RESOLUTION|>--- conflicted
+++ resolved
@@ -13,12 +13,9 @@
     void setTextItem(const QString &text);
     void setNumberItem(int value);
     void setHexItem(uint32_t value);
-<<<<<<< HEAD
     void setClearButtonEnabled(bool enabled);
-=======
     void setEditable(bool editable);
     void setLineEdit(QLineEdit *edit);
->>>>>>> 256f6eed
 
 private:
     void setItem(int index, const QString &text);
