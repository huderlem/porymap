--- conflicted
+++ resolved
@@ -129,11 +129,8 @@
     void openNewMapPopupWindow(int, QVariant);
     void onNewMapCreated();
     void onMapCacheCleared();
-<<<<<<< HEAD
+    void onMapRulerStatusChanged(const QString &);
     void applyUserShortcuts();
-=======
-    void onMapRulerStatusChanged(const QString &);
->>>>>>> 7ea3dd64
 
     void on_action_NewMap_triggered();
     void on_actionNew_Tileset_triggered();
