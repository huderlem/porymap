#include "editor.h"
#include "draggablepixmapitem.h"
#include "imageproviders.h"
#include "log.h"
#include "connectionslistitem.h"
#include "currentselectedmetatilespixmapitem.h"
#include "eventfilters.h"
#include "metatile.h"
#include "montabwidget.h"
#include "editcommands.h"
#include "config.h"
#include "scripting.h"
#include "customattributesframe.h"
#include "validator.h"
#include "message.h"
#include <QCheckBox>
#include <QPainter>
#include <QMouseEvent>
#include <QDir>
#include <QProcess>
#include <math.h>

static bool selectNewEvents = false;

// 2D array mapping collision+elevation combos to an icon.
QList<QList<const QImage*>> Editor::collisionIcons;

Editor::Editor(Ui::MainWindow* ui)
{
    this->ui = ui;
    this->selected_events = new QList<DraggablePixmapItem*>;
    this->settings = new Settings();
    this->playerViewRect = new MovableRect(&this->settings->playerViewRectEnabled, 30 * 8, 20 * 8, qRgb(255, 255, 255));
    this->cursorMapTileRect = new CursorTileRect(&this->settings->cursorTileRectEnabled, qRgb(255, 255, 255));
    this->map_ruler = new MapRuler(4);
    connect(this->map_ruler, &MapRuler::statusChanged, this, &Editor::mapRulerStatusChanged);

    /// Instead of updating the selected events after every single undo action
    /// (eg when the user rolls back several at once), only reselect events when
    /// the index is changed.
    connect(&editGroup, &QUndoGroup::indexChanged, [this](int) {
        if (selectNewEvents) {
            updateSelectedEvents();
            selectNewEvents = false;
        }
    });

    // Send signals used for updating the wild pokemon summary chart
    connect(ui->stackedWidget_WildMons, &QStackedWidget::currentChanged, [this] {
        emit wildMonTableOpened(getCurrentWildMonTable());
    });

    connect(ui->toolButton_Open_Scripts, &QToolButton::pressed, this, &Editor::openMapScripts);
    connect(ui->actionOpen_Project_in_Text_Editor, &QAction::triggered, this, &Editor::openProjectInTextEditor);
    connect(ui->checkBox_ToggleGrid, &QCheckBox::toggled, this, &Editor::toggleGrid);
    connect(ui->mapCustomAttributesFrame->table(), &CustomAttributesTable::edited, this, &Editor::updateCustomMapAttributes);
}

Editor::~Editor()
{
    delete this->selected_events;
    delete this->settings;
    delete this->playerViewRect;
    delete this->cursorMapTileRect;
    delete this->map_ruler;
    for (auto sublist : collisionIcons)
        qDeleteAll(sublist);

    closeProject();
}

void Editor::saveProject() {
    if (project) {
        saveUiFields();
        project->saveAllMaps();
        project->saveAllDataStructures();
    }
}

void Editor::save() {
    if (this->project && this->map) {
        saveUiFields();
        this->project->saveMap(this->map);
        this->project->saveAllDataStructures();
    }
    else if (this->project && this->layout) {
        this->project->saveLayout(this->layout);
        this->project->saveAllDataStructures();
    }
}

void Editor::saveUiFields() {
    saveEncounterTabData();
}

void Editor::setProject(Project * project) {
    closeProject();
    this->project = project;
    MapConnection::project = project;
}

void Editor::closeProject() {
    if (!this->project)
        return;
    this->project->saveConfig();
    Scripting::cb_ProjectClosed(this->project->root);
    Scripting::stop();
    clearMap();
    delete this->project;
}

bool Editor::getEditingLayout() {
    return this->editMode == EditMode::Metatiles || this->editMode == EditMode::Collision;
}

void Editor::setEditorView() {
    // based on editMode
    if (!map_item || !collision_item) return;
    if (!this->layout) return;

    map_item->setVisible(true); // is map item ever not visible
    collision_item->setVisible(false);

    switch (this->editMode) {
    case EditMode::Metatiles:
    case EditMode::Connections:
    case EditMode::Events:
        current_view = map_item;
        break;
    case EditMode::Collision:
        current_view = collision_item;
        break;
    default:
        current_view = nullptr;
        return;
    }

    map_item->setEditsEnabled(this->editMode != EditMode::Connections);
    map_item->draw();
    collision_item->draw();

    current_view->setVisible(true);

    updateBorderVisibility();

    QUndoStack *editStack = this->map ? this->map->editHistory() : nullptr;
    bool usesCursor = false;
    if (this->editMode == EditMode::Metatiles || this->editMode == EditMode::Collision) {
        if (this->layout) editStack = &this->layout->editHistory;
        usesCursor = true;
    }

    this->cursorMapTileRect->setSingleTileMode();
    this->cursorMapTileRect->setActive(usesCursor);
    this->editGroup.setActiveStack(editStack);


    if (this->events_group) {
        this->events_group->setVisible(this->editMode == EditMode::Events);
    }
    setMapEditingButtonsEnabled(this->editMode != EditMode::Events);
}

void Editor::setEditingMetatiles() {
    this->editMode = EditMode::Metatiles;

    setEditorView();
}

void Editor::setEditingCollision() {
    this->editMode = EditMode::Collision;

    setEditorView();
}

void Editor::setEditingHeader() {
    this->editMode = EditMode::Header;

    setEditorView();
}

void Editor::setEditingEvents() {
    this->editMode = EditMode::Events;

    setEditorView();
    updateWarpEventWarnings();
}

void Editor::setEditingConnections() {
    this->editMode = EditMode::Connections;

    setEditorView();
}

void Editor::setEditingEncounters() {
    this->editMode = EditMode::Encounters;

    setEditorView();
}

void Editor::setMapEditingButtonsEnabled(bool enabled) {
    this->ui->toolButton_Fill->setEnabled(enabled);
    this->ui->toolButton_Dropper->setEnabled(enabled);
    this->ui->pushButton_ChangeDimensions->setEnabled(enabled);
    // If the fill button is pressed, unpress it and select the pointer.
    if (!enabled && (this->ui->toolButton_Fill->isChecked() || this->ui->toolButton_Dropper->isChecked())) {
        this->mapEditAction = EditAction::Select;
        this->settings->mapCursor = QCursor();
        this->cursorMapTileRect->setSingleTileMode();
        this->ui->toolButton_Fill->setChecked(false);
        this->ui->toolButton_Dropper->setChecked(false);
        this->ui->toolButton_Select->setChecked(true);
    }
    this->ui->checkBox_smartPaths->setEnabled(enabled);
}

void Editor::clearWildMonTables() {
    QStackedWidget *stack = ui->stackedWidget_WildMons;
    const QSignalBlocker blocker(stack);

    // delete widgets from previous map data if they exist
    while (stack->count()) {
        QWidget *oldWidget = stack->widget(0);
        stack->removeWidget(oldWidget);
        delete oldWidget;
    }

    ui->comboBox_EncounterGroupLabel->clear();
    emit wildMonTableClosed();
}

void Editor::displayWildMonTables() {
    clearWildMonTables();

    // Don't try to read encounter data if it doesn't exist on disk for this map.
    if (!project->wildMonData.contains(map->constantName())) {
        return;
    }

    QComboBox *labelCombo = ui->comboBox_EncounterGroupLabel;
    for (auto groupPair : project->wildMonData[map->constantName()])
        labelCombo->addItem(groupPair.first);

    labelCombo->setCurrentText(labelCombo->itemText(0));

    QStackedWidget *stack = ui->stackedWidget_WildMons;
    int labelIndex = 0;
    for (auto labelPair : project->wildMonData[map->constantName()]) {

        QString label = labelPair.first;

        WildPokemonHeader header = project->wildMonData[map->constantName()][label];

        MonTabWidget *tabWidget = new MonTabWidget(this);
        stack->insertWidget(labelIndex++, tabWidget);

        int tabIndex = 0;
        for (EncounterField monField : project->wildMonFields) {
            QString fieldName = monField.name;

            tabWidget->clearTableAt(tabIndex);

            if (project->wildMonData.contains(map->constantName()) && header.wildMons[fieldName].active) {
                tabWidget->populateTab(tabIndex, header.wildMons[fieldName]);
            } else {
                tabWidget->setTabActive(tabIndex, false);
            }
            tabIndex++;
        }
        connect(tabWidget, &MonTabWidget::currentChanged, [this] {
            emit wildMonTableOpened(getCurrentWildMonTable());
        });
    }
    stack->setCurrentIndex(0);
    emit wildMonTableOpened(getCurrentWildMonTable());
}

void Editor::addNewWildMonGroup(QWidget *window) {
    QStackedWidget *stack = ui->stackedWidget_WildMons;
    QComboBox *labelCombo = ui->comboBox_EncounterGroupLabel;

    int stackIndex = stack->currentIndex();

    QDialog dialog(window, Qt::WindowTitleHint | Qt::WindowCloseButtonHint);
    dialog.setWindowTitle("New Wild Encounter Group Label");
    dialog.setWindowModality(Qt::NonModal);

    QFormLayout form(&dialog);

    QDialogButtonBox buttonBox(QDialogButtonBox::Ok | QDialogButtonBox::Cancel, Qt::Horizontal, &dialog);

    QLineEdit *lineEdit = new QLineEdit();
    lineEdit->setClearButtonEnabled(true);
    form.addRow(new QLabel("Group Base Label:"), lineEdit);
    lineEdit->setValidator(new IdentifierValidator(lineEdit));
    connect(lineEdit, &QLineEdit::textChanged, [this, &lineEdit, &buttonBox](QString text){
        if (!this->project->isIdentifierUnique(text)) {
            lineEdit->setStyleSheet("QLineEdit { background-color: rgba(255, 0, 0, 25%) }");
            buttonBox.button(QDialogButtonBox::Ok)->setDisabled(true);
        } else {
            lineEdit->setStyleSheet("");
            buttonBox.button(QDialogButtonBox::Ok)->setEnabled(true);
        }
    });
    // Give a default value to the label.
    lineEdit->setText(QString("g%1%2").arg(map->name()).arg(stack->count()));

    // Fields [x] copy from existing
    QLabel *fieldsLabel = new QLabel("Fields:");
    form.addRow(fieldsLabel);
    QCheckBox *copyCheckbox = new QCheckBox;
    copyCheckbox->setEnabled(stack->count());
    form.addRow(new QLabel("Copy from current group"), copyCheckbox);
    QVector<QCheckBox *> fieldCheckboxes;
    for (EncounterField monField : project->wildMonFields) {
        QCheckBox *fieldCheckbox = new QCheckBox;
        fieldCheckboxes.append(fieldCheckbox);
        form.addRow(new QLabel(monField.name), fieldCheckbox);
    }
    // Reading from ui here so not saving to disk before user.
    connect(copyCheckbox, &QCheckBox::stateChanged, [=](int state){
        if (state == Qt::Checked) {
            int fieldIndex = 0;
            MonTabWidget *monWidget = static_cast<MonTabWidget *>(stack->widget(stack->currentIndex()));
            for (EncounterField monField : project->wildMonFields) {
                fieldCheckboxes[fieldIndex]->setChecked(monWidget->isTabEnabled(fieldIndex));
                fieldCheckboxes[fieldIndex]->setEnabled(false);
                fieldIndex++;
            }
        } else if (state == Qt::Unchecked) {
            int fieldIndex = 0;
            for (EncounterField monField : project->wildMonFields) {
                fieldCheckboxes[fieldIndex]->setEnabled(true);
                fieldIndex++;
            }
        }
    });

    connect(&buttonBox, &QDialogButtonBox::accepted, [&dialog, &lineEdit, this](){
        QString newLabel = lineEdit->text();
        if (!newLabel.isEmpty()) {
            this->project->encounterGroupLabels.append(newLabel);
            dialog.accept();
        }
    });
    connect(&buttonBox, &QDialogButtonBox::rejected, &dialog, &QDialog::reject);
    form.addRow(&buttonBox);

    if (dialog.exec() == QDialog::Accepted) {
        WildPokemonHeader header;
        for (EncounterField& monField : project->wildMonFields) {
            QString fieldName = monField.name;
            header.wildMons[fieldName].active = false;
            header.wildMons[fieldName].encounterRate = 0;
        }

        MonTabWidget *tabWidget = new MonTabWidget(this);
        stack->insertWidget(stack->count(), tabWidget);

        labelCombo->addItem(lineEdit->text());
        labelCombo->setCurrentIndex(labelCombo->count() - 1);

        int tabIndex = 0;
        for (EncounterField &monField : project->wildMonFields) {
            QString fieldName = monField.name;
            tabWidget->clearTableAt(tabIndex);
            if (fieldCheckboxes[tabIndex]->isChecked()) {
                if (copyCheckbox->isChecked()) {
                    MonTabWidget *copyFrom = static_cast<MonTabWidget *>(stack->widget(stackIndex));
                    if (copyFrom->isTabEnabled(tabIndex)) {
                        QTableView *monTable = copyFrom->tableAt(tabIndex);
                        EncounterTableModel *model = static_cast<EncounterTableModel *>(monTable->model());
                        header.wildMons[fieldName] = model->encounterData();
                    }
                    else {
                        header.wildMons[fieldName] = getDefaultMonInfo(monField);
                    }
                } else {
                    header.wildMons[fieldName] = getDefaultMonInfo(monField);
                }
                tabWidget->populateTab(tabIndex, header.wildMons[fieldName]);
            } else {
                tabWidget->setTabActive(tabIndex, false);
            }
            tabIndex++;
        }
        saveEncounterTabData();
        emit wildMonTableEdited();
    }
}

void Editor::deleteWildMonGroup() {
    QComboBox *labelCombo = ui->comboBox_EncounterGroupLabel;

    if (labelCombo->count() < 1) {
        return;
    }

    QMessageBox msgBox;
    msgBox.setText("Confirm Delete");
    msgBox.setInformativeText("Are you sure you want to delete " + labelCombo->currentText() + "?");

    QPushButton *deleteButton = msgBox.addButton("Delete", QMessageBox::DestructiveRole);
    msgBox.addButton(QMessageBox::Cancel);
    msgBox.setDefaultButton(QMessageBox::Cancel);
    msgBox.exec();

    if (msgBox.clickedButton() == deleteButton) {
        auto it = project->wildMonData.find(map->constantName());
        if (it == project->wildMonData.end()) {
          logError(QString("Failed to find data for map %1. Unable to delete").arg(map->constantName()));
          return;
        }

        int i = project->encounterGroupLabels.indexOf(labelCombo->currentText());
        if (i < 0) {
          logError(QString("Failed to find selected wild mon group: %1. Unable to delete")
                   .arg(labelCombo->currentText()));
          return;
        }

        it.value().erase(labelCombo->currentText());
        project->encounterGroupLabels.remove(i);

        displayWildMonTables();
        saveEncounterTabData();
        emit wildMonTableEdited();
    }
}

void Editor::configureEncounterJSON(QWidget *window) {
    QVector<QWidget *> fieldSlots;

    EncounterFields tempFields = project->wildMonFields;

    QLabel *totalLabel = new QLabel;

    // lambda: Update the total displayed at the bottom of the Configure JSON
    //         window. Take groups into account when applicable.
    auto updateTotal = [&fieldSlots, totalLabel](EncounterField &currentField) {
        int total = 0, spinnerIndex = 0;
        QString groupTotalMessage;
        QMap<QString, int> groupTotals;
        for (auto keyPair : currentField.groups) {
            groupTotals.insert(keyPair.first, 0);// add to group map and initialize total to zero
        }
        for (auto slot : fieldSlots) {
            QSpinBox *spinner = slot->findChild<QSpinBox *>();
            int val = spinner->value();
            currentField.encounterRates[spinnerIndex] = val;
            if (!currentField.groups.empty()) {
                for (auto keyPair : currentField.groups) {
                    QString key = keyPair.first;
                    if (currentField.groups[key].contains(spinnerIndex)) {
                        groupTotals[key] += val;
                        break;
                    }
                }
            } else {
                total += val;
            }
            spinnerIndex++;
        }
        if (!currentField.groups.empty()) {
            groupTotalMessage += "Totals: ";
            for (auto keyPair : currentField.groups) {
                QString key = keyPair.first;
                groupTotalMessage += QString("%1 (%2),\t").arg(groupTotals[key]).arg(key);
            }
            groupTotalMessage.chop(2);
        } else {
            groupTotalMessage = QString("Total: %1").arg(QString::number(total));
        }
        if (total > 0xFF) {
            totalLabel->setTextFormat(Qt::RichText);
            groupTotalMessage += QString("<font color=\"red\">\tWARNING: value exceeds the limit for a u8 variable.</font>");
        }
        totalLabel->setText(groupTotalMessage);
    };

    // lambda: Create a new "slot", which is the widget containing a spinner and an index label. 
    //         Add the slot to a list of fieldSlots, which exists to keep track of them for memory management.
    auto createNewSlot = [&fieldSlots, &tempFields, &updateTotal](int index, EncounterField &currentField) {
        QLabel *indexLabel = new QLabel(QString("Index: %1").arg(QString::number(index)));
        QSpinBox *chanceSpinner = new QSpinBox;
        int chance = currentField.encounterRates.at(index);
        chanceSpinner->setMinimum(1);
        chanceSpinner->setMaximum(9999);
        chanceSpinner->setValue(chance);
        connect(chanceSpinner, QOverload<int>::of(&QSpinBox::valueChanged), [&updateTotal, &currentField](int) {
            updateTotal(currentField);
        });

        bool useGroups = !currentField.groups.empty();

        QFrame *slotChoiceFrame = new QFrame;
        QVBoxLayout *slotChoiceLayout = new QVBoxLayout;
        if (useGroups) {
            QComboBox *groupCombo = new QComboBox;
            connect(groupCombo, QOverload<const QString &>::of(&QComboBox::textActivated), [&tempFields, &currentField, &updateTotal, index](QString newGroupName) {
                for (EncounterField &field : tempFields) {
                    if (field.name == currentField.name) {
                        for (auto groupNameIterator : field.groups) {
                            QString groupName = groupNameIterator.first;
                            if (field.groups[groupName].contains(index)) {
                                field.groups[groupName].removeAll(index);
                                break;
                            }
                        }
                        for (auto groupNameIterator : field.groups) {
                            QString groupName = groupNameIterator.first;
                            if (groupName == newGroupName) field.groups[newGroupName].append(index);
                        }
                        break;
                    }
                }
                updateTotal(currentField);
            });
            for (auto groupNameIterator : currentField.groups) {
                groupCombo->addItem(groupNameIterator.first);
            }
            QString currentGroupName;
            for (auto groupNameIterator : currentField.groups) {
                QString groupName = groupNameIterator.first;
                if (currentField.groups[groupName].contains(index)) {
                    currentGroupName = groupName;
                    break;
                }
            }
            groupCombo->setCurrentText(currentGroupName);
            slotChoiceLayout->addWidget(groupCombo);
        }
        slotChoiceLayout->addWidget(chanceSpinner);
        slotChoiceFrame->setLayout(slotChoiceLayout);

        QFrame *slot = new QFrame;
        QHBoxLayout *slotLayout = new QHBoxLayout;
        slotLayout->addWidget(indexLabel);
        slotLayout->addWidget(slotChoiceFrame);
        slot->setLayout(slotLayout);

        fieldSlots.append(slot);

        return slot;
    };

    QDialog dialog(window, Qt::WindowTitleHint | Qt::WindowCloseButtonHint);
    dialog.setWindowTitle("Configure Wild Encounter Fields");
    dialog.setWindowModality(Qt::NonModal);

    QGridLayout grid;

    QDialogButtonBox buttonBox(QDialogButtonBox::Ok | QDialogButtonBox::Cancel, Qt::Horizontal, &dialog);

    connect(&buttonBox, &QDialogButtonBox::accepted, &dialog, &QDialog::accept);
    connect(&buttonBox, &QDialogButtonBox::rejected, &dialog, &QDialog::reject);

    // lambda: Get a QStringList of the existing field names.
    auto getFieldNames = [&tempFields]() {
        QStringList fieldNames;
        for (EncounterField field : tempFields)
            fieldNames.append(field.name);
        return fieldNames;
    };

    // lambda: Draws the slot widgets onto a grid (4 wide) on the dialog window.
    auto drawSlotWidgets = [&dialog, &grid, &createNewSlot, &fieldSlots, &updateTotal, &tempFields](int index) {
        // Clear them first.
        while (!fieldSlots.isEmpty()) {
            auto slot = fieldSlots.takeFirst();
            grid.removeWidget(slot);
            delete slot;
        }

        if (!tempFields.size()) {
            return;
        }
        if (index >= tempFields.size()) {
            index = tempFields.size() - 1;
        }
        EncounterField &currentField = tempFields[index];
        for (int i = 0; i < currentField.encounterRates.size(); i++) {
            grid.addWidget(createNewSlot(i, currentField), i / 4 + 1, i % 4);
        }

        updateTotal(currentField);

        dialog.adjustSize();// TODO: why is this updating only on second call? reproduce: land->fishing->rock_smash->water
    };
    QComboBox *fieldChoices = new QComboBox;
    connect(fieldChoices, QOverload<int>::of(&QComboBox::currentIndexChanged), drawSlotWidgets);
    fieldChoices->addItems(getFieldNames());

    QLabel *fieldChoiceLabel = new QLabel("Field");

    // Button to create new fields in the JSON.
    QPushButton *addFieldButton = new QPushButton("Add New Field...");
    connect(addFieldButton, &QPushButton::clicked, [fieldChoices, &tempFields]() {
        QDialog newNameDialog(nullptr, Qt::WindowTitleHint | Qt::WindowCloseButtonHint);
        newNameDialog.setWindowModality(Qt::NonModal);
        QDialogButtonBox newFieldButtonBox(QDialogButtonBox::Ok | QDialogButtonBox::Cancel, Qt::Horizontal, &newNameDialog);
        connect(&newFieldButtonBox, &QDialogButtonBox::accepted, &newNameDialog, &QDialog::accept);
        connect(&newFieldButtonBox, &QDialogButtonBox::rejected, &newNameDialog, &QDialog::reject);

        QLineEdit *newNameEdit = new QLineEdit;
        newNameEdit->setClearButtonEnabled(true);

        QFormLayout newFieldForm(&newNameDialog);

        newFieldForm.addRow("Field Name", newNameEdit);
        newFieldForm.addRow(&newFieldButtonBox);

        if (newNameDialog.exec() == QDialog::Accepted) {
            QString newFieldName = newNameEdit->text();
            QVector<int> newFieldRates(1, 100);
            tempFields.append({newFieldName, newFieldRates, {}});
            fieldChoices->addItem(newFieldName);
            fieldChoices->setCurrentIndex(fieldChoices->count() - 1);
        }
    });
    QPushButton *deleteFieldButton = new QPushButton("Delete Field");
    connect(deleteFieldButton, &QPushButton::clicked, [drawSlotWidgets, fieldChoices, &tempFields]() {
        if (tempFields.size() < 2) return;// don't delete last
        int index = fieldChoices->currentIndex();
        fieldChoices->removeItem(index);
        tempFields.remove(index);
        drawSlotWidgets(index);
    });

    QPushButton *addSlotButton = new QPushButton(QIcon(":/icons/add.ico"), "");
    addSlotButton->setFlat(true);
    connect(addSlotButton, &QPushButton::clicked, [&fieldChoices, &drawSlotWidgets, &tempFields]() {
        EncounterField &field = tempFields[fieldChoices->currentIndex()];
        field.encounterRates.append(1);
        drawSlotWidgets(fieldChoices->currentIndex());
    });
    QPushButton *removeSlotButton = new QPushButton(QIcon(":/icons/delete.ico"), "");
    removeSlotButton->setFlat(true);
    connect(removeSlotButton, &QPushButton::clicked, [&fieldChoices, &drawSlotWidgets, &tempFields]() {
        EncounterField &field = tempFields[fieldChoices->currentIndex()];
        int lastIndex = field.encounterRates.size() - 1;
        if (lastIndex > 0)
            field.encounterRates.removeLast();
        for (auto &g : field.groups) {
            field.groups[g.first].removeAll(lastIndex);
        }
        drawSlotWidgets(fieldChoices->currentIndex());
    });
    // TODO: method for editing groups?

    QFrame firstRow;
    QHBoxLayout firstRowLayout;
    firstRowLayout.addWidget(fieldChoiceLabel);
    firstRowLayout.addWidget(fieldChoices);
    firstRowLayout.addWidget(deleteFieldButton);
    firstRowLayout.addWidget(addFieldButton);
    firstRowLayout.addWidget(removeSlotButton);
    firstRowLayout.addWidget(addSlotButton);
    firstRow.setLayout(&firstRowLayout);
    grid.addWidget(&firstRow, 0, 0, 1, 4, Qt::AlignLeft);

    QHBoxLayout lastRow;
    lastRow.addWidget(totalLabel);
    lastRow.addWidget(&buttonBox);

    // To keep the total and button box at the bottom of the window.
    QVBoxLayout layout(&dialog);
    QFrame *frameTop = new QFrame;
    frameTop->setLayout(&grid);
    layout.addWidget(frameTop);
    QFrame *frameBottom = new QFrame;
    frameBottom->setLayout(&lastRow);
    layout.addWidget(frameBottom);

    if (dialog.exec() == QDialog::Accepted) {
        updateEncounterFields(tempFields);

        // Re-draw the tab accordingly.
        displayWildMonTables();
        saveEncounterTabData();
        emit wildMonTableEdited();
    }
}

void Editor::saveEncounterTabData() {
    // This function does not save to disk so it is safe to use before user clicks Save.
    QStackedWidget *stack = ui->stackedWidget_WildMons;
    QComboBox *labelCombo = ui->comboBox_EncounterGroupLabel;

    if (!stack->count()) return;

    tsl::ordered_map<QString, WildPokemonHeader> &encounterMap = project->wildMonData[map->constantName()];

    for (int groupIndex = 0; groupIndex < stack->count(); groupIndex++) {
        MonTabWidget *tabWidget = static_cast<MonTabWidget *>(stack->widget(groupIndex));

        WildPokemonHeader &encounterHeader = encounterMap[labelCombo->itemText(groupIndex)];

        int fieldIndex = 0;
        for (EncounterField monField : project->wildMonFields) {
            QString fieldName = monField.name;

            if (!tabWidget->isTabEnabled(fieldIndex++)) {
                encounterHeader.wildMons.erase(fieldName);
                continue;
            }

            QTableView *monTable = tabWidget->tableAt(fieldIndex - 1);
            EncounterTableModel *model = static_cast<EncounterTableModel *>(monTable->model());
            encounterHeader.wildMons[fieldName] = model->encounterData();
        }
    }
}

EncounterTableModel* Editor::getCurrentWildMonTable() {
    auto tabWidget = static_cast<MonTabWidget*>(ui->stackedWidget_WildMons->currentWidget());
    if (!tabWidget) return nullptr;

    auto tableView = tabWidget->tableAt(tabWidget->currentIndex());
    if (!tableView) return nullptr;

    return static_cast<EncounterTableModel*>(tableView->model());
}

void Editor::updateEncounterFields(EncounterFields newFields) {
    EncounterFields oldFields = project->wildMonFields;
    // Go through fields and determine whether we need to update a field.
    // If the field is new, do nothing.
    // If the field is deleted, remove from all maps.
    // If the field is changed, change all maps accordingly.
    for (EncounterField oldField : oldFields) {
        QString oldFieldName = oldField.name;
        bool fieldDeleted = true;
        for (EncounterField newField : newFields) {
            QString newFieldName = newField.name;
            if (oldFieldName == newFieldName) {
                fieldDeleted = false;
                if (oldField.encounterRates.size() != newField.encounterRates.size()) {
                    for (auto mapPair : project->wildMonData) {
                        QString map = mapPair.first;
                        for (auto groupNamePair : project->wildMonData[map]) {
                            QString groupName = groupNamePair.first;
                            WildPokemonHeader &monHeader = project->wildMonData[map][groupName];
                            for (auto fieldNamePair : monHeader.wildMons) {
                                QString fieldName = fieldNamePair.first;
                                if (fieldName == oldFieldName) {
                                    monHeader.wildMons[fieldName].wildPokemon.resize(newField.encounterRates.size());
                                }
                            }
                        }
                    }
                }
            }
        }
        if (fieldDeleted) {
            for (auto mapPair : project->wildMonData) {
                QString map = mapPair.first;
                for (auto groupNamePair : project->wildMonData[map]) {
                    QString groupName = groupNamePair.first;
                    WildPokemonHeader &monHeader = project->wildMonData[map][groupName];
                    for (auto fieldNamePair : monHeader.wildMons) {
                        QString fieldName = fieldNamePair.first;
                        if (fieldName == oldFieldName) {
                            monHeader.wildMons.erase(fieldName);
                        }
                    }
                }
            }
        }
    }
    project->wildMonFields = newFields;
}

void Editor::displayConnection(MapConnection *connection) {
    if (!connection)
        return;

    if (MapConnection::isDiving(connection->direction())) {
        displayDivingConnection(connection);
        return;
    }

    // Create connection image
    auto pixmapItem = new ConnectionPixmapItem(connection);
    scene->addItem(pixmapItem);
    maskNonVisibleConnectionTiles();
    connect(pixmapItem, &ConnectionPixmapItem::positionChanged, this, &Editor::maskNonVisibleConnectionTiles);

    // Create item for the list panel
    auto listItem = new ConnectionsListItem(ui->scrollAreaContents_ConnectionsList, pixmapItem->connection, project->mapNames);
    ui->layout_ConnectionsList->insertWidget(ui->layout_ConnectionsList->count() - 1, listItem); // Insert above the vertical spacer

    // Double clicking the pixmap or clicking the list item's map button opens the connected map
    connect(listItem, &ConnectionsListItem::openMapClicked, this, &Editor::openConnectedMap);
    connect(pixmapItem, &ConnectionPixmapItem::connectionItemDoubleClicked, this, &Editor::openConnectedMap);

    // Pressing the delete key on a selected connection's pixmap deletes it
    connect(pixmapItem, &ConnectionPixmapItem::deleteRequested, this, &Editor::removeConnection);

    // Sync the selection highlight between the list UI and the pixmap
    connect(pixmapItem, &ConnectionPixmapItem::selectionChanged, [=](bool selected) {
        listItem->setSelected(selected);
        if (selected) setSelectedConnectionItem(pixmapItem);
    });
    connect(listItem, &ConnectionsListItem::selected, [=] {
        setSelectedConnectionItem(pixmapItem);
    });

    // When the pixmap is deleted, remove its associated list item
    connect(pixmapItem, &ConnectionPixmapItem::destroyed, listItem, &ConnectionsListItem::deleteLater);

    connection_items.append(pixmapItem);

    // If this was a recent addition from the user we should select it.
    // We intentionally exclude connections added programmatically, e.g. by mirroring.
    if (connection_to_select == connection) {
        connection_to_select = nullptr;
        setSelectedConnectionItem(pixmapItem);
    }
}

void Editor::addConnection(MapConnection *connection) {
    if (!connection)
        return;

    // Mark this connection to be selected once its display elements have been created.
    // It's possible this is a Dive/Emerge connection, but that's ok (no selection will occur).
    connection_to_select = connection;

    this->map->commit(new MapConnectionAdd(this->map, connection));
}

void Editor::removeConnection(MapConnection *connection) {
    if (!connection)
        return;
    this->map->commit(new MapConnectionRemove(this->map, connection));
}

void Editor::removeConnectionPixmap(MapConnection *connection) {
    if (!connection)
        return;

    if (MapConnection::isDiving(connection->direction())) {
        removeDivingMapPixmap(connection);
        return;
    }

    int i;
    for (i = 0; i < connection_items.length(); i++) {
        if (connection_items.at(i)->connection == connection)
            break;
    }
    if (i == connection_items.length())
        return; // Connection is not displayed, nothing to do.

    auto pixmapItem = connection_items.takeAt(i);
    if (pixmapItem == selected_connection_item) {
        // This was the selected connection, select the next one up in the list.
        selected_connection_item = nullptr;
        if (i != 0) i--;
        if (connection_items.length() > i)
            setSelectedConnectionItem(connection_items.at(i));
    }

    if (pixmapItem->scene())
        pixmapItem->scene()->removeItem(pixmapItem);

    delete pixmapItem;
}

void Editor::displayDivingConnection(MapConnection *connection) {
    if (!connection)
        return;

    const QString direction = connection->direction();
    if (!MapConnection::isDiving(direction))
        return;

    // Note: We only support editing 1 Dive and Emerge connection per map.
    //       In a vanilla game only the first Dive/Emerge connection is considered, so allowing
    //       users to have multiple is likely to lead to confusion. In case users have changed
    //       this we won't delete extra diving connections, but we'll only display the first one.
    if (diving_map_items.value(direction))
        return;

    // Create map display
    auto comboBox = (direction == "dive") ? ui->comboBox_DiveMap : ui->comboBox_EmergeMap;
    auto item = new DivingMapPixmapItem(connection, comboBox);
    scene->addItem(item);
    diving_map_items.insert(direction, item);

    updateDivingMapsVisibility();
}

void Editor::renderDivingConnections() {
    for (auto item : diving_map_items.values())
        item->updatePixmap();
}

void Editor::removeDivingMapPixmap(MapConnection *connection) {
    if (!connection)
        return;

    const QString direction = connection->direction();
    if (!diving_map_items.contains(direction))
        return;

    // If the diving map being removed is different than the one that's currently displayed we don't need to do anything.
    if (diving_map_items.value(direction)->connection() != connection)
        return;

    // Delete map image
    auto pixmapItem = diving_map_items.take(direction);
    if (pixmapItem->scene())
        pixmapItem->scene()->removeItem(pixmapItem);
    delete pixmapItem;

    // Reveal any previously-hidden connection (because we only ever display one diving map of each type).
    // Note: When this occurs as a result of the user clicking the 'X' clear button it seems the QComboBox
    //       doesn't expect the line edit to be immediately repopulated, and the 'X' doesn't reappear.
    //       As a workaround we wait before displaying the new text. The wait time is essentially arbitrary.
    for (auto i : map->getConnections()) {
        if (i->direction() == direction) {
            QTimer::singleShot(10, Qt::CoarseTimer, [this, i]() { displayDivingConnection(i); });
            break;
        }
    }
    updateDivingMapsVisibility();
}

void Editor::updateDiveMap(QString mapName) {
    setDivingMapName(mapName, "dive");
}

void Editor::updateEmergeMap(QString mapName) {
    setDivingMapName(mapName, "emerge");
}

void Editor::setDivingMapName(QString mapName, QString direction) {
    auto pixmapItem = diving_map_items.value(direction);
    MapConnection *connection = pixmapItem ? pixmapItem->connection() : nullptr;

    if (connection) {
        if (mapName == connection->targetMapName())
            return; // No change

        // Update existing connection
        if (mapName.isEmpty()) {
            removeConnection(connection);
        } else {
            map->commit(new MapConnectionChangeMap(connection, mapName));
        }
    } else if (!mapName.isEmpty()) {
        // Create new connection
        addConnection(new MapConnection(mapName, direction));
    }
}

void Editor::updateDivingMapsVisibility() {
    auto dive = diving_map_items.value("dive");
    auto emerge = diving_map_items.value("emerge");

    if (dive && emerge) {
        // Both connections in use, use separate sliders
        ui->stackedWidget_DiveMapOpacity->setCurrentIndex(0);
        dive->setOpacity(!porymapConfig.showDiveEmergeMaps ? 0 : static_cast<qreal>(porymapConfig.diveMapOpacity) / 100);
        emerge->setOpacity(!porymapConfig.showDiveEmergeMaps ? 0 : static_cast<qreal>(porymapConfig.emergeMapOpacity) / 100);
    } else {
        // One connection in use (or none), use single slider
        ui->stackedWidget_DiveMapOpacity->setCurrentIndex(1);
        qreal opacity = !porymapConfig.showDiveEmergeMaps ? 0 : static_cast<qreal>(porymapConfig.diveEmergeMapOpacity) / 100;
        if (dive) dive->setOpacity(opacity);
        else if (emerge) emerge->setOpacity(opacity);
    }
}

void Editor::setSelectedConnectionItem(ConnectionPixmapItem *pixmapItem) {
    if (!pixmapItem || pixmapItem == selected_connection_item)
        return;

    if (selected_connection_item) selected_connection_item->setSelected(false);
    selected_connection_item = pixmapItem;
    selected_connection_item->setSelected(true);
}

void Editor::setSelectedConnection(MapConnection *connection) {
    if (!connection)
        return;

    for (auto item : connection_items) {
        if (item->connection == connection) {
            setSelectedConnectionItem(item);
            break;
        }
    }
}

void Editor::onBorderMetatilesChanged() {
    displayMapBorder();
    updateBorderVisibility();
}

void Editor::onHoveredMovementPermissionChanged(uint16_t collision, uint16_t elevation) {
    this->ui->statusBar->showMessage(this->getMovementPermissionText(collision, elevation));
}

void Editor::onHoveredMovementPermissionCleared() {
    this->ui->statusBar->clearMessage();
}

QString Editor::getMetatileDisplayMessage(uint16_t metatileId) {
    Metatile *metatile = Tileset::getMetatile(metatileId, this->layout->tileset_primary, this->layout->tileset_secondary);
    QString label = Tileset::getMetatileLabel(metatileId, this->layout->tileset_primary, this->layout->tileset_secondary);
    QString message = QString("Metatile: %1").arg(Metatile::getMetatileIdString(metatileId));
    if (label.size())
        message += QString(" \"%1\"").arg(label);
    if (metatile && metatile->behavior() != 0) { // Skip MB_NORMAL
        const QString behaviorStr = this->project->metatileBehaviorMapInverse.value(metatile->behavior(), "0x" + QString::number(metatile->behavior(), 16));
        message += QString(", Behavior: %1").arg(behaviorStr);
    }
    return message;
}

void Editor::onHoveredMetatileSelectionChanged(uint16_t metatileId) {
    this->ui->statusBar->showMessage(getMetatileDisplayMessage(metatileId));
}

void Editor::onHoveredMetatileSelectionCleared() {
    this->ui->statusBar->clearMessage();
}

void Editor::onSelectedMetatilesChanged() {
    QPoint size = this->metatile_selector_item->getSelectionDimensions();
    this->cursorMapTileRect->updateSelectionSize(size.x(), size.y());
    this->redrawCurrentMetatilesSelection();
}

void Editor::onWheelZoom(int s) {
    // Don't zoom the map when the user accidentally scrolls while performing a magic fill. (ctrl + middle button click)
    if (!(QApplication::mouseButtons() & Qt::MiddleButton)) {
        scaleMapView(s);
    }
}

const QList<double> zoomLevels = QList<double>
{
    0.5,
    0.75,
    1.0,
    1.5,
    2.0,
    3.0,
    4.0,
    6.0,
};

void Editor::scaleMapView(int s) {
    // Clamp the scale index to a valid value.
    int nextScaleIndex = this->scaleIndex + s;
    if (nextScaleIndex < 0)
        nextScaleIndex = 0;
    if (nextScaleIndex >= zoomLevels.size())
        nextScaleIndex = zoomLevels.size() - 1;

    // Early exit if the scale index hasn't changed.
    if (nextScaleIndex == this->scaleIndex)
        return;

    // Set the graphics views' scale transformation based
    // on the new scale amount.
    this->scaleIndex = nextScaleIndex;
    double scaleFactor = zoomLevels[nextScaleIndex];
    QTransform transform = QTransform::fromScale(scaleFactor, scaleFactor);
    ui->graphicsView_Map->setTransform(transform);
    ui->graphicsView_Connections->setTransform(transform);
}

void Editor::updateCursorRectPos(int x, int y) {
    if (this->playerViewRect)
        this->playerViewRect->updateLocation(x, y);
    if (this->cursorMapTileRect)
        this->cursorMapTileRect->updateLocation(x, y);
    if (ui->graphicsView_Map->scene())
        ui->graphicsView_Map->scene()->update();
}

void Editor::setCursorRectVisible(bool visible) {
    if (this->playerViewRect)
        this->playerViewRect->setVisible(visible);
    if (this->cursorMapTileRect)
        this->cursorMapTileRect->setVisible(visible);
    if (ui->graphicsView_Map->scene())
        ui->graphicsView_Map->scene()->update();
}

void Editor::onHoveredMapMetatileChanged(const QPoint &pos) {
    int x = pos.x();
    int y = pos.y();
    if (!layout || !layout->isWithinBounds(x, y))
        return;

    this->updateCursorRectPos(x, y);
    if (this->getEditingLayout()) {
        int blockIndex = y * layout->getWidth() + x;
        int metatileId = layout->blockdata.at(blockIndex).metatileId();
        this->ui->statusBar->showMessage(QString("X: %1, Y: %2, %3, Scale = %4x")
                              .arg(x)
                              .arg(y)
                              .arg(getMetatileDisplayMessage(metatileId))
                              .arg(QString::number(zoomLevels[this->scaleIndex], 'g', 2)));
    }
    else if (this->editMode == EditMode::Events) {
        this->ui->statusBar->showMessage(QString("X: %1, Y: %2, Scale = %3x")
                              .arg(x)
                              .arg(y)
                              .arg(QString::number(zoomLevels[this->scaleIndex], 'g', 2)));
    }

    Scripting::cb_BlockHoverChanged(x, y);
}

void Editor::onHoveredMapMetatileCleared() {
    this->setCursorRectVisible(false);
    if (!map_item->getEditsEnabled()) {
        this->ui->statusBar->clearMessage();
    }
    Scripting::cb_BlockHoverCleared();
}

void Editor::onHoveredMapMovementPermissionChanged(int x, int y) {
    if (!layout || !layout->isWithinBounds(x, y))
        return;

    this->updateCursorRectPos(x, y);
    if (this->getEditingLayout()) {
        int blockIndex = y * layout->getWidth() + x;
        uint16_t collision = layout->blockdata.at(blockIndex).collision();
        uint16_t elevation = layout->blockdata.at(blockIndex).elevation();
        QString message = QString("X: %1, Y: %2, %3")
                            .arg(x)
                            .arg(y)
                            .arg(this->getMovementPermissionText(collision, elevation));
        this->ui->statusBar->showMessage(message);
    }
    Scripting::cb_BlockHoverChanged(x, y);
}

void Editor::onHoveredMapMovementPermissionCleared() {
    this->setCursorRectVisible(false);
    if (this->getEditingLayout()) {
        this->ui->statusBar->clearMessage();
    }
    Scripting::cb_BlockHoverCleared();
}

QString Editor::getMovementPermissionText(uint16_t collision, uint16_t elevation) {
    QString message;
    if (collision != 0) {
        message = QString("Collision: Impassable (%1), Elevation: %2").arg(collision).arg(elevation);
    } else if (elevation == 0) {
        message = "Collision: Transition between elevations";
    } else if (elevation == 15) {
        message = "Collision: Multi-Level (Bridge)";
    } else if (elevation == 1) {
        message = "Collision: Surf";
    } else {
        message = QString("Collision: Passable, Elevation: %1").arg(elevation);
    }
    return message;
}

void Editor::unsetMap() {
    // disconnect previous map's signals so they are not firing
    // multiple times if set again in the future
    if (this->map) {
        this->map->pruneEditHistory();
        this->map->disconnect(this);
    }
    clearMapConnections();

    this->map = nullptr;
}

bool Editor::setMap(QString map_name) {
    if (!project || map_name.isEmpty()) {
        return false;
    }

    Map *loadedMap = project->loadMap(map_name);
    if (!loadedMap) {
        return false;
    }

    unsetMap();
    this->map = loadedMap;

    setLayout(map->layout()->id);

    editGroup.addStack(map->editHistory());
    editGroup.setActiveStack(map->editHistory());

    selected_events->clear();
    if (!displayMap()) {
        return false;
    }
    displayWildMonTables();

    connect(map, &Map::openScriptRequested, this, &Editor::openScript);
    connect(map, &Map::connectionAdded, this, &Editor::displayConnection);
    connect(map, &Map::connectionRemoved, this, &Editor::removeConnectionPixmap);
    updateSelectedEvents();

    return true;
}

bool Editor::setLayout(QString layoutId) {
    if (!project || layoutId.isEmpty()) {
        return false;
    }

    Layout *loadedLayout = this->project->loadLayout(layoutId);
    if (!loadedLayout) {
        return false;
    }

    this->layout = loadedLayout;
    if (!displayLayout()) {
        return false;
    }

    editGroup.addStack(&this->layout->editHistory);

    map_ruler->setMapDimensions(QSize(this->layout->getWidth(), this->layout->getHeight()));
    connect(this->layout, &Layout::layoutDimensionsChanged, map_ruler, &MapRuler::setMapDimensions);

    ui->comboBox_PrimaryTileset->blockSignals(true);
    ui->comboBox_SecondaryTileset->blockSignals(true);
    ui->comboBox_PrimaryTileset->setCurrentText(this->layout->tileset_primary_label);
    ui->comboBox_SecondaryTileset->setCurrentText(this->layout->tileset_secondary_label);
    ui->comboBox_PrimaryTileset->blockSignals(false);
    ui->comboBox_SecondaryTileset->blockSignals(false);

    const QSignalBlocker b0(this->ui->comboBox_LayoutSelector);
    int index = this->ui->comboBox_LayoutSelector->findText(layoutId);
    if (index < 0) index = 0;
    this->ui->comboBox_LayoutSelector->setCurrentIndex(index);

    return true;
}

void Editor::onMapStartPaint(QGraphicsSceneMouseEvent *event, LayoutPixmapItem *) {
    if (!this->getEditingLayout()) {
        return;
    }

    QPoint pos = Metatile::coordFromPixmapCoord(event->pos());
    if (event->buttons() & Qt::RightButton && (mapEditAction == EditAction::Paint || mapEditAction == EditAction::Fill)) {
        this->cursorMapTileRect->initRightClickSelectionAnchor(pos.x(), pos.y());
    } else {
        this->cursorMapTileRect->initAnchor(pos.x(), pos.y());
    }
}

void Editor::onMapEndPaint(QGraphicsSceneMouseEvent *, LayoutPixmapItem *) {
    if (!this->getEditingLayout()) {
        return;
    }
    this->cursorMapTileRect->stopRightClickSelectionAnchor();
    this->cursorMapTileRect->stopAnchor();
}

void Editor::setSmartPathCursorMode(QGraphicsSceneMouseEvent *event)
{
    bool shiftPressed = event->modifiers() & Qt::ShiftModifier;
    if (settings->smartPathsEnabled) {
        if (!shiftPressed) {
            this->cursorMapTileRect->setSmartPathMode(true);
        } else {
            this->cursorMapTileRect->setSmartPathMode(false);
        }
    } else {
        if (shiftPressed) {
            this->cursorMapTileRect->setSmartPathMode(true);
        } else {
            this->cursorMapTileRect->setSmartPathMode(false);
        }
    }
}

void Editor::setStraightPathCursorMode(QGraphicsSceneMouseEvent *event) {
    if (event->modifiers() & Qt::ControlModifier) {
        this->cursorMapTileRect->setStraightPathMode(true);
    } else {
        this->cursorMapTileRect->setStraightPathMode(false);
    }
}

void Editor::mouseEvent_map(QGraphicsSceneMouseEvent *event, LayoutPixmapItem *item) {
    // TODO: add event tab event painting tool buttons stuff here
    if (!item->getEditsEnabled()) {
        return;
    }

    QPoint pos = Metatile::coordFromPixmapCoord(event->pos());

    if (this->getEditingLayout()) {
        if (mapEditAction == EditAction::Paint) {
            if (event->buttons() & Qt::RightButton) {
                item->updateMetatileSelection(event);
            } else if (event->buttons() & Qt::MiddleButton) {
                if (event->modifiers() & Qt::ControlModifier) {
                    item->magicFill(event);
                } else {
                    item->floodFill(event);
                }
            } else {
                if (event->type() == QEvent::GraphicsSceneMouseRelease) {
                    // Update the tile rectangle at the end of a click-drag selection
                    this->updateCursorRectPos(pos.x(), pos.y());
                }
                this->setSmartPathCursorMode(event);
                this->setStraightPathCursorMode(event);
                if (this->cursorMapTileRect->getStraightPathMode()) {
                    item->lockNondominantAxis(event);
                    pos = item->adjustCoords(pos);
                }
                item->paint(event);
            }
        } else if (mapEditAction == EditAction::Select) {
            item->select(event);
        } else if (mapEditAction == EditAction::Fill) {
            if (event->buttons() & Qt::RightButton) {
                item->updateMetatileSelection(event);
            } else if (event->modifiers() & Qt::ControlModifier) {
                item->magicFill(event);
            } else {
                item->floodFill(event);
            }
        } else if (mapEditAction == EditAction::Pick) {
            if (event->buttons() & Qt::RightButton) {
                item->updateMetatileSelection(event);
            } else {
                item->pick(event);
            }
        } else if (mapEditAction == EditAction::Shift) {
            this->setStraightPathCursorMode(event);
            if (this->cursorMapTileRect->getStraightPathMode()) {
                item->lockNondominantAxis(event);
                pos = item->adjustCoords(pos);
            }
            item->shift(event);
        }
    } else if (this->editMode == EditMode::Events) {
        if (eventEditAction == EditAction::Paint && event->type() == QEvent::GraphicsSceneMousePress) {
            // Right-clicking while in paint mode will change mode to select.
            if (event->buttons() & Qt::RightButton) {
                this->eventEditAction = EditAction::Select;
                this->settings->mapCursor = QCursor();
                this->cursorMapTileRect->setSingleTileMode();
                this->ui->toolButton_Paint->setChecked(false);
                this->ui->toolButton_Select->setChecked(true);
            } else {
                // Left-clicking while in paint mode will add a new event of the
                // type of the first currently selected events.
                // Disallow adding heal locations, deleting them is not possible yet
                Event::Type eventType = Event::Type::Object;
                if (this->selected_events->size() > 0)
                    eventType = this->selected_events->first()->event->getEventType();

<<<<<<< HEAD
                DraggablePixmapItem *newEvent = addNewEvent(eventType);
                if (newEvent) {
                    newEvent->move(pos.x(), pos.y());
                    emit objectsChanged();
                    selectMapEvent(newEvent);
=======
                if (eventType != Event::Type::HealLocation) {
                    DraggablePixmapItem *newEvent = addNewEvent(eventType);
                    if (newEvent) {
                        newEvent->move(pos.x(), pos.y());
                        emit eventsChanged();
                        selectMapEvent(newEvent);
                    }
>>>>>>> 165d49f7
                }
            }
        } else if (eventEditAction == EditAction::Select) {
            // do nothing here, at least for now
        } else if (eventEditAction == EditAction::Shift) {
            static QPoint selection_origin;

            if (event->type() == QEvent::GraphicsSceneMouseRelease) {
                this->eventShiftActionId++;
            } else {
                if (event->type() == QEvent::GraphicsSceneMousePress) {
                    selection_origin = QPoint(pos.x(), pos.y());
                } else if (event->type() == QEvent::GraphicsSceneMouseMove) {
                    if (pos.x() != selection_origin.x() || pos.y() != selection_origin.y()) {
                        int xDelta = pos.x() - selection_origin.x();
                        int yDelta = pos.y() - selection_origin.y();

                        QList<Event *> selectedEvents;

                        for (DraggablePixmapItem *pixmapItem : getEventPixmapItems()) {
                            selectedEvents.append(pixmapItem->event);
                        }
                        selection_origin = QPoint(pos.x(), pos.y());

                        map->commit(new EventShift(selectedEvents, xDelta, yDelta, this->eventShiftActionId));
                    }
                }
            }
        }
    }
}

void Editor::mouseEvent_collision(QGraphicsSceneMouseEvent *event, CollisionPixmapItem *item) {
    if (!item->getEditsEnabled()) {
        return;
    }

    QPoint pos = Metatile::coordFromPixmapCoord(event->pos());

    if (mapEditAction == EditAction::Paint) {
        if (event->buttons() & Qt::RightButton) {
            item->updateMovementPermissionSelection(event);
        } else if (event->buttons() & Qt::MiddleButton) {
            if (event->modifiers() & Qt::ControlModifier) {
                item->magicFill(event);
            } else {
                item->floodFill(event);
            }
        } else {
            this->setStraightPathCursorMode(event);
            if (this->cursorMapTileRect->getStraightPathMode()) {
                item->lockNondominantAxis(event);
                pos = item->adjustCoords(pos);
            }
            item->paint(event);
        }
    } else if (mapEditAction == EditAction::Select) {
        item->select(event);
    } else if (mapEditAction == EditAction::Fill) {
        if (event->buttons() & Qt::RightButton) {
            item->pick(event);
        } else if (event->modifiers() & Qt::ControlModifier) {
            item->magicFill(event);
        } else {
            item->floodFill(event);
        }
    } else if (mapEditAction == EditAction::Pick) {
        item->pick(event);
    } else if (mapEditAction == EditAction::Shift) {
        this->setStraightPathCursorMode(event);
        if (this->cursorMapTileRect->getStraightPathMode()) {
            item->lockNondominantAxis(event);
            pos = item->adjustCoords(pos);
        }
        item->shift(event);
    }
}

// On project close we want to leave the editor view empty.
// Otherwise a map is normally only cleared when a new one is being displayed.
void Editor::clearMap() {
    clearMetatileSelector();
    clearMovementPermissionSelector();
    clearMapMetatiles();
    clearMapMovementPermissions();
    clearBorderMetatiles();
    clearCurrentMetatilesSelection();
    clearMapEvents();
    clearMapConnections();
    clearMapBorder();
    clearMapGrid();
    clearWildMonTables();
    clearConnectionMask();

    // Clear pointers to objects deleted elsewhere
    current_view = nullptr;
    map = nullptr;

    // These are normally preserved between map displays, we only delete them now.
    if (scene) {
        scene->removeItem(this->map_ruler);
        delete scene;
    }
    delete metatile_selector_item;
    delete movement_permissions_selector_item;
}

bool Editor::displayMap() {
    if (!this->map)
        return false;

    displayMapEvents();
    displayMapConnections();
    maskNonVisibleConnectionTiles();

    if (events_group) {
        events_group->setVisible(false);
    }
    return true;
}

bool Editor::displayLayout() {
    if (!this->layout)
        return false;

    if (!scene) {
        scene = new QGraphicsScene;
        MapSceneEventFilter *filter = new MapSceneEventFilter(scene);
        scene->installEventFilter(filter);
        connect(filter, &MapSceneEventFilter::wheelZoom, this, &Editor::onWheelZoom);
        scene->installEventFilter(this->map_ruler);
        this->map_ruler->setZValue(1000);
        scene->addItem(this->map_ruler);
    }

    displayMetatileSelector();
    displayMapMetatiles();
    displayMovementPermissionSelector();
    displayMapMovementPermissions();
    displayBorderMetatiles();
    displayCurrentMetatilesSelection();
    displayMapBorder();
    displayMapGrid();
    maskNonVisibleConnectionTiles();

    if (map_item) {
        map_item->setVisible(false);
    }
    if (collision_item) {
        collision_item->setVisible(false);
    }

    return true;
}

void Editor::clearMetatileSelector() {
    if (metatile_selector_item && metatile_selector_item->scene()) {
        metatile_selector_item->scene()->removeItem(metatile_selector_item);
        delete scene_metatiles;
    }
}

void Editor::displayMetatileSelector() {
    clearMetatileSelector();

    scene_metatiles = new QGraphicsScene;
    if (!metatile_selector_item) {
        metatile_selector_item = new MetatileSelector(8, this->layout);
        connect(metatile_selector_item, &MetatileSelector::hoveredMetatileSelectionChanged,
                this, &Editor::onHoveredMetatileSelectionChanged);
        connect(metatile_selector_item, &MetatileSelector::hoveredMetatileSelectionCleared,
                this, &Editor::onHoveredMetatileSelectionCleared);
        connect(metatile_selector_item, &MetatileSelector::selectedMetatilesChanged,
                this, &Editor::onSelectedMetatilesChanged);
        metatile_selector_item->select(0);
    } else {
        metatile_selector_item->setLayout(this->layout);
        if (metatile_selector_item->primaryTileset
         && metatile_selector_item->primaryTileset != this->layout->tileset_primary)
            emit tilesetUpdated(this->layout->tileset_primary->name);
        if (metatile_selector_item->secondaryTileset
         && metatile_selector_item->secondaryTileset != this->layout->tileset_secondary)
            emit tilesetUpdated(this->layout->tileset_secondary->name);
        metatile_selector_item->setTilesets(this->layout->tileset_primary, this->layout->tileset_secondary);
    }

    scene_metatiles->addItem(metatile_selector_item);
}

void Editor::clearMapMetatiles() {
    if (map_item && scene) {
        scene->removeItem(map_item);
        delete map_item;
    }
}

void Editor::displayMapMetatiles() {
    clearMapMetatiles();

    map_item = new LayoutPixmapItem(this->layout, this->metatile_selector_item, this->settings);
    connect(map_item, &LayoutPixmapItem::mouseEvent, this, &Editor::mouseEvent_map);
    connect(map_item, &LayoutPixmapItem::startPaint, this, &Editor::onMapStartPaint);
    connect(map_item, &LayoutPixmapItem::endPaint, this, &Editor::onMapEndPaint);
    connect(map_item, &LayoutPixmapItem::hoveredMapMetatileChanged, this, &Editor::onHoveredMapMetatileChanged);
    connect(map_item, &LayoutPixmapItem::hoveredMapMetatileCleared, this, &Editor::onHoveredMapMetatileCleared);

    map_item->draw(true);
    scene->addItem(map_item);

    int tw = 16;
    int th = 16;
    scene->setSceneRect(
        -BORDER_DISTANCE * tw,
        -BORDER_DISTANCE * th,
        map_item->pixmap().width() + BORDER_DISTANCE * 2 * tw,
        map_item->pixmap().height() + BORDER_DISTANCE * 2 * th
    );
}

void Editor::clearMapMovementPermissions() {
    if (collision_item && scene) {
        scene->removeItem(collision_item);
        delete collision_item;
    }
}

void Editor::displayMapMovementPermissions() {
    clearMapMovementPermissions();

    collision_item = new CollisionPixmapItem(this->layout, ui->spinBox_SelectedCollision, ui->spinBox_SelectedElevation,
                                             this->metatile_selector_item, this->settings, &this->collisionOpacity);
    connect(collision_item, &CollisionPixmapItem::mouseEvent, this, &Editor::mouseEvent_collision);
    connect(collision_item, &CollisionPixmapItem::hoveredMapMovementPermissionChanged,
            this, &Editor::onHoveredMapMovementPermissionChanged);
    connect(collision_item, &CollisionPixmapItem::hoveredMapMovementPermissionCleared,
            this, &Editor::onHoveredMapMovementPermissionCleared);

    collision_item->draw(true);
    scene->addItem(collision_item);
}

void Editor::clearBorderMetatiles() {
    if (selected_border_metatiles_item && selected_border_metatiles_item->scene()) {
        selected_border_metatiles_item->scene()->removeItem(selected_border_metatiles_item);
        delete selected_border_metatiles_item;
        delete scene_selected_border_metatiles;
    }
}

void Editor::displayBorderMetatiles() {
    clearBorderMetatiles();

    scene_selected_border_metatiles = new QGraphicsScene;
    selected_border_metatiles_item = new BorderMetatilesPixmapItem(this->layout, this->metatile_selector_item);
    selected_border_metatiles_item->draw();
    scene_selected_border_metatiles->addItem(selected_border_metatiles_item);

    connect(selected_border_metatiles_item, &BorderMetatilesPixmapItem::hoveredBorderMetatileSelectionChanged,
            this, &Editor::onHoveredMetatileSelectionChanged);
    connect(selected_border_metatiles_item, &BorderMetatilesPixmapItem::hoveredBorderMetatileSelectionCleared,
            this, &Editor::onHoveredMetatileSelectionCleared);
    connect(selected_border_metatiles_item, &BorderMetatilesPixmapItem::borderMetatilesChanged,
            this, &Editor::onBorderMetatilesChanged);
}

void Editor::clearCurrentMetatilesSelection() {
    if (current_metatile_selection_item && current_metatile_selection_item->scene()) {
        current_metatile_selection_item->scene()->removeItem(current_metatile_selection_item);
        delete current_metatile_selection_item;
        current_metatile_selection_item = nullptr;
        delete scene_current_metatile_selection;
    }
}

void Editor::displayCurrentMetatilesSelection() {
    clearCurrentMetatilesSelection();

    scene_current_metatile_selection = new QGraphicsScene;
    current_metatile_selection_item = new CurrentSelectedMetatilesPixmapItem(this->layout, this->metatile_selector_item);
    current_metatile_selection_item->draw();
    scene_current_metatile_selection->addItem(current_metatile_selection_item);
}

void Editor::redrawCurrentMetatilesSelection() {
    if (current_metatile_selection_item) {
        current_metatile_selection_item->setLayout(this->layout);
        current_metatile_selection_item->draw();
        emit currentMetatilesSelectionChanged();
    }
}

void Editor::clearMovementPermissionSelector() {
    if (movement_permissions_selector_item && movement_permissions_selector_item->scene()) {
        movement_permissions_selector_item->scene()->removeItem(movement_permissions_selector_item);
        delete scene_collision_metatiles;
    }
}

void Editor::displayMovementPermissionSelector() {
    clearMovementPermissionSelector();

    scene_collision_metatiles = new QGraphicsScene;
    if (!movement_permissions_selector_item) {
        movement_permissions_selector_item = new MovementPermissionsSelector(this->collisionSheetPixmap);
        connect(movement_permissions_selector_item, &MovementPermissionsSelector::hoveredMovementPermissionChanged,
                this, &Editor::onHoveredMovementPermissionChanged);
        connect(movement_permissions_selector_item, &MovementPermissionsSelector::hoveredMovementPermissionCleared,
                this, &Editor::onHoveredMovementPermissionCleared);
        connect(movement_permissions_selector_item, &SelectablePixmapItem::selectionChanged, [this](int x, int y, int, int) {
            this->setCollisionTabSpinBoxes(x, y);
        });
        movement_permissions_selector_item->select(projectConfig.defaultCollision, projectConfig.defaultElevation);
    }

    scene_collision_metatiles->addItem(movement_permissions_selector_item);
}

void Editor::clearMapEvents() {
    if (events_group) {
        if (events_group->scene()) {
            events_group->scene()->removeItem(events_group);
        }
        for (QGraphicsItem *child : events_group->childItems()) {
            events_group->removeFromGroup(child);
            delete child;
        }
        delete events_group;
        events_group = nullptr;
    }
    selected_events->clear();
}

void Editor::displayMapEvents() {
    clearMapEvents();

    events_group = new QGraphicsItemGroup;
    scene->addItem(events_group);

    for (const auto &event : map->getEvents()) {
        addEventPixmapItem(event);
    }

    events_group->setHandlesChildEvents(false);
}

DraggablePixmapItem *Editor::addEventPixmapItem(Event *event) {
    this->project->setEventPixmap(event);
    auto item = new DraggablePixmapItem(event, this);
    redrawEventPixmapItem(item);
    this->events_group->addToGroup(item);
    return item;
}

void Editor::removeEventPixmapItem(Event *event) {
    auto item = event->getPixmapItem();
    if (!item) return;

    this->events_group->removeFromGroup(item);
    this->selected_events->removeOne(item);

    event->setPixmapItem(nullptr);
    delete item;
}

void Editor::clearMapConnections() {
    for (auto item : connection_items) {
        if (item->scene())
            item->scene()->removeItem(item);
        delete item;
    }
    connection_items.clear();

    const QSignalBlocker blocker1(ui->comboBox_DiveMap);
    const QSignalBlocker blocker2(ui->comboBox_EmergeMap);
    ui->comboBox_DiveMap->setCurrentText("");
    ui->comboBox_EmergeMap->setCurrentText("");

    for (auto item : diving_map_items.values()) {
        if (item->scene())
            item->scene()->removeItem(item);
        delete item;
    }
    diving_map_items.clear();

    // Reset to single opacity slider
    ui->stackedWidget_DiveMapOpacity->setCurrentIndex(1);

    selected_connection_item = nullptr;
}

void Editor::displayMapConnections() {
    clearMapConnections();

    for (auto connection : map->getConnections())
        displayConnection(connection);

    if (!connection_items.isEmpty())
        setSelectedConnectionItem(connection_items.first());
}

void Editor::clearConnectionMask() {
    if (connection_mask) {
        if (connection_mask->scene()) {
            connection_mask->scene()->removeItem(connection_mask);
        }
        delete connection_mask;
        connection_mask = nullptr;
    }
}

// Hides connected map tiles that cannot be seen from the current map (beyond BORDER_DISTANCE).
void Editor::maskNonVisibleConnectionTiles() {
    clearConnectionMask();

    QPainterPath mask;
    mask.addRect(scene->itemsBoundingRect().toRect());
    mask.addRect(
        -BORDER_DISTANCE * 16,
        -BORDER_DISTANCE * 16,
        (layout->getWidth() + BORDER_DISTANCE * 2) * 16,
        (layout->getHeight() + BORDER_DISTANCE * 2) * 16
    );

    // Mask the tiles with the current theme's background color.
    QPen pen(ui->graphicsView_Map->palette().color(QPalette::Active, QPalette::Base));
    QBrush brush(ui->graphicsView_Map->palette().color(QPalette::Active, QPalette::Base));

    connection_mask = scene->addPath(mask, pen, brush);
}

void Editor::clearMapBorder() {
    for (QGraphicsPixmapItem* item : borderItems) {
        if (item->scene()) {
            item->scene()->removeItem(item);
        }
        delete item;
    }
    borderItems.clear();
}

void Editor::displayMapBorder() {
    clearMapBorder();

    int borderWidth = this->layout->getBorderWidth();
    int borderHeight = this->layout->getBorderHeight();
    int borderHorzDist = getBorderDrawDistance(borderWidth);
    int borderVertDist = getBorderDrawDistance(borderHeight);
    QPixmap pixmap = this->layout->renderBorder();
    for (int y = -borderVertDist; y < this->layout->getHeight() + borderVertDist; y += borderHeight)
    for (int x = -borderHorzDist; x < this->layout->getWidth() + borderHorzDist; x += borderWidth) {
        QGraphicsPixmapItem *item = new QGraphicsPixmapItem(pixmap);
        item->setX(x * 16);
        item->setY(y * 16);
        item->setZValue(-3);
        scene->addItem(item);
        borderItems.append(item);
    }
}

void Editor::updateMapBorder() {
    QPixmap pixmap = this->layout->renderBorder(true);
    for (auto item : this->borderItems) {
        item->setPixmap(pixmap);
    }
}

void Editor::updateMapConnections() {
    for (auto item : connection_items)
        item->render(true);
}

int Editor::getBorderDrawDistance(int dimension) {
    // Draw sufficient border blocks to fill the player's view (BORDER_DISTANCE)
    if (dimension >= BORDER_DISTANCE) {
        return dimension;
    } else if (dimension) {
        return dimension * (BORDER_DISTANCE / dimension + (BORDER_DISTANCE % dimension ? 1 : 0));
    } else {
        return BORDER_DISTANCE;
    }
}

void Editor::toggleGrid(bool checked) {
    if (porymapConfig.showGrid == checked)
        return;
    porymapConfig.showGrid = checked;

    // Synchronize action and checkbox
    const QSignalBlocker b_Action(ui->actionShow_Grid);
    const QSignalBlocker b_Checkbox(ui->checkBox_ToggleGrid);
    ui->actionShow_Grid->setChecked(checked);
    ui->checkBox_ToggleGrid->setChecked(checked);

    this->mapGrid->setVisible(checked);

    if (ui->graphicsView_Map->scene())
        ui->graphicsView_Map->scene()->update();
}

void Editor::clearMapGrid() {
    delete this->mapGrid;
    this->mapGrid = nullptr;
}

void Editor::displayMapGrid() {
    clearMapGrid();

    // Note: The grid lines are not added to the scene. They need to be drawn on top of the overlay
    //       elements of the scripting API, so they're painted manually in MapView::drawForeground.
    this->mapGrid = new QGraphicsItemGroup();

    const int pixelMapWidth = this->layout->getWidth() * 16;
    const int pixelMapHeight = this->layout->getHeight() * 16;

    // The grid can be moved with a user-specified x/y offset. The grid's dash patterns will only wrap in full pattern increments,
    // so we draw an additional row/column outside the map that can be revealed as the offset changes.
    const int offsetX = (this->gridSettings.offsetX % this->gridSettings.width) - this->gridSettings.width;
    const int offsetY = (this->gridSettings.offsetY % this->gridSettings.height) - this->gridSettings.height;

    QPen pen;
    pen.setColor(this->gridSettings.color);

    // Create vertical lines
    pen.setDashPattern(this->gridSettings.getVerticalDashPattern());
    for (int i = offsetX; i <= pixelMapWidth; i += this->gridSettings.width) {
        auto line = new QGraphicsLineItem(i, offsetY, i, pixelMapHeight);
        line->setPen(pen);
        this->mapGrid->addToGroup(line);
    }

    // Create horizontal lines
    pen.setDashPattern(this->gridSettings.getHorizontalDashPattern());
    for (int i = offsetY; i <= pixelMapHeight; i += this->gridSettings.height) {
        auto line = new QGraphicsLineItem(offsetX, i, pixelMapWidth, i);
        line->setPen(pen);
        this->mapGrid->addToGroup(line);
    }

    this->mapGrid->setVisible(porymapConfig.showGrid);
}

void Editor::updateMapGrid() {
    displayMapGrid();
    if (ui->graphicsView_Map->scene())
        ui->graphicsView_Map->scene()->update();
}

void Editor::updatePrimaryTileset(QString tilesetLabel, bool forceLoad)
{
    if (this->layout->tileset_primary_label != tilesetLabel || forceLoad)
    {
        this->layout->tileset_primary_label = tilesetLabel;
        this->layout->tileset_primary = project->getTileset(tilesetLabel, forceLoad);
        layout->clearBorderCache();
    }
}

void Editor::updateSecondaryTileset(QString tilesetLabel, bool forceLoad)
{
    if (this->layout->tileset_secondary_label != tilesetLabel || forceLoad)
    {
        this->layout->tileset_secondary_label = tilesetLabel;
        this->layout->tileset_secondary = project->getTileset(tilesetLabel, forceLoad);
        layout->clearBorderCache();
    }
}

void Editor::toggleBorderVisibility(bool visible, bool enableScriptCallback)
{
    porymapConfig.showBorder = visible;
    updateBorderVisibility();
    if (enableScriptCallback)
        Scripting::cb_BorderVisibilityToggled(visible);
}

void Editor::updateBorderVisibility() {
    // On the connections tab the border is always visible, and the connections can be edited.
    bool editingConnections = (ui->mainTabBar->currentIndex() == MainTab::Connections);
    bool visible = (editingConnections || ui->checkBox_ToggleBorder->isChecked());

    // Update border
    const qreal borderOpacity = editingConnections ? 0.4 : 1;
    for (QGraphicsPixmapItem* item : borderItems) {
        item->setVisible(visible);
        item->setOpacity(borderOpacity);
    }

    // Update map connections
    for (ConnectionPixmapItem* item : connection_items) {
        item->setVisible(visible);
        item->setEditable(editingConnections);
        item->setEnabled(visible);

        // When connecting a map to itself we don't bother to re-render the map connections in real-time,
        // i.e. if the user paints a new metatile on the map this isn't immediately reflected in the connection.
        // We're rendering them now, so we take the opportunity to do a full re-render for self-connections.
        bool fullRender = (this->map && item->connection && this->map->name() == item->connection->targetMapName());
        item->render(fullRender);
    }
}

void Editor::updateCustomMapAttributes()
{
    map->setCustomAttributes(ui->mapCustomAttributesFrame->table()->getAttributes());
    map->modify();
}

Tileset* Editor::getCurrentMapPrimaryTileset()
{
    QString tilesetLabel = this->layout->tileset_primary_label;
    return project->getTileset(tilesetLabel);
}

QList<DraggablePixmapItem *> Editor::getEventPixmapItems() {
    QList<DraggablePixmapItem *> list;
    for (QGraphicsItem *child : events_group->childItems()) {
        list.append(static_cast<DraggablePixmapItem *>(child));
    }
    return list;
}

void Editor::redrawEventPixmapItem(DraggablePixmapItem *item) {
    if (item && item->event && !item->event->getPixmap().isNull()) {
        qreal opacity = item->event->getUsingSprite() ? 1.0 : 0.7;
        item->setOpacity(opacity);
        project->setEventPixmap(item->event, true);
        item->setPixmap(item->event->getPixmap());
        item->setShapeMode(QGraphicsPixmapItem::BoundingRectShape);
        if (selected_events && selected_events->contains(item)) {
            QImage image = item->pixmap().toImage();
            QPainter painter(&image);
            painter.setPen(QColor(255, 0, 255));
            painter.drawRect(0, 0, image.width() - 1, image.height() - 1);
            painter.end();
            item->setPixmap(QPixmap::fromImage(image));
        }
        item->updatePosition();
    }
}

// Warp events display a warning if they're not positioned on a metatile with a warp behavior.
void Editor::updateWarpEventWarning(Event *event) {
    if (porymapConfig.warpBehaviorWarningDisabled)
        return;
    if (!project || !map || !map->layout() || !event || event->getEventType() != Event::Type::Warp)
        return;
    Block block;
    Metatile * metatile = nullptr;
    WarpEvent * warpEvent = static_cast<WarpEvent*>(event);
    if (map->layout()->getBlock(warpEvent->getX(), warpEvent->getY(), &block)) {
        metatile = Tileset::getMetatile(block.metatileId(), map->layout()->tileset_primary, map->layout()->tileset_secondary);
    }
    // metatile may be null if the warp is in the map border. Display the warning in this case
    bool validWarpBehavior = metatile && projectConfig.warpBehaviors.contains(metatile->behavior());
    warpEvent->setWarningEnabled(!validWarpBehavior);
}

// The warp event behavior warning is updated whenever the event moves or the event selection changes.
// It does not respond to changes in the underlying metatile. To capture the common case of a user painting
// metatiles on the Map tab then returning to the Events tab we update the warnings for all selected warp
// events when the Events tab is opened. This does not cover the case where metatiles are painted while
// still on the Events tab, such as by Undo/Redo or the scripting API.
void Editor::updateWarpEventWarnings() {
    if (porymapConfig.warpBehaviorWarningDisabled)
        return;
    if (selected_events) {
        for (auto selection : *selected_events)
            updateWarpEventWarning(selection->event);
    }
}

void Editor::shouldReselectEvents() {
    selectNewEvents = true;
}

void Editor::updateSelectedEvents() {
    for (DraggablePixmapItem *item : getEventPixmapItems()) {
        redrawEventPixmapItem(item);
    }

    emit eventsChanged();
}

void Editor::selectMapEvent(DraggablePixmapItem *item, bool toggle) {
    if (!selected_events || !item)
        return;

    if (!toggle) {
        // Selecting just this event
        selected_events->clear();
        selected_events->append(item);
    } else if (!selected_events->contains(item)) {
        // Adding event to group selection
        selected_events->append(item);
    } else if (selected_events->length() > 1) {
        // Removing event from group selection
        selected_events->removeOne(item);
    } else {
        // Attempting to toggle the only currently-selected event.
        // Unselecting an event this way would be unexpected, so we ignore it.
        return;
    }
    updateSelectedEvents();
}

void Editor::selectedEventIndexChanged(int index, Event::Group eventGroup) {
    int event_offs = Event::getIndexOffset(eventGroup);
    index = index - event_offs;
    Event *event = this->map->getEvent(eventGroup, index);

    if (event && event->getPixmapItem()) {
        this->selectMapEvent(event->getPixmapItem());
    } else {
        updateSelectedEvents();
    }
}

void Editor::duplicateSelectedEvents() {
    if (!selected_events || !selected_events->length() || !map || !current_view || this->getEditingLayout())
        return;

    QList<Event *> selectedEvents;
    for (int i = 0; i < selected_events->length(); i++) {
        Event *original = selected_events->at(i)->event;
        Event::Type eventType = original->getEventType();
        if (eventLimitReached(eventType)) {
            logWarn(QString("Skipping duplication, the map limit for events of type '%1' has been reached.").arg(Event::eventTypeToString(eventType)));
            continue;
        }
        Event *duplicate = original->duplicate();
        duplicate->setX(duplicate->getX() + 1);
        duplicate->setY(duplicate->getY() + 1);
        selectedEvents.append(duplicate);
    }
    map->commit(new EventDuplicate(this, map, selectedEvents));
}

DraggablePixmapItem *Editor::addNewEvent(Event::Type type) {
    if (!project || !map || eventLimitReached(type))
        return nullptr;

    Event *event = Event::create(type);
    if (!event)
        return nullptr;

    event->setMap(this->map);
    event->setDefaultValues(this->project);
    map->commit(new EventCreate(this, map, event));
    return event->getPixmapItem();
}

// Currently only object events have an explicit limit
bool Editor::eventLimitReached(Event::Type event_type) {
    if (project && map) {
        if (Event::typeToGroup(event_type) == Event::Group::Object)
            return map->getNumEvents(Event::Group::Object) >= project->getMaxObjectEvents();
    }
    return false;
}

void Editor::deleteSelectedEvents() {
    if (!this->selected_events || this->selected_events->length() == 0 || !this->map || this->editMode != EditMode::Events)
        return;

    QList<Event*> eventsToDelete;
    bool skipWarning = porymapConfig.eventDeleteWarningDisabled;
    for (DraggablePixmapItem *item : *this->selected_events) {
        Event* event = item->event;
        const QString idName = event->getIdName();
        if (skipWarning || idName.isEmpty()) {
            eventsToDelete.append(event);
        } else {
            // If an event with a ID #define is deleted, its ID is also deleted (by the user's project, not Porymap).
            // Warn the user about this and give them a chance to abort.
            WarningMessage msgBox(QStringLiteral("Deleting this event may also delete the constant listed below. This can stop your project from compiling.\n\n"
                                                 "Are you sure you want to delete this event?"),
                                  ui->graphicsView_Map);
            msgBox.setInformativeText(idName);
            msgBox.setIconPixmap(event->getPixmap());
            msgBox.setStandardButtons(QMessageBox::Cancel);
            msgBox.setDefaultButton(QMessageBox::Cancel);
            msgBox.addButton(QStringLiteral("Delete"), QMessageBox::DestructiveRole);
            msgBox.setCheckBox(new QCheckBox(QStringLiteral("Don't warn me again")));

            QAbstractButton* deleteAllButton = nullptr;
            if (this->selected_events->length() > 1) {
                deleteAllButton = msgBox.addButton(QStringLiteral("Delete All"), QMessageBox::DestructiveRole);
                msgBox.addButton(QStringLiteral("Skip"), QMessageBox::NoRole);
            }

            msgBox.exec();
            auto clickedButton = msgBox.clickedButton();
            auto clickedRole = msgBox.buttonRole(clickedButton);
            porymapConfig.eventDeleteWarningDisabled = msgBox.checkBox()->isChecked();
            if (clickedRole == QMessageBox::DestructiveRole) {
                // Confirmed deleting this event.
                eventsToDelete.append(event);
                if (deleteAllButton && clickedButton == deleteAllButton) {
                    // Confirmed deleting all events, no more warning.
                    skipWarning = true;
                }
            } else if (clickedRole == QMessageBox::NoRole) {
                // Declined deleting this event.
                continue;
            } else if (clickedRole == QMessageBox::RejectRole) {
                // Canceled delete.
                return;
            }
        }
        // TODO: Are we just calling this to invalidate connections?
        event->setPixmapItem(item);
    }
    if (eventsToDelete.isEmpty())
        return;

    // Get the index for the event that should be selected after this event has been deleted.
    // Select event at next smallest index when deleting a single event.
    // If deleting multiple events, just let editor work out next selected.
    Event *nextSelectedEvent = nullptr;
    if (eventsToDelete.length() == 1) {
        const Event *eventToDelete = eventsToDelete.first();
        Event::Group event_group = eventToDelete->getEventGroup();
        int index = this->map->getIndexOfEvent(eventToDelete);
        if (index != this->map->getNumEvents(event_group) - 1)
            index++;
        else
            index--;
        nextSelectedEvent = this->map->getEvent(event_group, index);
    }

    this->map->commit(new EventDelete(this, this->map, eventsToDelete, nextSelectedEvent));
}

void Editor::openMapScripts() const {
    openInTextEditor(map->getScriptsFilePath());
}

void Editor::openScript(const QString &scriptLabel) const {
    // Find the location of scriptLabel.
    QStringList scriptPaths(map->getScriptsFilePath());
    scriptPaths << project->getEventScriptsFilePaths();
    int lineNum = 0;
    QString scriptPath = scriptPaths.first();
    for (const auto &path : scriptPaths) {
        lineNum = ParseUtil::getScriptLineNumber(path, scriptLabel);
        if (lineNum != 0) {
            scriptPath = path;
            break;
        }
    }

    openInTextEditor(scriptPath, lineNum);
}

void Editor::openInTextEditor(const QString &path, int lineNum) {
    QString command = porymapConfig.textEditorGotoLine;
    if (command.isEmpty()) {
        // Open map scripts in the system's default editor.
        QDesktopServices::openUrl(QUrl::fromLocalFile(path));
    } else {
        if (command.contains("%F")) {
            if (command.contains("%L"))
                command.replace("%L", QString::number(lineNum));
            command.replace("%F", '\"' + path + '\"');
        } else {
            command += " \"" + path + '\"';
        }
        Editor::startDetachedProcess(command);
    }
}

void Editor::openProjectInTextEditor() const {
    QString command = porymapConfig.textEditorOpenFolder;
    if (command.contains("%D"))
        command.replace("%D", '\"' + project->root + '\"');
    else
        command += " \"" + project->root + '\"';
    startDetachedProcess(command);
}

bool Editor::startDetachedProcess(const QString &command, const QString &workingDirectory, qint64 *pid) {
    logInfo("Executing command: " + command);
    QProcess process;
#ifdef Q_OS_WIN
    QStringList arguments = ParseUtil::splitShellCommand(command);
    const QString program = arguments.takeFirst();
    QFileInfo programFileInfo(program);
    if (programFileInfo.isExecutable()) {
        process.setProgram(program);
        process.setArguments(arguments);
    } else {
        // program is a batch script (such as VSCode's 'code' script) and needs to be started by cmd.exe.
        process.setProgram(QProcessEnvironment::systemEnvironment().value("COMSPEC"));
        // Windows is finicky with quotes on the command-line. I can't explain why this difference is necessary.
        if (command.startsWith('"'))
            process.setNativeArguments("/c \"" + command + '"');
        else
            process.setArguments(QStringList() << "/c" << program << arguments);
    }
#else
    QStringList arguments = ParseUtil::splitShellCommand(command);
    process.setProgram(arguments.takeFirst());
    process.setArguments(arguments);
#endif
    process.setWorkingDirectory(workingDirectory);
    return process.startDetached(pid);
}

// It doesn't seem to be possible to prevent the mousePress event
// from triggering both event's DraggablePixmapItem and the background mousePress.
// Since the DraggablePixmapItem's event fires first, we can set a temp
// variable "selectingEvent" so that we can detect whether or not the user
// is clicking on the background instead of an event.
void Editor::eventsView_onMousePress(QMouseEvent *event) {
    // make sure we are in event editing mode
    if (map_item && this->editMode != EditMode::Events) {
        return;
    }
    if (this->eventEditAction == EditAction::Paint && event->buttons() & Qt::RightButton) {
        this->eventEditAction = EditAction::Select;
        this->settings->mapCursor = QCursor();
        this->cursorMapTileRect->setSingleTileMode();
        this->ui->toolButton_Paint->setChecked(false);
        this->ui->toolButton_Select->setChecked(true);
    }

    bool multiSelect = event->modifiers() & Qt::ControlModifier;
    if (!selectingEvent && !multiSelect && selected_events->length() > 1) {
        // User is clearing group selection by clicking on the background
        this->selectMapEvent(selected_events->first());
    }
    selectingEvent = false;
}

void Editor::setCollisionTabSpinBoxes(uint16_t collision, uint16_t elevation) {
    const QSignalBlocker blocker1(ui->spinBox_SelectedCollision);
    const QSignalBlocker blocker2(ui->spinBox_SelectedElevation);
    ui->spinBox_SelectedCollision->setValue(collision);
    ui->spinBox_SelectedElevation->setValue(elevation);
}

// Custom collision graphics may be provided by the user.
void Editor::setCollisionGraphics() {
    QString filepath = projectConfig.collisionSheetPath;

    QImage imgSheet;
    if (filepath.isEmpty()) {
        // No custom collision image specified, use the default.
        imgSheet = this->defaultCollisionImgSheet;
    } else {
        // Try to load custom collision image
        QString validPath = Project::getExistingFilepath(filepath);
        if (!validPath.isEmpty()) filepath = validPath; // Otherwise allow it to fail with the original path
        imgSheet = QImage(filepath);
        if (imgSheet.isNull()) {
            // Custom collision image failed to load, use default
            logWarn(QString("Failed to load custom collision image '%1', using default.").arg(filepath));
            imgSheet = this->defaultCollisionImgSheet;
        }
    }

    // Users are not required to provide an image that gives an icon for every elevation/collision combination.
    // Instead they tell us how many are provided in their image by specifying the number of columns and rows.
    const int imgColumns = projectConfig.collisionSheetWidth;
    const int imgRows = projectConfig.collisionSheetHeight;

    // Create a pixmap for the selector on the Collision tab. If a project was previously opened we'll also need to refresh the selector.
    this->collisionSheetPixmap = QPixmap::fromImage(imgSheet).scaled(MovementPermissionsSelector::CellWidth * imgColumns,
                                                                     MovementPermissionsSelector::CellHeight * imgRows);
    if (this->movement_permissions_selector_item)
        this->movement_permissions_selector_item->setBasePixmap(this->collisionSheetPixmap);

    for (auto sublist : collisionIcons)
        qDeleteAll(sublist);
    collisionIcons.clear();

    // Use the image sheet to create an icon for each collision/elevation combination.
    // Any icons for combinations that aren't provided by the image sheet are also created now using default graphics.
    const int w = 16, h = 16;
    imgSheet = imgSheet.scaled(w * imgColumns, h * imgRows);
    for (int collision = 0; collision <= Block::getMaxCollision(); collision++) {
        // If (collision >= imgColumns) here, it's a valid collision value, but it is not represented with an icon on the image sheet.
        // In this case we just use the rightmost collision icon. This is mostly to support the vanilla case, where technically 0-3
        // are valid collision values, but 1-3 have the same meaning, so the vanilla collision selector image only has 2 columns.
        int x = ((collision < imgColumns) ? collision : (imgColumns - 1)) * w;

        QList<const QImage*> sublist;
        for (int elevation = 0; elevation <= Block::getMaxElevation(); elevation++) {
            if (elevation < imgRows) {
                // This elevation has an icon on the image sheet, add it to the list
                int y = elevation * h;
                sublist.append(new QImage(imgSheet.copy(x, y, w, h)));
            } else {
                // This is a valid elevation value, but it has no icon on the image sheet.
                // Give it a placeholder "?" icon (red if impassable, white otherwise)
                sublist.append(new QImage(this->collisionPlaceholder.copy(x != 0 ? w : 0, 0, w, h)));
            }
        }
        collisionIcons.append(sublist);
    }
}<|MERGE_RESOLUTION|>--- conflicted
+++ resolved
@@ -1367,21 +1367,11 @@
                 if (this->selected_events->size() > 0)
                     eventType = this->selected_events->first()->event->getEventType();
 
-<<<<<<< HEAD
                 DraggablePixmapItem *newEvent = addNewEvent(eventType);
                 if (newEvent) {
                     newEvent->move(pos.x(), pos.y());
-                    emit objectsChanged();
+                    emit eventsChanged();
                     selectMapEvent(newEvent);
-=======
-                if (eventType != Event::Type::HealLocation) {
-                    DraggablePixmapItem *newEvent = addNewEvent(eventType);
-                    if (newEvent) {
-                        newEvent->move(pos.x(), pos.y());
-                        emit eventsChanged();
-                        selectMapEvent(newEvent);
-                    }
->>>>>>> 165d49f7
                 }
             }
         } else if (eventEditAction == EditAction::Select) {
