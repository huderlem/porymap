# Changelog
All notable changes to this project will be documented in this file.

The format is based on [Keep a Changelog](https://keepachangelog.com/en/1.0.0/),
and this project somewhat adheres to [Semantic Versioning](https://semver.org/spec/v2.0.0.html).  The MAJOR version number is bumped when there are breaking changes in the pret projects.

The **"Breaking Changes"** listed below are changes that have been made in the decompilation projects (e.g. pokeemerald), which porymap requires in order to work properly. If porymap is used on a project that is not up-to-date with the breaking changes, then porymap will likely break or behave improperly.

## [Unreleased]
### Breaking Changes
- Proper support for pokefirered's clone objects was added, which requires the changes made in [pokefirered/#484](https://github.com/pret/pokefirered/pull/484).

### Added
- Add Copy/Paste for metatiles in the Tileset Editor.
- Add ability to set the opacity of the scripting overlay.
- Add ability to get/set map header properties and read tile pixel data via the API.
- Add button to copy the full metatile label to the clipboard in the Tileset Editor.
- Add option to not open the most recent project on launch.
- Add color picker to palette editor for taking colors from the screen.

### Changed
- If an object event is inanimate, it will always render using its first frame.
- Only log "Unknown custom script function" when a registered script function is not present in any script.
- Unused metatile attribute bits that are set are preserved instead of being cleared.
- The wild encounter editor is automatically disabled if the encounter JSON data cannot be read
- Overhauled the region map editor, adding support for tilemaps, and significant customization. Also now supports pokefirered.
- Metatiles are always rendered accurately with 3 layers, and the unused layer is not assumed to be transparent.
- `object_event_graphics_info.h` can now be parsed correctly if it uses structs with attributes.
<<<<<<< HEAD
- The selection is no longer reset when pasting events. The newly pasted events are selected instead.
=======
- Palette editor ui is updated a bit to allow hex and rgb value input.
>>>>>>> 0fa71dc4

### Fixed
- Fix cursor tile outline not updating at the end of a dragged selection.
- Fix cursor tile and player view outlines exiting map bounds while painting.
- Fix cursor tile and player view outlines not updating immediately when toggled in Collision view.
- Fix selected space not updating while painting in Collision view.
- Fix the map music dropdown being empty when importing a map from Advance Map.
<<<<<<< HEAD
- Fix object events added by pasting ignoring the map event limit.
=======
- Fixed a bug where saving the tileset editor would reselect the main editor's first selected metatile.
>>>>>>> 0fa71dc4

## [4.5.0] - 2021-12-26
### Added
- WSL project paths are now supported. (For example, \wsl$\Ubuntu-20.04\home\huderlem\pokeemerald)
- Add ability to export map timelapse animated GIFs with `File -> Export Map Timelapse Image...`.
- Add tool to count the times each metatile or tile is used in the tileset editor.
- Events, current metatile selections, and map images can now be copied and pasted, including between windows.
- The grid and map border visibility are now saved as config options.
- Add ~60 new scripting API functions, including new features like reading/writing metatile data, layering, moving, and hiding items in the overlay, creating modified images and tile/metatile images, reading tileset sizes, logging warnings and errors, and more.
- Add 7 new scripting API callbacks.
- Porymap is now compatible with Qt6.

### Changed
- New events will be placed in the center of the current view of the map.
- Scripting API errors are more detailed and logged in more situations.
- Add new optional arguments to 5 existing API functions.
- Top-level UI elements now render above the scripting overlay.
- The onBlockChanged script callback is now called for blocks changed by Undo/Redo.

### Fixed
- Fix % operator in C defines not being evaluated
- Fix tileset palette editor crash that could occur when switching maps or tilesets with it open.
- The metatile selection is no longer reset if it becomes invalid by changing the tileset. Invalid metatiles in the selection will be temporarily replaced with metatile 0.
- Loading wild encounters will now properly preserve the original order, so saving the file will not give huge diffs.
- Fix bug where the tile selection cursor could be toggld on in the Events tab.

## [4.4.0] - 2020-12-20
### Added
- Add undoable edit history for Events tab.
- Add keyboard shortcut for `DEL` key to delete the currently selected event(s).
- Disable ui while there is no open project to prevent crashing.
- Add "Straight Paths" feature for drawing straight lines while holding `Ctrl`.
- The New Map dialog now gives an option to specify the "Show Location Name" field.
- Some new shortcuts were added in [porymap/#290](https://github.com/huderlem/porymap/pull/290).
- All plain text boxes now have a clear button to delete the text.
- The window sizes and positions of the tileset editor, palette editor, and region map editor are now stored in `porymap.cfg`.
- Add ruler tool for measuring metatile distance in events tab (Right-click to turn on/off, left-click to lock in place).
- Add delete button to wild pokemon encounters tab.
- Add shortcut customization via `Options -> Edit Shortcuts`.
- Add custom text editor commands in `Options -> Edit Preferences`, a tool-button next to the `Script` combo-box, and `Tools -> Open Project in Text Editor`. The tool-button will open the containing file to the cooresponding script.

### Changed
- Holding `shift` now toggles "Smart Path" drawing; when the "Smart Paths" checkbox is checked, holding `shift` will temporarily disable it.

### Fixed
- Fix a bug with the current metatile selection zoom.
- Fix bug preventing the status bar from updating the current position while dragging events.
- Fix porymap icon not showing on window or panel on Linux.
- The main window can now be resized to fit on lower resolution displays.
- Zooming the map in/out will now focus on the cursor.
- Fix bug where object event sprites whose name contained a 0 character would display the placeholder "N" picture.

## [4.3.1] - 2020-07-17
### Added
- Add keyboard shortcut `Ctrl + D` for duplicating map events.
- Add keyboard shortcut `Ctrl + Shift + Z` for "redo" in the tileset editor.
- Add scripting api to reorder metatile layers and draw them with opacity.

### Changed
- The tileset editor now syncs its metatile selection with the map's metatile selector.
- The number of object events per map is now limited to OBJECT_EVENT_TEMPLATES_COUNT
- The tileset editor can now flip selections that were taken from an existing metatile.

### Fixed
- Fix bug where editing a metatile layer would have no effect.
- Fix a crash that occured when creating a new tileset using triple layer mode.
- Fix crash when reducing number of metatiles past current selection.
- Fix various methods of selecting invalid metatiles.
- Fix sprite transparency not updating when changing object event graphics.
- Fix dropdown menu item selection when using the arrow keys.

## [4.3.0] - 2020-06-27
### Added
- Add triple-layer metatiles support.

### Changed
- The "Open Scripts" button will fall back to `scripts.inc` if `scripts.pory` doesn't exist. 

### Fixed
- Fix bug where exported tileset images could be horizontally or vertically flipped.
- Fix bug where the map list wasn't filtered properly after switching filter types.
- Don't zoom in map when mouse middle button is pressed.

## [4.2.0] - 2020-06-06
### Added
- Add more project-specific configs to better support porting features from different projects.
- Add metatile label names to the status bar when hovering over metatiles in the map editor tab.
- Add mouse coordinates to the status bar when hovering in the events tab.

### Changed
- `metatile_labels.h` is now watched for changes.

### Fixed
- Reduce time it takes to load maps and save in the tileset editor.
- Fix crash that could occur when parsing unknown symbols when evaluating `define` expressions.

## [4.1.0] - 2020-05-18
### Added
- Add scripting capabilities, which allows the user to add custom behavior to Porymap using JavaScript scripts.
- Add ability to import FRLG tileset .bvd files from Advance Map 1.92.

### Changed
- Edit modes are no longer shared between the Map and Events tabs. Pencil is default for Map tab, and Pointer is default for Events tab.

### Fixed
- Disallow drawing new heal locations in the events tab.
- Fix issue where the metatile selection window was not resizable.
- Show warning when closing project with unsaved wild Pokémon changes.
- Fix bug where negative object event coordinates were saved as "0".
- Fix maximum map dimension limits.
- Fix crash when using the Pencil tool to create an event on a map with no existing events.

## [4.0.0] - 2020-04-28
### Breaking Changes
- If you are using pokeemerald or pokeruby, there were changes made in [pokeemerald/#1010](https://github.com/pret/pokeemerald/pull/1010) and [pokeruby/#776](https://github.com/pret/pokeruby/pull/776) that you will need to integrate in order to use this version of porymap.

### Added
- Support for [pokefirered](https://github.com/pret/pokefirered). Kanto fans rejoice! At long last porymap supports the FRLG decompilation project.
- Add ability to export map stitches with `File -> Export Map Stitch Image...`.
- Add new project config option `use_custom_border_size`.
- Add ability to toggle project settings in `Options` menu.
- Add file monitoring, so Porymap will prompt the user to reload the project if certain project files are modified outside of Porymap.
- Add ability to reload project.
- Add `Pencil`, `Move`, and `Map Shift` tools to the Events tab.

### Changed
- Porymap now saves map and encounter json data in an order consistent with the upstream repos. This will provide more comprehensible diffs when files are saved.
- Update Porymap icon.
- The "Map" and "Events" tabs now render using the same view, so jumping between them is smooth.
- Extend connection min and max offsets to player's view boundary, rather than the map's boundary.

### Fixed
- Fix bug where pressing TAB key did not navigate through widgets in the wild encounter tables.
- Fix bug that allowed selecting an invalid metatile in the metatile selector.
- Don't allow `.` or `-` characters in new tileset names.
- Fix regression that prevented selecting empty region map squares

## [3.0.1] - 2020-03-04
### Fixed
- Fix bug on Mac where tileset images were corrupted when saving.

## [3.0.0] - 2020-03-04
### Breaking Changes
- pokeemerald and pokeruby both underwent a naming consistency update with respect to "object events". As such, these naming changes break old versions of Porymap.
  - pokeemerald object event PR: https://github.com/pret/pokeemerald/pull/910
  - pokeruby object event PR: https://github.com/pret/pokeruby/pull/768

### Added
- Add optional support for Poryscript script files via the `use_poryscript` config option.
- Selecting a group of metatiles from the map area now also copies the collision properties, too.
- Add keyboard shortcut `Ctrl + G` for toggling the map grid.

### Changed
- Draw map connections with the current map's tilesets to more accurately mimic their appearance in-game.

### Fixed
- Fix index-out-of-bounds crash when deleting the last event in an event type group.
- Fix bug where exporting tileset images could add an extra row of junk at the end.
- Fix crashes when encountering an error opening a project or map.
- Fix bug where comboboxes and wild pokemon data could grow large when opening projects multiple times during the same porymap session.
- Fix bug where dragging the metatile selector would visually extend beyond map boundary.


## [2.0.0] - 2019-10-16
### Breaking Changes
- Accomodate event object graphics pointer table being explicitly indexed. From changes introduced in commits [cdae0c1444bed98e652c87dc3e3edcecacfef8be](https://github.com/pret/pokeemerald/commit/cdae0c1444bed98e652c87dc3e3edcecacfef8be) and [0e8ccfc4fd3544001f4c25fafd401f7558bdefba](https://github.com/pret/pokeruby/commit/0e8ccfc4fd3544001f4c25fafd401f7558bdefba).
- New "field" key in wild encounter JSON data from pokeemerald and pokeruby commits [adb0a444577b59eb02788c782a3d04bc285be0ba](https://github.com/pret/pokeemerald/commit/adb0a444577b59eb02788c782a3d04bc285be0ba) and [https://github.com/pret/pokeruby/commit/c73de8bed752ca538d90cfc93c4a9e8c7965f8c9](c73de8bed752ca538d90cfc93c4a9e8c7965f8c9).


### Added
- Add wild encounter table editor.
- Add dark themes.
- Support metatile labels file introduced in pokeruby and pokeemerald commits [ad365a35c1536740cbcbc10bee66e5dd908c39e7](https://github.com/pret/pokeruby/commit/ad365a35c1536740cbcbc10bee66e5dd908c39e7) and [c68ba9f4e8e260f2e3389eccd15f6ee5f4bdcd3e](https://github.com/pret/pokeemerald/commit/c68ba9f4e8e260f2e3389eccd15f6ee5f4bdcd3e).
- Add warning when closing porymap with unsaved changes.

### Changed
- Exporting map images is now more configurable. Events, connections, collision, etc. can be toggled on and off before exporting the image.
- The entire Tileset Editor selection is now conveniently flipped when selecting x-flip or y-flip.
- Autocomplete for porymap's comboboxes no longer require typing the full string prefix.

### Fixed
- Fix bug where map group names were hardcoded when creating a new map.
- Fix bug in Tileset Editor where multi-tile selections weren't properly painted when clicking on the bottom row of the metatile layers.
- Fix bug where line breaks in C headers were not parsed properly.
- Fix bug when exporting tileset images using palettes with duplicate colors.
- Fix bug where creating new maps from existing layouts created an empty layout folder.
- Fix bug where exported tile images did not contain the last row of tiles.


## [1.2.2] - 2019-05-16
### Added
- Add region map editor
- Add ability to add new tilesets
- Add official Porymap documentation website: https://huderlem.github.io/porymap/

### Changed
- Event sprites now display as facing the direction of their movement type.
- Default values for newly-created events now use valid values from the project, rather than hardcoded values.
- Deleting events will stay in the same events tab for easier bulk deletions.
- Double-clicking on a secret base event will open the corresponding secret base map.
- Selected events are now rendered above other events.
- Default values for new events are now more sensible and guaranteed to be valid.

### Fixed
- Fix bug in zoomed metatile selector where a large selection rectangle was being rendered.
- Fix bug where edited map icons were not rendered properly.
- Fix bug where right-click copying a tile from the tileset editor's metatile layers wouldn't copy the x/y flip status.
- Parsing project data is now more resilient to crashing, and it reports more informative errors.


## [1.2.1] - 2019-02-16
### Added
- Add ability to zoom in and out the map metatile selector via a slider at the bottom of the metatile selector window.

### Fixed
- Fix crash when creating a new map from a layout that has no pre-existing maps that use it.
- Fix bug where `var_value`, `trainer_type` and `trainer_sight_or_berry_tree_id` JSON fields were being interpreted as integers.

## [1.2.0] - 2019-02-04
### Breaking Changes
- New JSON map data format in pokeemerald and pokeruby from commits  [82abc164dc9f6a74fdf0c535cc1621b7ed05318b](https://github.com/pret/pokeemerald/commit/82abc164dc9f6a74fdf0c535cc1621b7ed05318b) and [a0ba1b7c6353f7e4f3066025514c05b323a0123d](https://github.com/pret/pokeruby/commit/a0ba1b7c6353f7e4f3066025514c05b323a0123d).

### Added
- Add "magic fill" mode to fill tool (hold down CTRL key). This fills all matching metatiles on the map, rather than only the contiguous region.
- Add ability to import tileset palettes (JASC, .pal, .tpl, .gpl, .act).
- Add ability to export tileset tiles as indexed .png images. The currently-selected palette is used.
- Restore window sizes the next time the application is opened.
- Add ability to import metatiles from Advance Map 1.92 (.bvd files).
- Add About window that contains porymap information and changelog. (Found in file menu `Help > About Porymap`)
- Add option to show player's in-game view when hovering the mouse on the map.
- Add option to show an outline around the currently-hovered map tile. Its size depends on the size of the current metatile selection.
- Add ability to define custom fields for map header and all events.

### Changed
- Collapse the map list by default.
- Collision view now has a transparency slider to help make it easier to view the underlying metatiles.
- When importing tileset tiles from an image that is not indexed, the user can also provide a palette for the image. This is for the scenario where the user exports tiles and a palette from Advance Map.
- When creating a new map, the user specifies all of the map properties in a new window prompt.
- New maps can be created using existing layouts by right-clicking on an existing layout folder in the map list panel when sorted by "Layout".
- The map list panel now has "expand-all" and "collapse-all" buttons.
- Events without sprites are now partially transparent so the underlying metatile can be seen. (Warps, signs, etc.)
- Changed the Trainer checkbox to a combobox, since there are actually 3 valid values for the trainer type.
- Multiline comments are now respected when parsing C defines.
- The tiles image in the tileset editor will no longer flip according to the x/y flip checkboxes. The individual tile selection still flips, though.

### Fixed
- Fix bug where smart paths could be auto-enabled, despite the checkbox being disabled.
- Fix crash that could occur when changing the palette id in the tileset palette editor.
- Fix crash that could occur when shrinking the number of metatiles in a tileset.
- Fix bug where exported tile images from Advance Map were not handled correctly due to Advance Map using incorrect file extensions.

## [1.1.0] - 2018-12-27
### Breaking Changes
- New map header format in pokeemerald from commit [a1ea3b5e394bc115ba9b86348c161094a00dcca7](https://github.com/pret/pokeemerald/commit/a1ea3b5e394bc115ba9b86348c161094a00dcca7).

### Added
- Add `porymap.project.cfg` config file to project repos, in order to house project-specific settings, such as `base_game_version=pokeemerald`.
- Write all logs to `porymap.log` file, so users can view any errors that porymap hits.
- Changelog

### Changed
- Add `porymap.cfg` base config file, rather than using built-in system settings (e.g. registry on Windows).
- Properly read/write map headers for `pokeemerald`.
- Overhauled event editing pane, which now contains tabs for each different event. Events of the same type can be iterated through using the spinner at the top of the tab. This makes it possible to edit events that are outside the viewing window.

### Fixed
- Creating new hidden-item events now uses a valid default flag value.
- Fix bug where tilesets were sometimes not displaying their bottom row of metatiles.
- Fix bug where porymap crashes on startup due to missing map headers.
- Fix tileset editor crash that only happened on macOS.
- Fix minor bug when parsing C defines.
- Write `MAP_GROUPS_COUNT` define to `maps.h`.
- Fix bug where opening multiple projects and saving would cause junk to be written to `layouts_table.inc`.
- Fix porymap icon on macOS.

## [1.0.0] - 2018-10-26
This was the initial release.

[Unreleased]: https://github.com/huderlem/porymap/compare/4.5.0...HEAD
[4.5.0]: https://github.com/huderlem/porymap/compare/4.4.0...4.5.0
[4.4.0]: https://github.com/huderlem/porymap/compare/4.3.1...4.4.0
[4.3.1]: https://github.com/huderlem/porymap/compare/4.3.0...4.3.1
[4.3.0]: https://github.com/huderlem/porymap/compare/4.2.0...4.3.0
[4.2.0]: https://github.com/huderlem/porymap/compare/4.1.0...4.2.0
[4.1.0]: https://github.com/huderlem/porymap/compare/4.0.0...4.1.0
[4.0.0]: https://github.com/huderlem/porymap/compare/3.0.1...4.0.0
[3.0.1]: https://github.com/huderlem/porymap/compare/3.0.0...3.0.1
[3.0.0]: https://github.com/huderlem/porymap/compare/2.0.0...3.0.0
[2.0.0]: https://github.com/huderlem/porymap/compare/1.2.2...2.0.0
[1.2.2]: https://github.com/huderlem/porymap/compare/1.2.1...1.2.2
[1.2.1]: https://github.com/huderlem/porymap/compare/1.2.0...1.2.1
[1.2.0]: https://github.com/huderlem/porymap/compare/1.1.0...1.2.0
[1.1.0]: https://github.com/huderlem/porymap/compare/1.0.0...1.1.0
[1.0.0]: https://github.com/huderlem/porymap/tree/1.0.0<|MERGE_RESOLUTION|>--- conflicted
+++ resolved
@@ -26,11 +26,8 @@
 - Overhauled the region map editor, adding support for tilemaps, and significant customization. Also now supports pokefirered.
 - Metatiles are always rendered accurately with 3 layers, and the unused layer is not assumed to be transparent.
 - `object_event_graphics_info.h` can now be parsed correctly if it uses structs with attributes.
-<<<<<<< HEAD
 - The selection is no longer reset when pasting events. The newly pasted events are selected instead.
-=======
 - Palette editor ui is updated a bit to allow hex and rgb value input.
->>>>>>> 0fa71dc4
 
 ### Fixed
 - Fix cursor tile outline not updating at the end of a dragged selection.
@@ -38,11 +35,8 @@
 - Fix cursor tile and player view outlines not updating immediately when toggled in Collision view.
 - Fix selected space not updating while painting in Collision view.
 - Fix the map music dropdown being empty when importing a map from Advance Map.
-<<<<<<< HEAD
 - Fix object events added by pasting ignoring the map event limit.
-=======
 - Fixed a bug where saving the tileset editor would reselect the main editor's first selected metatile.
->>>>>>> 0fa71dc4
 
 ## [4.5.0] - 2021-12-26
 ### Added
