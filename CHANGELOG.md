--- conflicted
+++ resolved
@@ -15,11 +15,8 @@
 - The New Map dialog now gives an option to specify the "Show Location Name" field.
 - Some new shortcuts were added in [porymap/#290](https://github.com/huderlem/porymap/pull/290).
 - All plain text boxes now have a clear button to delete the text.
-<<<<<<< HEAD
+- The window sizes and positions of the tileset editor, palette editor, and region map editor are now stored in `porymap.cfg`.
 - Add ruler tool for measuring metatile distance in events tab (Right-click to turn on/off, left-click to lock in place).
-=======
-- The window sizes and positions of the tileset editor, palette editor, and region map editor are now stored in `porymap.cfg`.
->>>>>>> 530ff4ce
 
 ### Changed
 - Holding `shift` now toggles "Smart Path" drawing; when the "Smart Paths" checkbox is checked, holding `shift` will temporarily disable it.
@@ -28,11 +25,8 @@
 - Fix a bug with the current metatile selection zoom.
 - Fix bug preventing the status bar from updating the current position while dragging events.
 - Fix porymap icon not showing on window or panel on Linux.
-<<<<<<< HEAD
-=======
 - The main window can now be resized to fit on lower resolution displays.
 - Zooming the map in/out will now focus on the cursor.
->>>>>>> 530ff4ce
 
 ## [4.3.1] - 2020-07-17
 ### Added
