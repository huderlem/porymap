#include "project.h"
#include "config.h"
#include "history.h"
#include "log.h"
#include "parseutil.h"
#include "paletteutil.h"
#include "tile.h"
#include "tileset.h"
#include "map.h"

#include "orderedjson.h"

#include <QDir>
#include <QJsonArray>
#include <QJsonDocument>
#include <QJsonObject>
#include <QJsonValue>
#include <QFile>
#include <QTextStream>
#include <QStandardItem>
#include <QMessageBox>
#include <QRegularExpression>
#include <algorithm>

using OrderedJson = poryjson::Json;
using OrderedJsonDoc = poryjson::JsonDoc;

int Project::num_tiles_primary = 512;
int Project::num_tiles_total = 1024;
int Project::num_metatiles_primary = 512;
int Project::num_pals_primary = 6;
int Project::num_pals_total = 13;
int Project::max_map_data_size = 10240; // 0x2800
int Project::default_map_size = 20;
int Project::max_object_events = 64;

Project::Project(QObject *parent) :
    QObject(parent)
{
    initSignals();
}

Project::~Project()
{
    clearLayoutsTable();
    clearMapCache();
    clearTilesetCache();
    clearMapLayouts();
    clearEventGraphics();
}

void Project::initSignals() {
    // detect changes to specific filepaths being monitored
    QObject::connect(&fileWatcher, &QFileSystemWatcher::fileChanged, [this](QString changed){
        if (!porymapConfig.monitorFiles) return;
        if (modifiedFileTimestamps.contains(changed)) {
            if (QDateTime::currentMSecsSinceEpoch() < modifiedFileTimestamps[changed]) {
                return;
            }
            modifiedFileTimestamps.remove(changed);
        }

        static bool showing = false;
        if (showing) return;

        QMessageBox notice(this->parentWidget());
        notice.setText("File Changed");
        notice.setInformativeText(QString("The file %1 has changed on disk. Would you like to reload the project?")
                                  .arg(changed.remove(this->root + "/")));
        notice.setStandardButtons(QMessageBox::No | QMessageBox::Yes);
        notice.setDefaultButton(QMessageBox::No);
        notice.setIcon(QMessageBox::Question);

        QCheckBox showAgainCheck("Do not ask again.");
        notice.setCheckBox(&showAgainCheck);

        showing = true;
        int choice = notice.exec();
        if (choice == QMessageBox::Yes) {
            emit reloadProject();
        } else if (choice == QMessageBox::No) {
            if (showAgainCheck.isChecked()) {
                porymapConfig.monitorFiles = false;
                emit uncheckMonitorFilesAction();
            }
        }
        showing = false;
    });
}

void Project::set_root(QString dir) {
    this->root = dir;
    this->importExportPath = dir;
    this->parser.set_root(dir);
}

// Before attempting the initial project load we should check for a few notable files.
// If all are missing then we can warn the user, they may have accidentally selected the wrong folder.
bool Project::sanityCheck() {
    // The goal with the file selection is to pick files that are important enough that any reasonable project would have
    // at least 1 in the expected location, but unique enough that they're unlikely to overlap with a completely unrelated
    // directory (e.g. checking for 'data/maps/' is a bad choice because it's too generic, pokeyellow would pass for instance)
    static const QSet<ProjectFilePath> pathsToCheck = {
        ProjectFilePath::json_map_groups,
        ProjectFilePath::json_layouts,
        ProjectFilePath::tilesets_headers,
        ProjectFilePath::global_fieldmap,
    };
    for (auto pathId : pathsToCheck) {
        const QString path = QString("%1/%2").arg(this->root).arg(projectConfig.getFilePath(pathId));
        QFileInfo fileInfo(path);
        if (fileInfo.exists() && fileInfo.isFile())
            return true;
    }
    return false;
}

bool Project::load() {
    this->disabledSettingsNames.clear();
    bool success = readMapLayouts()
                && readRegionMapSections()
                && readItemNames()
                && readFlagNames()
                && readVarNames()
                && readMovementTypes()
                && readInitialFacingDirections()
                && readMapTypes()
                && readMapBattleScenes()
                && readWeatherNames()
                && readCoordEventWeatherNames()
                && readSecretBaseIds() 
                && readBgEventFacingDirections()
                && readTrainerTypes()
                && readMetatileBehaviors()
                && readFieldmapProperties()
                && readFieldmapMasks()
                && readTilesetLabels()
                && readTilesetMetatileLabels()
                && readHealLocations()
                && readMiscellaneousConstants()
                && readSpeciesIconPaths()
                && readWildMonData()
                && readEventScriptLabels()
                && readObjEventGfxConstants()
                && readEventGraphics()
                && readSongNames()
                && readMapGroups();
    applyParsedLimits();
    return success;
}

QString Project::getProjectTitle() {
    if (!root.isNull()) {
        return root.section('/', -1);
    } else {
        return QString();
    }
}

void Project::clearMapCache() {
    for (auto *map : mapCache.values()) {
        if (map)
            delete map;
    }
    mapCache.clear();
}

void Project::clearTilesetCache() {
    for (auto *tileset : tilesetCache.values()) {
        if (tileset)
            delete tileset;
    }
    tilesetCache.clear();
}

void Project::clearLayoutsTable() {
    // clearMapLayouts
    // QMap<QString, Layout*> mapLayouts;
    // QMap<QString, Layout*> mapLayoutsMaster;
    for (Layout *layout : mapLayouts.values()) {
        if (layout)
            delete layout;
    }
    mapLayouts.clear();
}

Map* Project::loadMap(QString map_name) {
    if (map_name == DYNAMIC_MAP_NAME)
        return nullptr;

    Map *map;
    if (mapCache.contains(map_name)) {
        map = mapCache.value(map_name);
        // TODO: uncomment when undo/redo history is fully implemented for all actions.
        if (true/*map->hasUnsavedChanges()*/) {
            return map;
        }
    } else {
        map = new Map;
        map->setName(map_name);
    }

    if (!(loadMapData(map) && loadMapLayout(map))){
        delete map;
        return nullptr;
    }

    mapCache.insert(map_name, map);
    emit mapLoaded(map);
    return map;
}

const QSet<QString> defaultTopLevelMapFields = {
    "id",
    "name",
    "layout",
    "music",
    "region_map_section",
    "requires_flash",
    "weather",
    "map_type",
    "show_map_name",
    "battle_scene",
    "connections",
    "object_events",
    "warp_events",
    "coord_events",
    "bg_events",
    "shared_events_map",
    "shared_scripts_map",
};

QSet<QString> Project::getTopLevelMapFields() {
    QSet<QString> topLevelMapFields = defaultTopLevelMapFields;
    if (projectConfig.mapAllowFlagsEnabled) {
        topLevelMapFields.insert("allow_cycling");
        topLevelMapFields.insert("allow_escaping");
        topLevelMapFields.insert("allow_running");
    }

    if (projectConfig.floorNumberEnabled) {
        topLevelMapFields.insert("floor_number");
    }
    return topLevelMapFields;
}

bool Project::loadMapData(Map* map) {
    if (!map->isPersistedToFile) {
        return true;
    }

    QString mapFilepath = QString("%1/%3%2/map.json").arg(root).arg(map->name).arg(projectConfig.getFilePath(ProjectFilePath::data_map_folders));
    QJsonDocument mapDoc;
    if (!parser.tryParseJsonFile(&mapDoc, mapFilepath)) {
        logError(QString("Failed to read map data from %1").arg(mapFilepath));
        return false;
    }

    QJsonObject mapObj = mapDoc.object();

    map->song          = ParseUtil::jsonToQString(mapObj["music"]);
    map->layoutId      = ParseUtil::jsonToQString(mapObj["layout"]);
    map->location      = ParseUtil::jsonToQString(mapObj["region_map_section"]);
    map->requiresFlash = ParseUtil::jsonToBool(mapObj["requires_flash"]);
    map->weather       = ParseUtil::jsonToQString(mapObj["weather"]);
    map->type          = ParseUtil::jsonToQString(mapObj["map_type"]);
    map->show_location = ParseUtil::jsonToBool(mapObj["show_map_name"]);
    map->battle_scene  = ParseUtil::jsonToQString(mapObj["battle_scene"]);

    if (projectConfig.mapAllowFlagsEnabled) {
        map->allowBiking   = ParseUtil::jsonToBool(mapObj["allow_cycling"]);
        map->allowEscaping = ParseUtil::jsonToBool(mapObj["allow_escaping"]);
        map->allowRunning  = ParseUtil::jsonToBool(mapObj["allow_running"]);
    }
    if (projectConfig.floorNumberEnabled) {
        map->floorNumber = ParseUtil::jsonToInt(mapObj["floor_number"]);
    }
    map->sharedEventsMap  = ParseUtil::jsonToQString(mapObj["shared_events_map"]);
    map->sharedScriptsMap = ParseUtil::jsonToQString(mapObj["shared_scripts_map"]);

    // Events
    map->events[Event::Group::Object].clear();
    QJsonArray objectEventsArr = mapObj["object_events"].toArray();
    for (int i = 0; i < objectEventsArr.size(); i++) {
        QJsonObject event = objectEventsArr[i].toObject();
        // If clone objects are not enabled then no type field is present
        QString type = projectConfig.eventCloneObjectEnabled ? ParseUtil::jsonToQString(event["type"]) : "object";
        if (type.isEmpty() || type == "object") {
            ObjectEvent *object = new ObjectEvent();
            object->loadFromJson(event, this);
            map->addEvent(object);
        } else if (type == "clone") {
            CloneObjectEvent *clone = new CloneObjectEvent();
            if (clone->loadFromJson(event, this)) {
                map->addEvent(clone);
            }
            else {
                delete clone;
            }
        } else {
            logError(QString("Map %1 object_event %2 has invalid type '%3'. Must be 'object' or 'clone'.").arg(map->name).arg(i).arg(type));
        }
    }

    map->events[Event::Group::Warp].clear();
    QJsonArray warpEventsArr = mapObj["warp_events"].toArray();
    for (int i = 0; i < warpEventsArr.size(); i++) {
        QJsonObject event = warpEventsArr[i].toObject();
        WarpEvent *warp = new WarpEvent();
        if (warp->loadFromJson(event, this)) {
            map->addEvent(warp);
        }
        else {
            delete warp;
        }
    }

    map->events[Event::Group::Coord].clear();
    QJsonArray coordEventsArr = mapObj["coord_events"].toArray();
    for (int i = 0; i < coordEventsArr.size(); i++) {
        QJsonObject event = coordEventsArr[i].toObject();
        QString type = ParseUtil::jsonToQString(event["type"]);
        if (type == "trigger") {
            TriggerEvent *coord = new TriggerEvent();
            coord->loadFromJson(event, this);
            map->addEvent(coord);
        } else if (type == "weather") {
            WeatherTriggerEvent *coord = new WeatherTriggerEvent();
            coord->loadFromJson(event, this);
            map->addEvent(coord);
        } else {
            logError(QString("Map %1 coord_event %2 has invalid type '%3'. Must be 'trigger' or 'weather'.").arg(map->name).arg(i).arg(type));
        }
    }

    map->events[Event::Group::Bg].clear();
    QJsonArray bgEventsArr = mapObj["bg_events"].toArray();
    for (int i = 0; i < bgEventsArr.size(); i++) {
        QJsonObject event = bgEventsArr[i].toObject();
        QString type = ParseUtil::jsonToQString(event["type"]);
        if (type == "sign") {
            SignEvent *bg = new SignEvent();
            bg->loadFromJson(event, this);
            map->addEvent(bg);
        } else if (type == "hidden_item") {
            HiddenItemEvent *bg = new HiddenItemEvent();
            bg->loadFromJson(event, this);
            map->addEvent(bg);
        } else if (type == "secret_base") {
            SecretBaseEvent *bg = new SecretBaseEvent();
            bg->loadFromJson(event, this);
            map->addEvent(bg);
        } else {
            logError(QString("Map %1 bg_event %2 has invalid type '%3'. Must be 'sign', 'hidden_item', or 'secret_base'.").arg(map->name).arg(i).arg(type));
        }
    }

    map->events[Event::Group::Heal].clear();
    
    const QString mapPrefix = projectConfig.getIdentifier(ProjectIdentifier::define_map_prefix);
    for (auto it = healLocations.begin(); it != healLocations.end(); it++) {
        HealLocation loc = *it;
        //if TRUE map is flyable / has healing location
        if (loc.mapName == Map::mapConstantFromName(map->name, false)) {
            HealLocationEvent *heal = new HealLocationEvent();
            heal->setMap(map);
            heal->setX(loc.x);
            heal->setY(loc.y);
            heal->setElevation(projectConfig.defaultElevation);
            heal->setLocationName(loc.mapName);
            heal->setIdName(loc.idName);
            heal->setIndex(loc.index);
            if (projectConfig.healLocationRespawnDataEnabled) {
                heal->setRespawnMap(mapConstantsToMapNames.value(QString(mapPrefix + loc.respawnMap)));
                heal->setRespawnNPC(loc.respawnNPC);
            }
            map->events[Event::Group::Heal].append(heal);
            map->ownedEvents.append(heal);
        }
    }

    map->deleteConnections();
    QJsonArray connectionsArr = mapObj["connections"].toArray();
    if (!connectionsArr.isEmpty()) {
        for (int i = 0; i < connectionsArr.size(); i++) {
            QJsonObject connectionObj = connectionsArr[i].toObject();
            const QString direction = ParseUtil::jsonToQString(connectionObj["direction"]);
            int offset = ParseUtil::jsonToInt(connectionObj["offset"]);
            const QString mapConstant = ParseUtil::jsonToQString(connectionObj["map"]);
            if (mapConstantsToMapNames.contains(mapConstant)) {
                // Successully read map connection
                map->loadConnection(new MapConnection(mapConstantsToMapNames.value(mapConstant), direction, offset));
            } else {
                logError(QString("Failed to find connected map for map constant '%1'").arg(mapConstant));
            }
        }
    }

    // Check for custom fields
    QSet<QString> baseFields = this->getTopLevelMapFields();
    for (QString key : mapObj.keys()) {
        if (!baseFields.contains(key)) {
            map->customHeaders.insert(key, mapObj[key]);
        }
    }

    return true;
}

QString Project::readMapLayoutId(QString map_name) {
    if (mapCache.contains(map_name)) {
        return mapCache.value(map_name)->layoutId;
    }

    QString mapFilepath = QString("%1/%3%2/map.json").arg(root).arg(map_name).arg(projectConfig.getFilePath(ProjectFilePath::data_map_folders));
    QJsonDocument mapDoc;
    if (!parser.tryParseJsonFile(&mapDoc, mapFilepath)) {
        logError(QString("Failed to read map layout id from %1").arg(mapFilepath));
        return QString();
    }

    QJsonObject mapObj = mapDoc.object();
    return ParseUtil::jsonToQString(mapObj["layout"]);
}

QString Project::readMapLayoutName(QString mapName) {
    return this->layoutIdsToNames[readMapLayoutId(mapName)];
}

QString Project::readMapLocation(QString map_name) {
    if (mapCache.contains(map_name)) {
        return mapCache.value(map_name)->location;
    }

    QString mapFilepath = QString("%1/%3%2/map.json").arg(root).arg(map_name).arg(projectConfig.getFilePath(ProjectFilePath::data_map_folders));
    QJsonDocument mapDoc;
    if (!parser.tryParseJsonFile(&mapDoc, mapFilepath)) {
        logError(QString("Failed to read map's region map section from %1").arg(mapFilepath));
        return QString();
    }

    QJsonObject mapObj = mapDoc.object();
    return ParseUtil::jsonToQString(mapObj["region_map_section"]);
}

Layout *Project::createNewLayout(Layout::SimpleSettings &layoutSettings) {
    QString basePath = projectConfig.getFilePath(ProjectFilePath::data_layouts_folders);
    Layout *layout;

    // Handle the case where we are copying from an existing layout first.
    if (!layoutSettings.from_id.isEmpty()) {
        // load from layout
        loadLayout(mapLayouts[layoutSettings.from_id]);

        layout = mapLayouts[layoutSettings.from_id]->copy();
        layout->name = layoutSettings.name;
        layout->id = layoutSettings.id;
        layout->border_path = QString("%1%2/border.bin").arg(basePath, layoutSettings.name);
        layout->blockdata_path = QString("%1%2/map.bin").arg(basePath, layoutSettings.name);
    }
    else {
        layout = new Layout;

        layout->name = layoutSettings.name;
        layout->id = layoutSettings.id;
        layout->width = layoutSettings.width;
        layout->height = layoutSettings.height;
        layout->border_width = DEFAULT_BORDER_WIDTH;
        layout->border_height = DEFAULT_BORDER_HEIGHT;
        layout->tileset_primary_label = layoutSettings.tileset_primary_label;
        layout->tileset_secondary_label = layoutSettings.tileset_secondary_label;
        layout->border_path = QString("%1%2/border.bin").arg(basePath, layoutSettings.name);
        layout->blockdata_path = QString("%1%2/map.bin").arg(basePath, layoutSettings.name);

        setNewLayoutBlockdata(layout);
        setNewLayoutBorder(layout);
    }

    // Create a new directory for the layout
    QString newLayoutDir = QString(root + "/%1%2").arg(projectConfig.getFilePath(ProjectFilePath::data_layouts_folders), layout->name);
    if (!QDir::root().mkdir(newLayoutDir)) {
        logError(QString("Error: failed to create directory for new layout: '%1'").arg(newLayoutDir));
        delete layout;
        return nullptr;
    }

    mapLayouts.insert(layout->id, layout);
    mapLayoutsMaster.insert(layout->id, layout->copy());
    mapLayoutsTable.append(layout->id);
    mapLayoutsTableMaster.append(layout->id);
    layoutIdsToNames.insert(layout->id, layout->name);

    saveLayout(layout);

    this->loadLayout(layout);

    return layout;
}

bool Project::loadLayout(Layout *layout) {
    if (!layout->loaded) {
        // Force these to run even if one fails
        bool loadedTilesets = loadLayoutTilesets(layout);
        bool loadedBlockdata = loadBlockdata(layout);
        bool loadedBorder = loadLayoutBorder(layout);

        if (loadedTilesets && loadedBlockdata && loadedBorder) {
            layout->loaded = true;
            return true;
        } else {
            return false;
        }
    }
    return true;
}

Layout *Project::loadLayout(QString layoutId) {
    if (mapLayouts.contains(layoutId)) {
        Layout *layout = mapLayouts[layoutId];
        if (loadLayout(layout)) {
            return layout;
        }
    }

    logError(QString("Error: Failed to load layout '%1'").arg(layoutId));
    return nullptr;
}

bool Project::loadMapLayout(Map* map) {
    if (!map->isPersistedToFile) {
        return true;
    }

    if (mapLayouts.contains(map->layoutId)) {
        map->layout = mapLayouts[map->layoutId];
    } else {
        logError(QString("Error: Map '%1' has an unknown layout '%2'").arg(map->name).arg(map->layoutId));
        return false;
    }

    if (map->hasUnsavedChanges() || map->layout->hasUnsavedChanges()) {
        return true;
    } else {
        return loadLayout(map->layout);
    }
}

void Project::clearMapLayouts() {
    qDeleteAll(mapLayouts);
    mapLayouts.clear();
    mapLayoutsTable.clear();
<<<<<<< HEAD
    layoutIdsToNames.clear();
=======
}

bool Project::readMapLayouts() {
    clearMapLayouts();
>>>>>>> 5adf1459

    QString layoutsFilepath = projectConfig.getFilePath(ProjectFilePath::json_layouts);
    QString fullFilepath = QString("%1/%2").arg(root).arg(layoutsFilepath);
    fileWatcher.addPath(fullFilepath);
    QJsonDocument layoutsDoc;
    if (!parser.tryParseJsonFile(&layoutsDoc, fullFilepath)) {
        logError(QString("Failed to read map layouts from %1").arg(fullFilepath));
        return false;
    }

    QJsonObject layoutsObj = layoutsDoc.object();
    QJsonArray layouts = layoutsObj["layouts"].toArray();
    if (layouts.size() == 0) {
        logError(QString("'layouts' array is missing from %1.").arg(layoutsFilepath));
        return false;
    }

    layoutsLabel = ParseUtil::jsonToQString(layoutsObj["layouts_table_label"]);
    if (layoutsLabel.isNull()) {
        layoutsLabel = "gMapLayouts";
        logWarn(QString("'layouts_table_label' value is missing from %1. Defaulting to %2")
                 .arg(layoutsFilepath)
                 .arg(layoutsLabel));
    }

    static const QList<QString> requiredFields = QList<QString>{
        "id",
        "name",
        "width",
        "height",
        "primary_tileset",
        "secondary_tileset",
        "border_filepath",
        "blockdata_filepath",
    };
    for (int i = 0; i < layouts.size(); i++) {
        QJsonObject layoutObj = layouts[i].toObject();
        if (layoutObj.isEmpty())
            continue;
        if (!parser.ensureFieldsExist(layoutObj, requiredFields)) {
            logError(QString("Layout %1 is missing field(s) in %2.").arg(i).arg(layoutsFilepath));
            return false;
        }
        Layout *layout = new Layout();
        layout->id = ParseUtil::jsonToQString(layoutObj["id"]);
        if (layout->id.isEmpty()) {
            logError(QString("Missing 'id' value on layout %1 in %2").arg(i).arg(layoutsFilepath));
            delete layout;
            return false;
        }
        if (mapLayouts.contains(layout->id)) {
            logWarn(QString("Duplicate layout entry for %1 in %2 will be ignored.").arg(layout->id).arg(layoutsFilepath));
            delete layout;
            continue;
        }
        layout->name = ParseUtil::jsonToQString(layoutObj["name"]);
        if (layout->name.isEmpty()) {
            logError(QString("Missing 'name' value for %1 in %2").arg(layout->id).arg(layoutsFilepath));
            delete layout;
            return false;
        }
        int lwidth = ParseUtil::jsonToInt(layoutObj["width"]);
        if (lwidth <= 0) {
            logError(QString("Invalid 'width' value '%1' for %2 in %3. Must be greater than 0.").arg(lwidth).arg(layout->id).arg(layoutsFilepath));
            delete layout;
            return false;
        }
        layout->width = lwidth;
        int lheight = ParseUtil::jsonToInt(layoutObj["height"]);
        if (lheight <= 0) {
            logError(QString("Invalid 'height' value '%1' for %2 in %3. Must be greater than 0.").arg(lheight).arg(layout->id).arg(layoutsFilepath));
            delete layout;
            return false;
        }
        layout->height = lheight;
        if (projectConfig.useCustomBorderSize) {
            int bwidth = ParseUtil::jsonToInt(layoutObj["border_width"]);
            if (bwidth <= 0) {  // 0 is an expected border width/height that should be handled, GF used it for the RS layouts in FRLG
                logWarn(QString("Invalid 'border_width' value '%1' for %2 in %3. Must be greater than 0. Using default (%4) instead.")
                                .arg(bwidth).arg(layout->id).arg(layoutsFilepath).arg(DEFAULT_BORDER_WIDTH));
                bwidth = DEFAULT_BORDER_WIDTH;
            }
            layout->border_width = bwidth;
            int bheight = ParseUtil::jsonToInt(layoutObj["border_height"]);
            if (bheight <= 0) {
                logWarn(QString("Invalid 'border_height' value '%1' for %2 in %3. Must be greater than 0. Using default (%4) instead.")
                                .arg(bheight).arg(layout->id).arg(layoutsFilepath).arg(DEFAULT_BORDER_HEIGHT));
                bheight = DEFAULT_BORDER_HEIGHT;
            }
            layout->border_height = bheight;
        } else {
            layout->border_width = DEFAULT_BORDER_WIDTH;
            layout->border_height = DEFAULT_BORDER_HEIGHT;
        }
        layout->tileset_primary_label = ParseUtil::jsonToQString(layoutObj["primary_tileset"]);
        if (layout->tileset_primary_label.isEmpty()) {
            logError(QString("Missing 'primary_tileset' value for %1 in %2").arg(layout->id).arg(layoutsFilepath));
            delete layout;
            return false;
        }
        layout->tileset_secondary_label = ParseUtil::jsonToQString(layoutObj["secondary_tileset"]);
        if (layout->tileset_secondary_label.isEmpty()) {
            logError(QString("Missing 'secondary_tileset' value for %1 in %2").arg(layout->id).arg(layoutsFilepath));
            delete layout;
            return false;
        }
        layout->border_path = ParseUtil::jsonToQString(layoutObj["border_filepath"]);
        if (layout->border_path.isEmpty()) {
            logError(QString("Missing 'border_filepath' value for %1 in %2").arg(layout->id).arg(layoutsFilepath));
            delete layout;
            return false;
        }
        layout->blockdata_path = ParseUtil::jsonToQString(layoutObj["blockdata_filepath"]);
        if (layout->blockdata_path.isEmpty()) {
            logError(QString("Missing 'blockdata_filepath' value for %1 in %2").arg(layout->id).arg(layoutsFilepath));
            delete layout;
            return false;
        }
        mapLayouts.insert(layout->id, layout);
        mapLayoutsMaster.insert(layout->id, layout->copy());
        mapLayoutsTable.append(layout->id);
        mapLayoutsTableMaster.append(layout->id);
        layoutIdsToNames.insert(layout->id, layout->name);
    }

    return true;
}

void Project::saveMapLayouts() {
    QString layoutsFilepath = root + "/" + projectConfig.getFilePath(ProjectFilePath::json_layouts);
    QFile layoutsFile(layoutsFilepath);
    if (!layoutsFile.open(QIODevice::WriteOnly)) {
        logError(QString("Error: Could not open %1 for writing").arg(layoutsFilepath));
        return;
    }

    OrderedJson::object layoutsObj;
    layoutsObj["layouts_table_label"] = layoutsLabel;

    OrderedJson::array layoutsArr;
    for (QString layoutId : mapLayoutsTableMaster) {
        Layout *layout = mapLayoutsMaster.value(layoutId);
        OrderedJson::object layoutObj;
        layoutObj["id"] = layout->id;
        layoutObj["name"] = layout->name;
        layoutObj["width"] = layout->width;
        layoutObj["height"] = layout->height;
        if (projectConfig.useCustomBorderSize) {
            layoutObj["border_width"] = layout->border_width;
            layoutObj["border_height"] = layout->border_height;
        }
        layoutObj["primary_tileset"] = layout->tileset_primary_label;
        layoutObj["secondary_tileset"] = layout->tileset_secondary_label;
        layoutObj["border_filepath"] = layout->border_path;
        layoutObj["blockdata_filepath"] = layout->blockdata_path;
        layoutsArr.push_back(layoutObj);
    }

    ignoreWatchedFileTemporarily(layoutsFilepath);

    layoutsObj["layouts"] = layoutsArr;
    OrderedJson layoutJson(layoutsObj);
    OrderedJsonDoc jsonDoc(&layoutJson);
    jsonDoc.dump(&layoutsFile);
    layoutsFile.close();
}

void Project::ignoreWatchedFileTemporarily(QString filepath) {
    // Ignore any file-change events for this filepath for the next 5 seconds.
    modifiedFileTimestamps.insert(filepath, QDateTime::currentMSecsSinceEpoch() + 5000);
}

void Project::saveMapGroups() {
    QString mapGroupsFilepath = QString("%1/%2").arg(root).arg(projectConfig.getFilePath(ProjectFilePath::json_map_groups));
    QFile mapGroupsFile(mapGroupsFilepath);
    if (!mapGroupsFile.open(QIODevice::WriteOnly)) {
        logError(QString("Error: Could not open %1 for writing").arg(mapGroupsFilepath));
        return;
    }

    OrderedJson::object mapGroupsObj;

    OrderedJson::array groupNamesArr;
    for (QString groupName : this->groupNames) {
        groupNamesArr.push_back(groupName);
    }
    mapGroupsObj["group_order"] = groupNamesArr;

    int groupNum = 0;
    for (QStringList mapNames : groupedMapNames) {
        OrderedJson::array groupArr;
        for (QString mapName : mapNames) {
            groupArr.push_back(mapName);
        }
        mapGroupsObj[this->groupNames.at(groupNum)] = groupArr;
        groupNum++;
    }

    ignoreWatchedFileTemporarily(mapGroupsFilepath);

    OrderedJson mapGroupJson(mapGroupsObj);
    OrderedJsonDoc jsonDoc(&mapGroupJson);
    jsonDoc.dump(&mapGroupsFile);
    mapGroupsFile.close();
}

void Project::saveMapSections() {
    QString filepath = root + "/" + projectConfig.getFilePath(ProjectFilePath::constants_region_map_sections);

    QString text = QString("#ifndef GUARD_REGIONMAPSEC_H\n");
    text += QString("#define GUARD_REGIONMAPSEC_H\n\n");

    int longestLength = 0;
    for (QString label : this->mapSectionNameToValue.keys()) {
        if (label.size() > longestLength)
            longestLength = label.size();
    }

    longestLength += 1;

    // mapSectionValueToName
    for (int value : this->mapSectionValueToName.keys()) {
        QString line = QString("#define %1  0x%2\n")
            .arg(this->mapSectionValueToName[value], -1 * longestLength)
            .arg(QString("%1").arg(value, 2, 16, QLatin1Char('0')).toUpper());
        text += line;
    }

    text += "\n" + this->extraFileText[projectConfig.getFilePath(ProjectFilePath::constants_region_map_sections)] + "\n";

    text += QString("#endif // GUARD_REGIONMAPSEC_H\n");

    ignoreWatchedFileTemporarily(filepath);
    saveTextFile(filepath, text);
}

void Project::saveWildMonData() {
    if (!this->wildEncountersLoaded) return;

    QString wildEncountersJsonFilepath = QString("%1/%2").arg(root).arg(projectConfig.getFilePath(ProjectFilePath::json_wild_encounters));
    QFile wildEncountersFile(wildEncountersJsonFilepath);
    if (!wildEncountersFile.open(QIODevice::WriteOnly)) {
        logError(QString("Error: Could not open %1 for writing").arg(wildEncountersJsonFilepath));
        return;
    }

    OrderedJson::object wildEncountersObject;
    OrderedJson::array wildEncounterGroups;

    OrderedJson::object monHeadersObject;
    monHeadersObject["label"] = projectConfig.getIdentifier(ProjectIdentifier::symbol_wild_encounters);
    monHeadersObject["for_maps"] = true;

    OrderedJson::array fieldsInfoArray;
    for (EncounterField fieldInfo : wildMonFields) {
        OrderedJson::object fieldObject;
        OrderedJson::array rateArray;

        for (int rate : fieldInfo.encounterRates) {
            rateArray.push_back(rate);
        }

        fieldObject["type"] = fieldInfo.name;
        fieldObject["encounter_rates"] = rateArray;

        OrderedJson::object groupsObject;
        for (auto groupNamePair : fieldInfo.groups) {
            QString groupName = groupNamePair.first;
            OrderedJson::array subGroupIndices;
            std::sort(fieldInfo.groups[groupName].begin(), fieldInfo.groups[groupName].end());
            for (int slotIndex : fieldInfo.groups[groupName]) {
                subGroupIndices.push_back(slotIndex);
            }
            groupsObject[groupName] = subGroupIndices;
        }
        if (!groupsObject.empty()) fieldObject["groups"] = groupsObject;

        fieldsInfoArray.append(fieldObject);
    }
    monHeadersObject["fields"] = fieldsInfoArray;

    OrderedJson::array encountersArray;
    for (auto keyPair : wildMonData) {
        QString key = keyPair.first;
        for (auto grouplLabelPair : wildMonData[key]) {
            QString groupLabel = grouplLabelPair.first;
            OrderedJson::object encounterObject;
            encounterObject["map"] = key;
            encounterObject["base_label"] = groupLabel;

            WildPokemonHeader encounterHeader = wildMonData[key][groupLabel];
            for (auto fieldNamePair : encounterHeader.wildMons) {
                QString fieldName = fieldNamePair.first;
                OrderedJson::object fieldObject;
                WildMonInfo monInfo = encounterHeader.wildMons[fieldName];
                fieldObject["encounter_rate"] = monInfo.encounterRate;
                OrderedJson::array monArray;
                for (WildPokemon wildMon : monInfo.wildPokemon) {
                    OrderedJson::object monEntry;
                    monEntry["min_level"] = wildMon.minLevel;
                    monEntry["max_level"] = wildMon.maxLevel;
                    monEntry["species"] = wildMon.species;
                    monArray.push_back(monEntry);
                }
                fieldObject["mons"] = monArray;
                encounterObject[fieldName] = fieldObject;
            }
            encountersArray.push_back(encounterObject);
        }
    }
    monHeadersObject["encounters"] = encountersArray;
    wildEncounterGroups.push_back(monHeadersObject);

    // add extra Json objects that are not associated with maps to the file
    for (auto extraObject : extraEncounterGroups) {
        wildEncounterGroups.push_back(extraObject);
    }

    wildEncountersObject["wild_encounter_groups"] = wildEncounterGroups;

    ignoreWatchedFileTemporarily(wildEncountersJsonFilepath);
    OrderedJson encounterJson(wildEncountersObject);
    OrderedJsonDoc jsonDoc(&encounterJson);
    jsonDoc.dump(&wildEncountersFile);
    wildEncountersFile.close();
}

void Project::saveMapConstantsHeader() {
    QString text = QString("#ifndef GUARD_CONSTANTS_MAP_GROUPS_H\n");
    text += QString("#define GUARD_CONSTANTS_MAP_GROUPS_H\n");
    text += QString("\n//\n// DO NOT MODIFY THIS FILE! It is auto-generated from %1\n//\n\n")
                    .arg(projectConfig.getFilePath(ProjectFilePath::json_map_groups));

    int groupNum = 0;
    for (QStringList mapNames : groupedMapNames) {
        text += "// " + groupNames.at(groupNum) + "\n";
        int maxLength = 0;
        for (QString mapName : mapNames) {
            QString mapConstantName = mapNamesToMapConstants.value(mapName);
            if (mapConstantName.length() > maxLength)
                maxLength = mapConstantName.length();
        }
        int groupIndex = 0;
        for (QString mapName : mapNames) {
            QString mapConstantName = mapNamesToMapConstants.value(mapName);
            text += QString("#define %1%2(%3 | (%4 << 8))\n")
                    .arg(mapConstantName)
                    .arg(QString(" ").repeated(maxLength - mapConstantName.length() + 1))
                    .arg(groupIndex)
                    .arg(groupNum);
            groupIndex++;
        }
        text += QString("\n");
        groupNum++;
    }

    text += QString("#define MAP_GROUPS_COUNT %1\n\n").arg(groupNum);
    text += QString("#endif // GUARD_CONSTANTS_MAP_GROUPS_H\n");

    QString mapGroupFilepath = root + "/" + projectConfig.getFilePath(ProjectFilePath::constants_map_groups);
    ignoreWatchedFileTemporarily(mapGroupFilepath);
    saveTextFile(mapGroupFilepath, text);
}

void Project::saveHealLocations(Map *map) {
    this->saveHealLocationsData(map);
    this->saveHealLocationsConstants();
}

// Saves heal location maps/coords/respawn data in root + /src/data/heal_locations.h
void Project::saveHealLocationsData(Map *map) {
    // Update heal locations from map
    if (map->events[Event::Group::Heal].length() > 0) {
        for (Event *healEvent : map->events[Event::Group::Heal]) {
            HealLocation hl = HealLocation::fromEvent(healEvent);
            this->healLocations[hl.index - 1] = hl;
        }
    }

    // Find any duplicate constant names
    QMap<QString, int> healLocationsDupes;
    QSet<QString> healLocationsUnique;
    for (auto hl : this->healLocations) {
        QString idName = hl.idName;
        if (healLocationsUnique.contains(idName))
            healLocationsDupes[idName] = 1;
        else
            healLocationsUnique.insert(idName);
    }

    // Create the definition text for each data table
    bool respawnEnabled = projectConfig.healLocationRespawnDataEnabled;
    const QString qualifiers = QString(healLocationDataQualifiers.isStatic ? "static " : "")
                             + QString(healLocationDataQualifiers.isConst ? "const " : "");

    QString locationTableText = QString("%1%2 %3[] =\n{\n").arg(qualifiers)
                                                           .arg(projectConfig.getIdentifier(ProjectIdentifier::symbol_heal_locations_type))
                                                           .arg(this->healLocationsTableName);
    QString respawnMapTableText, respawnNPCTableText;
    if (respawnEnabled) {
        respawnMapTableText = QString("\n%1%2[][2] =\n{\n").arg(qualifiers).arg(projectConfig.getIdentifier(ProjectIdentifier::symbol_spawn_maps));
        respawnNPCTableText = QString("\n%1%2[] =\n{\n").arg(qualifiers).arg(projectConfig.getIdentifier(ProjectIdentifier::symbol_spawn_npcs));
    }

    // Populate the data tables with the heal location data
    int i = 0;
    const QString emptyMapName = projectConfig.getIdentifier(ProjectIdentifier::define_map_empty);
    for (auto hl : this->healLocations) {
        // Add numbered suffix for duplicate constants
        if (healLocationsDupes.keys().contains(hl.idName)) {
            QString duplicateName = hl.idName;
            hl.idName += QString("_%1").arg(healLocationsDupes[duplicateName]);
            healLocationsDupes[duplicateName]++;
            this->healLocations[i].idName = hl.idName; // Update the name for writing constants later
        }

        // Add entry to map/coords table
        QString mapName = !hl.mapName.isEmpty() ? hl.mapName : emptyMapName;
        locationTableText += QString("    [%1 - 1] = {MAP_GROUP(%2), MAP_NUM(%2), %3, %4},\n")
                             .arg(hl.idName)
                             .arg(mapName)
                             .arg(hl.x)
                             .arg(hl.y);

        // Add entry to respawn map and npc tables
        if (respawnEnabled) {
            mapName = !hl.respawnMap.isEmpty() ? hl.respawnMap : emptyMapName;
            respawnMapTableText += QString("    [%1 - 1] = {MAP_GROUP(%2), MAP_NUM(%2)},\n")
                                   .arg(hl.idName)
                                   .arg(mapName);

            respawnNPCTableText += QString("    [%1 - 1] = %2,\n")
                                   .arg(hl.idName)
                                   .arg(hl.respawnNPC);
        }
        i++;
    }
    const QString tableEnd = QString("};\n");
    QString text = locationTableText + tableEnd;
    if (respawnEnabled)
        text += respawnMapTableText + tableEnd + respawnNPCTableText + tableEnd;

    QString filepath = root + "/" + projectConfig.getFilePath(ProjectFilePath::data_heal_locations);
    ignoreWatchedFileTemporarily(filepath);
    saveTextFile(filepath, text);
}

// Saves heal location defines in root + /include/constants/heal_locations.h
void Project::saveHealLocationsConstants() {
    // Get existing defines, and create an inverted map so they'll be in sorted order for printing
    int nextDefineValue = 1;
    QMap<int, QString> valuesToNames = QMap<int, QString>();
    QStringList defineNames = this->healLocationNameToValue.keys();
    QList<int> defineValues = this->healLocationNameToValue.values();
    for (auto name : defineNames) {
        int value = this->healLocationNameToValue.value(name);
        if (valuesToNames.contains(value)) {
            do { // Redefine duplicate as first available value
                value = nextDefineValue++;
            } while (defineValues.contains(value));
        }
        valuesToNames.insert(value, name);
    }

    // Check for new id names in the heal locations list
    for (auto hl : this->healLocations) {
        if (this->healLocationNameToValue.contains(hl.idName))
            continue;
        int value;
        do { // Give new heal location first available value
            value = nextDefineValue++;
        } while (valuesToNames.contains(value));
        valuesToNames.insert(value, hl.idName);
    }

    // Include guards
    const QString guardName = "GUARD_CONSTANTS_HEAL_LOCATIONS_H";
    QString constantsText = QString("#ifndef %1\n#define %1\n\n").arg(guardName);

    // List defines in ascending order
    QMap<int, QString>::const_iterator i;
    for (i = valuesToNames.constBegin(); i != valuesToNames.constEnd(); i++)
        constantsText += QString("#define %1 %2\n").arg(i.value()).arg(i.key());

    constantsText += QString("\n#endif // %1\n").arg(guardName);

    QString filepath = root + "/" + projectConfig.getFilePath(ProjectFilePath::constants_heal_locations);
    ignoreWatchedFileTemporarily(filepath);
    saveTextFile(filepath, constantsText);
}

void Project::saveTilesets(Tileset *primaryTileset, Tileset *secondaryTileset) {
    saveTilesetMetatileLabels(primaryTileset, secondaryTileset);
    saveTilesetMetatileAttributes(primaryTileset);
    saveTilesetMetatileAttributes(secondaryTileset);
    saveTilesetMetatiles(primaryTileset);
    saveTilesetMetatiles(secondaryTileset);
    saveTilesetTilesImage(primaryTileset);
    saveTilesetTilesImage(secondaryTileset);
    saveTilesetPalettes(primaryTileset);
    saveTilesetPalettes(secondaryTileset);
}

void Project::updateTilesetMetatileLabels(Tileset *tileset) {
    // Erase old labels, then repopulate with new labels
    const QString prefix = tileset->getMetatileLabelPrefix();
    metatileLabelsMap[tileset->name].clear();
    for (int metatileId : tileset->metatileLabels.keys()) {
        if (tileset->metatileLabels[metatileId].isEmpty())
            continue;
        QString label = prefix + tileset->metatileLabels[metatileId];
        metatileLabelsMap[tileset->name][label] = metatileId;
    }
}

// Given a map of define names to define values, returns a formatted list of #defines
QString Project::buildMetatileLabelsText(const QMap<QString, uint16_t> defines) {
    QStringList labels = defines.keys();

    // Setup for pretty formatting.
    int longestLength = 0;
    for (QString label : labels) {
        if (label.size() > longestLength)
            longestLength = label.size();
    }

    // Generate defines text
    QString output = QString();
    for (QString label : labels) {
        QString line = QString("#define %1  %2\n")
            .arg(label, -1 * longestLength)
            .arg(Metatile::getMetatileIdString(defines[label]));
        output += line;
    }
    return output;
}

void Project::saveTilesetMetatileLabels(Tileset *primaryTileset, Tileset *secondaryTileset) {
    // Skip writing the file if there are no labels in both the new and old sets
    if (metatileLabelsMap[primaryTileset->name].size() == 0 && primaryTileset->metatileLabels.size() == 0
     && metatileLabelsMap[secondaryTileset->name].size() == 0 && secondaryTileset->metatileLabels.size() == 0)
        return;

    updateTilesetMetatileLabels(primaryTileset);
    updateTilesetMetatileLabels(secondaryTileset);

    // Recreate metatile labels file
    const QString guardName = "GUARD_METATILE_LABELS_H";
    QString outputText = QString("#ifndef %1\n#define %1\n").arg(guardName);

    for (QString tilesetName : metatileLabelsMap.keys()) {
        if (metatileLabelsMap[tilesetName].size() == 0)
            continue;
        outputText += QString("\n// %1\n").arg(tilesetName);
        outputText += buildMetatileLabelsText(metatileLabelsMap[tilesetName]);
    }

    if (unusedMetatileLabels.size() != 0) {
        // Append any defines originally read from the file that aren't associated with any tileset.
        outputText += QString("\n// Other\n");
        outputText += buildMetatileLabelsText(unusedMetatileLabels);
    }

    outputText += QString("\n#endif // %1\n").arg(guardName);

    QString filename = projectConfig.getFilePath(ProjectFilePath::constants_metatile_labels);
    ignoreWatchedFileTemporarily(root + "/" + filename);
    saveTextFile(root + "/" + filename, outputText);
}

void Project::saveTilesetMetatileAttributes(Tileset *tileset) {
    QFile attrs_file(tileset->metatile_attrs_path);
    if (attrs_file.open(QIODevice::WriteOnly | QIODevice::Truncate)) {
        QByteArray data;
        for (Metatile *metatile : tileset->metatiles) {
            uint32_t attributes = metatile->getAttributes();
            for (int i = 0; i < projectConfig.metatileAttributesSize; i++)
                data.append(static_cast<char>(attributes >> (8 * i)));
        }
        attrs_file.write(data);
    } else {
        logError(QString("Could not save tileset metatile attributes file '%1'").arg(tileset->metatile_attrs_path));
    }
}

void Project::saveTilesetMetatiles(Tileset *tileset) {
    QFile metatiles_file(tileset->metatiles_path);
    if (metatiles_file.open(QIODevice::WriteOnly | QIODevice::Truncate)) {
        QByteArray data;
        int numTiles = projectConfig.getNumTilesInMetatile();
        for (Metatile *metatile : tileset->metatiles) {
            for (int i = 0; i < numTiles; i++) {
                uint16_t tile = metatile->tiles.at(i).rawValue();
                data.append(static_cast<char>(tile));
                data.append(static_cast<char>(tile >> 8));
            }
        }
        metatiles_file.write(data);
    } else {
        tileset->metatiles.clear();
        logError(QString("Could not open tileset metatiles file '%1'").arg(tileset->metatiles_path));
    }
}

void Project::saveTilesetTilesImage(Tileset *tileset) {
    // Only write the tiles image if it was changed.
    // Porymap will only ever change an existing tiles image by importing a new one.
    if (tileset->hasUnsavedTilesImage) {
        if (!tileset->tilesImage.save(tileset->tilesImagePath, "PNG")) {
            logError(QString("Failed to save tiles image '%1'").arg(tileset->tilesImagePath));
            return;
        }
        tileset->hasUnsavedTilesImage = false;
    }
}

void Project::saveTilesetPalettes(Tileset *tileset) {
    for (int i = 0; i < Project::getNumPalettesTotal(); i++) {
        QString filepath = tileset->palettePaths.at(i);
        PaletteUtil::writeJASC(filepath, tileset->palettes.at(i).toVector(), 0, 16);
    }
}

bool Project::loadLayoutTilesets(Layout *layout) {
    layout->tileset_primary = getTileset(layout->tileset_primary_label);
    if (!layout->tileset_primary) {
        QString defaultTileset = this->getDefaultPrimaryTilesetLabel();
        logWarn(QString("Map layout %1 has invalid primary tileset '%2'. Using default '%3'").arg(layout->id).arg(layout->tileset_primary_label).arg(defaultTileset));
        layout->tileset_primary_label = defaultTileset;
        layout->tileset_primary = getTileset(layout->tileset_primary_label);
        if (!layout->tileset_primary) {
            logError(QString("Failed to set default primary tileset."));
            return false;
        }
    }

    layout->tileset_secondary = getTileset(layout->tileset_secondary_label);
    if (!layout->tileset_secondary) {
        QString defaultTileset = this->getDefaultSecondaryTilesetLabel();
        logWarn(QString("Map layout %1 has invalid secondary tileset '%2'. Using default '%3'").arg(layout->id).arg(layout->tileset_secondary_label).arg(defaultTileset));
        layout->tileset_secondary_label = defaultTileset;
        layout->tileset_secondary = getTileset(layout->tileset_secondary_label);
        if (!layout->tileset_secondary) {
            logError(QString("Failed to set default secondary tileset."));
            return false;
        }
    }
    return true;
}

Tileset* Project::loadTileset(QString label, Tileset *tileset) {
    auto memberMap = Tileset::getHeaderMemberMap(this->usingAsmTilesets);
    if (this->usingAsmTilesets) {
        // Read asm tileset header. Backwards compatibility
        const QStringList values = parser.getLabelValues(parser.parseAsm(projectConfig.getFilePath(ProjectFilePath::tilesets_headers_asm)), label);
        if (values.isEmpty()) {
            return nullptr;
        }
        if (tileset == nullptr) {
            tileset = new Tileset;
        }
        tileset->name = label;
        tileset->is_secondary = ParseUtil::gameStringToBool(values.value(memberMap.key("isSecondary")));
        tileset->tiles_label = values.value(memberMap.key("tiles"));
        tileset->palettes_label = values.value(memberMap.key("palettes"));
        tileset->metatiles_label = values.value(memberMap.key("metatiles"));
        tileset->metatile_attrs_label = values.value(memberMap.key("metatileAttributes"));
    } else {
        // Read C tileset header
        const auto structs = parser.readCStructs(projectConfig.getFilePath(ProjectFilePath::tilesets_headers), label, memberMap);
        if (!structs.contains(label)) {
            return nullptr;
        }
        if (tileset == nullptr) {
            tileset = new Tileset;
        }
        const auto tilesetAttributes = structs[label];
        tileset->name = label;
        tileset->is_secondary = ParseUtil::gameStringToBool(tilesetAttributes.value("isSecondary"));
        tileset->tiles_label = tilesetAttributes.value("tiles");
        tileset->palettes_label = tilesetAttributes.value("palettes");
        tileset->metatiles_label = tilesetAttributes.value("metatiles");
        tileset->metatile_attrs_label = tilesetAttributes.value("metatileAttributes");
    }

    loadTilesetAssets(tileset);

    tilesetCache.insert(label, tileset);
    return tileset;
}

bool Project::loadBlockdata(Layout *layout) {
    QString path = QString("%1/%2").arg(root).arg(layout->blockdata_path);
    layout->blockdata = readBlockdata(path);
    layout->lastCommitBlocks.blocks = layout->blockdata;
    layout->lastCommitBlocks.layoutDimensions = QSize(layout->getWidth(), layout->getHeight());

    if (layout->blockdata.count() != layout->getWidth() * layout->getHeight()) {
        logWarn(QString("Layout blockdata length %1 does not match dimensions %2x%3 (should be %4). Resizing blockdata.")
                .arg(layout->blockdata.count())
                .arg(layout->getWidth())
                .arg(layout->getHeight())
                .arg(layout->getWidth() * layout->getHeight()));
        layout->blockdata.resize(layout->getWidth() * layout->getHeight());
    }
    return true;
}

void Project::setNewLayoutBlockdata(Layout *layout) {
    layout->blockdata.clear();
    int width = layout->getWidth();
    int height = layout->getHeight();
    Block block(projectConfig.defaultMetatileId, projectConfig.defaultCollision, projectConfig.defaultElevation);
    for (int i = 0; i < width * height; i++) {
        layout->blockdata.append(block);
    }
    layout->lastCommitBlocks.blocks = layout->blockdata;
    layout->lastCommitBlocks.layoutDimensions = QSize(width, height);
}

bool Project::loadLayoutBorder(Layout *layout) {
    QString path = QString("%1/%2").arg(root).arg(layout->border_path);
    layout->border = readBlockdata(path);
    layout->lastCommitBlocks.border = layout->border;
    layout->lastCommitBlocks.borderDimensions = QSize(layout->getBorderWidth(), layout->getBorderHeight());

    int borderLength = layout->getBorderWidth() * layout->getBorderHeight();
    if (layout->border.count() != borderLength) {
        logWarn(QString("Layout border blockdata length %1 must be %2. Resizing border blockdata.")
                .arg(layout->border.count())
                .arg(borderLength));
        layout->border.resize(borderLength);
    }
    return true;
}

void Project::setNewLayoutBorder(Layout *layout) {
    layout->border.clear();
    int width = layout->getBorderWidth();
    int height = layout->getBorderHeight();

    if (projectConfig.newMapBorderMetatileIds.length() != width * height) {
        // Border size doesn't match the number of default border metatiles.
        // Fill the border with empty metatiles.
        for (int i = 0; i < width * height; i++) {
            layout->border.append(0);
        }
    } else {
        // Fill the border with the default metatiles from the config.
        for (int i = 0; i < width * height; i++) {
            layout->border.append(projectConfig.newMapBorderMetatileIds.at(i));
        }
    }

    layout->lastCommitBlocks.border = layout->border;
    layout->lastCommitBlocks.borderDimensions = QSize(width, height);
}

void Project::saveLayoutBorder(Layout *layout) {
    QString path = QString("%1/%2").arg(root).arg(layout->border_path);
    writeBlockdata(path, layout->border);
}

void Project::saveLayoutBlockdata(Layout *layout) {
    QString path = QString("%1/%2").arg(root).arg(layout->blockdata_path);
    writeBlockdata(path, layout->blockdata);
}

void Project::writeBlockdata(QString path, const Blockdata &blockdata) {
    QFile file(path);
    if (file.open(QIODevice::WriteOnly)) {
        QByteArray data = blockdata.serialize();
        file.write(data);
    } else {
        logError(QString("Failed to open blockdata file for writing: '%1'").arg(path));
    }
}

void Project::saveAllMaps() {
    for (auto *map : mapCache.values())
        saveMap(map);
}

void Project::saveMap(Map *map) {
    // Create/Modify a few collateral files for brand new maps.
    QString basePath = projectConfig.getFilePath(ProjectFilePath::data_map_folders);
    QString mapDataDir = root + "/" + basePath + map->name;
    if (!map->isPersistedToFile) {
        if (!QDir::root().mkdir(mapDataDir)) {
            logError(QString("Error: failed to create directory for new map: '%1'").arg(mapDataDir));
        }

        // Create file data/maps/<map_name>/scripts.inc
        QString text = this->getScriptDefaultString(projectConfig.usePoryScript, map->name);
        saveTextFile(mapDataDir + "/scripts" + this->getScriptFileExtension(projectConfig.usePoryScript), text);

        if (projectConfig.createMapTextFileEnabled) {
            // Create file data/maps/<map_name>/text.inc
            saveTextFile(mapDataDir + "/text" + this->getScriptFileExtension(projectConfig.usePoryScript), "\n");
        }

        // Simply append to data/event_scripts.s.
        text = QString("\n\t.include \"%1%2/scripts.inc\"\n").arg(basePath, map->name);
        if (projectConfig.createMapTextFileEnabled) {
            text += QString("\t.include \"%1%2/text.inc\"\n").arg(basePath, map->name);
        }
        appendTextFile(root + "/" + projectConfig.getFilePath(ProjectFilePath::data_event_scripts), text);

        if (map->needsLayoutDir) {
            QString newLayoutDir = QString(root + "/%1%2").arg(projectConfig.getFilePath(ProjectFilePath::data_layouts_folders), map->name);
            if (!QDir::root().mkdir(newLayoutDir)) {
                logError(QString("Error: failed to create directory for new layout: '%1'").arg(newLayoutDir));
            }
        }
    }

    // Create map.json for map data.
    QString mapFilepath = QString("%1/map.json").arg(mapDataDir);
    QFile mapFile(mapFilepath);
    if (!mapFile.open(QIODevice::WriteOnly)) {
        logError(QString("Error: Could not open %1 for writing").arg(mapFilepath));
        return;
    }

    OrderedJson::object mapObj;
    // Header values.
    mapObj["id"] = map->constantName;
    mapObj["name"] = map->name;
    mapObj["layout"] = map->layout->id;
    mapObj["music"] = map->song;
    mapObj["region_map_section"] = map->location;
    mapObj["requires_flash"] = map->requiresFlash;
    mapObj["weather"] = map->weather;
    mapObj["map_type"] = map->type;
    if (projectConfig.mapAllowFlagsEnabled) {
        mapObj["allow_cycling"] = map->allowBiking;
        mapObj["allow_escaping"] = map->allowEscaping;
        mapObj["allow_running"] = map->allowRunning;
    }
    mapObj["show_map_name"] = map->show_location;
    if (projectConfig.floorNumberEnabled) {
        mapObj["floor_number"] = map->floorNumber;
    }
    mapObj["battle_scene"] = map->battle_scene;

    // Connections
    auto connections = map->getConnections();
    if (connections.length() > 0) {
        OrderedJson::array connectionsArr;
        for (auto connection : connections) {
            if (mapNamesToMapConstants.contains(connection->targetMapName())) {
                OrderedJson::object connectionObj;
                connectionObj["map"] = this->mapNamesToMapConstants.value(connection->targetMapName());
                connectionObj["offset"] = connection->offset();
                connectionObj["direction"] = connection->direction();
                connectionsArr.append(connectionObj);
            } else {
                logError(QString("Failed to write map connection. '%1' is not a valid map name").arg(connection->targetMapName()));
            }
        }
        mapObj["connections"] = connectionsArr;
    } else {
        mapObj["connections"] = QJsonValue::Null;
    }

    if (map->sharedEventsMap.isEmpty()) {
        // Object events
        OrderedJson::array objectEventsArr;
        for (int i = 0; i < map->events[Event::Group::Object].length(); i++) {
            Event *event = map->events[Event::Group::Object].value(i);
            OrderedJson::object jsonObj = event->buildEventJson(this);
            objectEventsArr.push_back(jsonObj);
        }
        mapObj["object_events"] = objectEventsArr;


        // Warp events
        OrderedJson::array warpEventsArr;
        for (int i = 0; i < map->events[Event::Group::Warp].length(); i++) {
            Event *event = map->events[Event::Group::Warp].value(i);
            OrderedJson::object warpObj = event->buildEventJson(this);
            warpEventsArr.append(warpObj);
        }
        mapObj["warp_events"] = warpEventsArr;

        // Coord events
        OrderedJson::array coordEventsArr;
        for (int i = 0; i < map->events[Event::Group::Coord].length(); i++) {
            Event *event = map->events[Event::Group::Coord].value(i);
            OrderedJson::object triggerObj = event->buildEventJson(this);
            coordEventsArr.append(triggerObj);
        }
        mapObj["coord_events"] = coordEventsArr;

        // Bg Events
        OrderedJson::array bgEventsArr;
        for (int i = 0; i < map->events[Event::Group::Bg].length(); i++) {
            Event *event = map->events[Event::Group::Bg].value(i);
            OrderedJson::object bgObj = event->buildEventJson(this);
            bgEventsArr.append(bgObj);
        }
        mapObj["bg_events"] = bgEventsArr;
    } else {
        mapObj["shared_events_map"] = map->sharedEventsMap;
    }

    if (!map->sharedScriptsMap.isEmpty()) {
        mapObj["shared_scripts_map"] = map->sharedScriptsMap;
    }

    // Custom header fields.
    for (QString key : map->customHeaders.keys()) {
        mapObj[key] = OrderedJson::fromQJsonValue(map->customHeaders[key]);
    }

    OrderedJson mapJson(mapObj);
    OrderedJsonDoc jsonDoc(&mapJson);
    jsonDoc.dump(&mapFile);
    mapFile.close();

    saveLayout(map->layout);
    saveHealLocations(map);

    map->isPersistedToFile = true;
    map->hasUnsavedDataChanges = false;
    map->editHistory.setClean();
}

void Project::saveLayout(Layout *layout) {
    //
    saveLayoutBorder(layout);
    saveLayoutBlockdata(layout);

    // Update global data structures with current map data.
    updateLayout(layout);

    layout->editHistory.setClean();
}

void Project::updateLayout(Layout *layout) {
    if (!mapLayoutsTableMaster.contains(layout->id)) {
        mapLayoutsTableMaster.append(layout->id);
    }

    if (mapLayoutsMaster.contains(layout->id)) {
        mapLayoutsMaster[layout->id]->copyFrom(layout);
    }
    else {
        mapLayoutsMaster.insert(layout->id, layout->copy());
    }
}

void Project::saveAllDataStructures() {
    saveMapLayouts();
    saveMapGroups();
    saveMapSections();
    saveMapConstantsHeader();
    saveWildMonData();
    saveConfig();
}

void Project::saveConfig() {
    projectConfig.save();
    userConfig.save();
}

void Project::loadTilesetAssets(Tileset* tileset) {
    if (tileset->name.isNull()) {
        return;
    }
    this->readTilesetPaths(tileset);
    QImage image;
    if (QFile::exists(tileset->tilesImagePath)) {
        image = QImage(tileset->tilesImagePath).convertToFormat(QImage::Format_Indexed8, Qt::ThresholdDither);
        flattenTo4bppImage(&image);
    } else {
        image = QImage(8, 8, QImage::Format_Indexed8);
    }
    this->loadTilesetTiles(tileset, image);
    this->loadTilesetMetatiles(tileset);
    this->loadTilesetMetatileLabels(tileset);
    this->loadTilesetPalettes(tileset);
}

void Project::readTilesetPaths(Tileset* tileset) {
    // Parse the tileset data files to try and get explicit file paths for this tileset's assets
    const QString rootDir = this->root + "/";
    if (this->usingAsmTilesets) {
        // Read asm tileset data files. Backwards compatibility
        const QList<QStringList> graphics = parser.parseAsm(projectConfig.getFilePath(ProjectFilePath::tilesets_graphics_asm));
        const QList<QStringList> metatiles_macros = parser.parseAsm(projectConfig.getFilePath(ProjectFilePath::tilesets_metatiles_asm));

        const QStringList tiles_values = parser.getLabelValues(graphics, tileset->tiles_label);
        const QStringList palettes_values = parser.getLabelValues(graphics, tileset->palettes_label);
        const QStringList metatiles_values = parser.getLabelValues(metatiles_macros, tileset->metatiles_label);
        const QStringList metatile_attrs_values = parser.getLabelValues(metatiles_macros, tileset->metatile_attrs_label);

        if (!tiles_values.isEmpty())
            tileset->tilesImagePath = this->fixGraphicPath(rootDir + tiles_values.value(0).section('"', 1, 1));
        if (!metatiles_values.isEmpty())
            tileset->metatiles_path = rootDir + metatiles_values.value(0).section('"', 1, 1);
        if (!metatile_attrs_values.isEmpty())
            tileset->metatile_attrs_path = rootDir + metatile_attrs_values.value(0).section('"', 1, 1);
        for (const auto &value : palettes_values)
            tileset->palettePaths.append(this->fixPalettePath(rootDir + value.section('"', 1, 1)));
    } else {
        // Read C tileset data files
        const QString graphicsFile = projectConfig.getFilePath(ProjectFilePath::tilesets_graphics);
        const QString metatilesFile = projectConfig.getFilePath(ProjectFilePath::tilesets_metatiles);
        
        const QString tilesImagePath = parser.readCIncbin(graphicsFile, tileset->tiles_label);
        const QStringList palettePaths = parser.readCIncbinArray(graphicsFile, tileset->palettes_label);
        const QString metatilesPath = parser.readCIncbin(metatilesFile, tileset->metatiles_label);
        const QString metatileAttrsPath = parser.readCIncbin(metatilesFile, tileset->metatile_attrs_label);

        if (!tilesImagePath.isEmpty())
            tileset->tilesImagePath = this->fixGraphicPath(rootDir + tilesImagePath);
        if (!metatilesPath.isEmpty())
            tileset->metatiles_path = rootDir + metatilesPath;
        if (!metatileAttrsPath.isEmpty())
            tileset->metatile_attrs_path = rootDir + metatileAttrsPath;
        for (const auto &path : palettePaths)
            tileset->palettePaths.append(this->fixPalettePath(rootDir + path));
    }

    // Try to set default paths, if any weren't found by reading the files above
    QString defaultPath = rootDir + tileset->getExpectedDir();
    if (tileset->tilesImagePath.isEmpty())
        tileset->tilesImagePath = defaultPath + "/tiles.png";
    if (tileset->metatiles_path.isEmpty())
        tileset->metatiles_path = defaultPath + "/metatiles.bin";
    if (tileset->metatile_attrs_path.isEmpty())
        tileset->metatile_attrs_path = defaultPath + "/metatile_attributes.bin";
    if (tileset->palettePaths.isEmpty()) {
        QString palettes_dir_path = defaultPath + "/palettes/";
        for (int i = 0; i < 16; i++) {
            tileset->palettePaths.append(palettes_dir_path + QString("%1").arg(i, 2, 10, QLatin1Char('0')) + ".pal");
        }
    }
}

void Project::loadTilesetPalettes(Tileset* tileset) {
    QList<QList<QRgb>> palettes;
    QList<QList<QRgb>> palettePreviews;
    for (int i = 0; i < tileset->palettePaths.length(); i++) {
        QString path = tileset->palettePaths.value(i);
        bool error = false;
        QList<QRgb> palette = PaletteUtil::parse(path, &error);
        if (error) {
            for (int j = 0; j < 16; j++) {
                palette.append(qRgb(j * 16, j * 16, j * 16));
            }
        }

        palettes.append(palette);
        palettePreviews.append(palette);
    }
    tileset->palettes = palettes;
    tileset->palettePreviews = palettePreviews;
}

void Project::loadTilesetTiles(Tileset *tileset, QImage image) {
    QList<QImage> tiles;
    int w = 8;
    int h = 8;
    for (int y = 0; y < image.height(); y += h)
    for (int x = 0; x < image.width(); x += w) {
        QImage tile = image.copy(x, y, w, h);
        tiles.append(tile);
    }
    tileset->tilesImage = image;
    tileset->tiles = tiles;
}

void Project::loadTilesetMetatiles(Tileset* tileset) {
    QFile metatiles_file(tileset->metatiles_path);
    if (metatiles_file.open(QIODevice::ReadOnly)) {
        QByteArray data = metatiles_file.readAll();
        int tilesPerMetatile = projectConfig.getNumTilesInMetatile();
        int bytesPerMetatile = 2 * tilesPerMetatile;
        int num_metatiles = data.length() / bytesPerMetatile;
        QList<Metatile*> metatiles;
        for (int i = 0; i < num_metatiles; i++) {
            Metatile *metatile = new Metatile;
            int index = i * bytesPerMetatile;
            for (int j = 0; j < tilesPerMetatile; j++) {
                uint16_t tileRaw = static_cast<unsigned char>(data[index++]);
                tileRaw |= static_cast<unsigned char>(data[index++]) << 8;
                metatile->tiles.append(Tile(tileRaw));
            }
            metatiles.append(metatile);
        }
        tileset->metatiles = metatiles;
    } else {
        tileset->metatiles.clear();
        logError(QString("Could not open tileset metatiles file '%1'").arg(tileset->metatiles_path));
    }

    QFile attrs_file(tileset->metatile_attrs_path);
    if (attrs_file.open(QIODevice::ReadOnly)) {
        QByteArray data = attrs_file.readAll();
        int num_metatiles = tileset->metatiles.count();
        int attrSize = projectConfig.metatileAttributesSize;
        int num_metatileAttrs = data.length() / attrSize;
        if (num_metatiles != num_metatileAttrs) {
            logWarn(QString("Metatile count %1 does not match metatile attribute count %2 in %3").arg(num_metatiles).arg(num_metatileAttrs).arg(tileset->name));
            if (num_metatileAttrs > num_metatiles)
                num_metatileAttrs = num_metatiles;
        }

        for (int i = 0; i < num_metatileAttrs; i++) {
            uint32_t attributes = 0;
            for (int j = 0; j < attrSize; j++)
                attributes |= static_cast<unsigned char>(data.at(i * attrSize + j)) << (8 * j);
            tileset->metatiles.at(i)->setAttributes(attributes);
        }
    } else {
        logError(QString("Could not open tileset metatile attributes file '%1'").arg(tileset->metatile_attrs_path));
    }
}

QString Project::findMetatileLabelsTileset(QString label) {
    for (QString tilesetName : this->tilesetLabelsOrdered) {
        QString metatileLabelPrefix = Tileset::getMetatileLabelPrefix(tilesetName);
        if (label.startsWith(metatileLabelPrefix))
            return tilesetName;
    }
    return QString();
}

bool Project::readTilesetMetatileLabels() {
    metatileLabelsMap.clear();
    unusedMetatileLabels.clear();

    QString metatileLabelsFilename = projectConfig.getFilePath(ProjectFilePath::constants_metatile_labels);
    fileWatcher.addPath(root + "/" + metatileLabelsFilename);

    const QStringList regexList = {QString("\\b%1").arg(projectConfig.getIdentifier(ProjectIdentifier::define_metatile_label_prefix))};
    QMap<QString, int> defines = parser.readCDefinesByRegex(metatileLabelsFilename, regexList);

    for (QString label : defines.keys()) {
        uint32_t metatileId = static_cast<uint32_t>(defines[label]);
        if (metatileId > Block::maxValue) {
            metatileId &= Block::maxValue;
            logWarn(QString("Value of metatile label '%1' truncated to %2").arg(label).arg(Metatile::getMetatileIdString(metatileId)));
        }
        QString tilesetName = findMetatileLabelsTileset(label);
        if (!tilesetName.isEmpty()) {
            metatileLabelsMap[tilesetName][label] = metatileId;
        } else {
            // This #define name does not match any existing tileset.
            // Save it separately to be outputted later.
            unusedMetatileLabels[label] = metatileId;
        }
    }

    return true;
}

void Project::loadTilesetMetatileLabels(Tileset* tileset) {
    QString metatileLabelPrefix = tileset->getMetatileLabelPrefix();

    // Reverse map for faster lookup by metatile id
    for (QString labelName : metatileLabelsMap[tileset->name].keys()) {
        auto metatileId = metatileLabelsMap[tileset->name][labelName];
        tileset->metatileLabels[metatileId] = labelName.replace(metatileLabelPrefix, "");
    }
}

Blockdata Project::readBlockdata(QString path) {
    Blockdata blockdata;
    QFile file(path);
    if (file.open(QIODevice::ReadOnly)) {
        QByteArray data = file.readAll();
        for (int i = 0; (i + 1) < data.length(); i += 2) {
            uint16_t word = static_cast<uint16_t>((data[i] & 0xff) + ((data[i + 1] & 0xff) << 8));
            blockdata.append(word);
        }
    } else {
        logError(QString("Failed to open blockdata path '%1'").arg(path));
    }

    return blockdata;
}

Map* Project::getMap(QString map_name) {
    if (mapCache.contains(map_name)) {
        return mapCache.value(map_name);
    } else {
        Map *map = loadMap(map_name);
        return map;
    }
}

Tileset* Project::getTileset(QString label, bool forceLoad) {
    Tileset *existingTileset = nullptr;
    if (tilesetCache.contains(label)) {
        existingTileset = tilesetCache.value(label);
    }

    if (existingTileset && !forceLoad) {
        return existingTileset;
    } else {
        Tileset *tileset = loadTileset(label, existingTileset);
        return tileset;
    }
}

void Project::saveTextFile(QString path, QString text) {
    QFile file(path);
    if (file.open(QIODevice::WriteOnly)) {
        file.write(text.toUtf8());
    } else {
        logError(QString("Could not open '%1' for writing: ").arg(path) + file.errorString());
    }
}

void Project::appendTextFile(QString path, QString text) {
    QFile file(path);
    if (file.open(QIODevice::Append)) {
        file.write(text.toUtf8());
    } else {
        logError(QString("Could not open '%1' for appending: ").arg(path) + file.errorString());
    }
}

void Project::deleteFile(QString path) {
    QFile file(path);
    if (file.exists() && !file.remove()) {
        logError(QString("Could not delete file '%1': ").arg(path) + file.errorString());
    }
}

bool Project::readWildMonData() {
    this->extraEncounterGroups.clear();
    this->wildMonFields.clear();
    this->wildMonData.clear();
    this->encounterGroupLabels.clear();
    this->pokemonMinLevel = 0;
    this->pokemonMaxLevel = 100;
    this->maxEncounterRate = 2880/16;
    this->wildEncountersLoaded = false;
    if (!userConfig.useEncounterJson) {
        return true;
    }

    // Read max encounter rate. The games multiply the encounter rate value in the map data by 16, so our input limit is the max/16.
    const QString encounterRateFile = projectConfig.getFilePath(ProjectFilePath::wild_encounter);
    const QString maxEncounterRateName = projectConfig.getIdentifier(ProjectIdentifier::define_max_encounter_rate);

    fileWatcher.addPath(QString("%1/%2").arg(root).arg(encounterRateFile));
    auto defines = parser.readCDefinesByName(encounterRateFile, {maxEncounterRateName});
    if (defines.contains(maxEncounterRateName))
        this->maxEncounterRate = defines.value(maxEncounterRateName)/16;

    // Read min/max level
    const QString levelRangeFile = projectConfig.getFilePath(ProjectFilePath::constants_pokemon);
    const QString minLevelName = projectConfig.getIdentifier(ProjectIdentifier::define_min_level);
    const QString maxLevelName = projectConfig.getIdentifier(ProjectIdentifier::define_max_level);

    fileWatcher.addPath(QString("%1/%2").arg(root).arg(levelRangeFile));
    defines = parser.readCDefinesByName(levelRangeFile, {minLevelName, maxLevelName});
    if (defines.contains(minLevelName))
        this->pokemonMinLevel = defines.value(minLevelName);
    if (defines.contains(maxLevelName))
        this->pokemonMaxLevel = defines.value(maxLevelName);

    this->pokemonMinLevel = qMin(this->pokemonMinLevel, this->pokemonMaxLevel);
    this->pokemonMaxLevel = qMax(this->pokemonMinLevel, this->pokemonMaxLevel);

    // Read encounter data
    QString wildMonJsonFilepath = QString("%1/%2").arg(root).arg(projectConfig.getFilePath(ProjectFilePath::json_wild_encounters));
    fileWatcher.addPath(wildMonJsonFilepath);

    OrderedJson::object wildMonObj;
    if (!parser.tryParseOrderedJsonFile(&wildMonObj, wildMonJsonFilepath)) {
        // Failing to read wild encounters data is not a critical error, the encounter editor will just be disabled
        logWarn(QString("Failed to read wild encounters from %1").arg(wildMonJsonFilepath));
        return true;
    }

    // For each encounter type, count the number of times each encounter rate value occurs.
    // The most common value will be used as the default for new groups.
    QMap<QString, QMap<int, int>> encounterRateFrequencyMaps;

    for (OrderedJson subObjectRef : wildMonObj["wild_encounter_groups"].array_items()) {
        OrderedJson::object subObject = subObjectRef.object_items();
        if (!subObject["for_maps"].bool_value()) {
            extraEncounterGroups.push_back(subObject);
            continue;
        }

        for (OrderedJson field : subObject["fields"].array_items()) {
            EncounterField encounterField;
            OrderedJson::object fieldObj = field.object_items();
            encounterField.name = fieldObj["type"].string_value();
            for (auto val : fieldObj["encounter_rates"].array_items()) {
                encounterField.encounterRates.append(val.int_value());
            }

            QList<QString> subGroups;
            for (auto groupPair : fieldObj["groups"].object_items()) {
                subGroups.append(groupPair.first);
            }
            for (QString group : subGroups) {
                OrderedJson::object groupsObj = fieldObj["groups"].object_items();
                for (auto slotNum : groupsObj[group].array_items()) {
                    encounterField.groups[group].append(slotNum.int_value());
                }
            }
            encounterRateFrequencyMaps.insert(encounterField.name, QMap<int, int>());
            wildMonFields.append(encounterField);
        }

        auto encounters = subObject["encounters"].array_items();
        for (auto encounter : encounters) {
            OrderedJson::object encounterObj = encounter.object_items();
            QString mapConstant = encounterObj["map"].string_value();

            WildPokemonHeader header;

            for (EncounterField monField : wildMonFields) {
                QString field = monField.name;
                if (!encounterObj[field].is_null()) {
                    OrderedJson::object encounterFieldObj = encounterObj[field].object_items();
                    header.wildMons[field].active = true;
                    header.wildMons[field].encounterRate = encounterFieldObj["encounter_rate"].int_value();
                    encounterRateFrequencyMaps[field][header.wildMons[field].encounterRate]++;
                    for (auto mon : encounterFieldObj["mons"].array_items()) {
                        WildPokemon newMon;
                        OrderedJson::object monObj = mon.object_items();
                        newMon.minLevel = monObj["min_level"].int_value();
                        newMon.maxLevel = monObj["max_level"].int_value();
                        newMon.species = monObj["species"].string_value();
                        header.wildMons[field].wildPokemon.append(newMon);
                    }
                    // If the user supplied too few pokémon for this group then we fill in the rest.
                    for (int i = header.wildMons[field].wildPokemon.length(); i < monField.encounterRates.length(); i++) {
                        WildPokemon newMon; // Keep default values
                        header.wildMons[field].wildPokemon.append(newMon);
                    }
                }
            }
            wildMonData[mapConstant].insert({encounterObj["base_label"].string_value(), header});
            encounterGroupLabels.append(encounterObj["base_label"].string_value());
        }
    }

    // For each encounter type, set default encounter rate to most common value.
    // Iterate over map of encounter type names to frequency maps...
    for (auto i = encounterRateFrequencyMaps.cbegin(), i_end = encounterRateFrequencyMaps.cend(); i != i_end; i++) {
        int frequency = 0;
        int rate = 1;
        const QMap<int, int> frequencyMap = i.value();
        // Iterate over frequency map (encounter rate to number of occurrences)...
        for (auto j = frequencyMap.cbegin(), j_end = frequencyMap.cend(); j != j_end; j++) {
            if (j.value() > frequency) {
                frequency = j.value();
                rate = j.key();
            }
        }
        setDefaultEncounterRate(i.key(), rate);
    }

    this->wildEncountersLoaded = true;
    return true;
}

bool Project::readMapGroups() {
    this->mapConstantsToMapNames.clear();
    this->mapNamesToMapConstants.clear();
    this->mapGroups.clear();
    this->groupNames.clear();
    this->groupedMapNames.clear();
    this->mapNames.clear();

    const QString filepath = root + "/" + projectConfig.getFilePath(ProjectFilePath::json_map_groups);
    fileWatcher.addPath(filepath);
    QJsonDocument mapGroupsDoc;
    if (!parser.tryParseJsonFile(&mapGroupsDoc, filepath)) {
        logError(QString("Failed to read map groups from %1").arg(filepath));
        return false;
    }

    QJsonObject mapGroupsObj = mapGroupsDoc.object();
    QJsonArray mapGroupOrder = mapGroupsObj["group_order"].toArray();
    for (int groupIndex = 0; groupIndex < mapGroupOrder.size(); groupIndex++) {
        QString groupName = ParseUtil::jsonToQString(mapGroupOrder.at(groupIndex));
        QJsonArray mapNamesJson = mapGroupsObj.value(groupName).toArray();
        this->groupedMapNames.append(QStringList());
        this->groupNames.append(groupName);
        for (int j = 0; j < mapNamesJson.size(); j++) {
            QString mapName = ParseUtil::jsonToQString(mapNamesJson.at(j));
            if (mapName == DYNAMIC_MAP_NAME) {
                logWarn(QString("Ignoring map with reserved name '%1'.").arg(mapName));
                continue;
            }
            this->mapGroups.insert(mapName, groupIndex);
            this->groupedMapNames[groupIndex].append(mapName);
            this->mapNames.append(mapName);

            // Build the mapping and reverse mapping between map constants and map names.
            QString mapConstant = Map::mapConstantFromName(mapName);
            this->mapConstantsToMapNames.insert(mapConstant, mapName);
            this->mapNamesToMapConstants.insert(mapName, mapConstant);
        }
    }

    if (this->groupNames.isEmpty()) {
        logError(QString("Failed to find any map groups in %1").arg(filepath));
        return false;
    }
    if (this->mapNames.isEmpty()) {
        logError(QString("Failed to find any map names in %1").arg(filepath));
        return false;
    }

    const QString defineName = this->getDynamicMapDefineName();
    this->mapConstantsToMapNames.insert(defineName, DYNAMIC_MAP_NAME);
    this->mapNamesToMapConstants.insert(DYNAMIC_MAP_NAME, defineName);
    this->mapNames.append(DYNAMIC_MAP_NAME);

    return true;
}

Map* Project::addNewMapToGroup(QString mapName, int groupNum, Map *newMap, bool existingLayout, bool importedMap) {
    int mapNamePos = 0;
    for (int i = 0; i <= groupNum; i++)
        mapNamePos += this->groupedMapNames.value(i).length();

    this->mapNames.insert(mapNamePos, mapName);
    this->mapGroups.insert(mapName, groupNum);
    this->groupedMapNames[groupNum].append(mapName);

    newMap->isPersistedToFile = false;
    newMap->setName(mapName);

    this->mapConstantsToMapNames.insert(newMap->constantName, newMap->name);
    this->mapNamesToMapConstants.insert(newMap->name, newMap->constantName);
    if (!existingLayout) {
        this->mapLayouts.insert(newMap->layoutId, newMap->layout);
        this->mapLayoutsTable.append(newMap->layoutId);
        this->layoutIdsToNames.insert(newMap->layout->id, newMap->layout->name);
        if (!importedMap) {
            setNewLayoutBlockdata(newMap->layout);
        }
        if (newMap->layout->border.isEmpty()) {
            setNewLayoutBorder(newMap->layout);
        }
    }

    loadLayoutTilesets(newMap->layout);
    setNewMapEvents(newMap);

    return newMap;
}

QString Project::getNewMapName() {
    // Ensure default name doesn't already exist.
    int i = 0;
    QString newMapName;
    do {
        newMapName = QString("NewMap%1").arg(++i);
    } while (mapNames.contains(newMapName));

    return newMapName;
}

Project::DataQualifiers Project::getDataQualifiers(QString text, QString label) {
    Project::DataQualifiers qualifiers;

    QRegularExpression regex(QString("\\s*(?<static>static\\s*)?(?<const>const\\s*)?[A-Za-z0-9_\\s]*\\b%1\\b").arg(label));
    QRegularExpressionMatch match = regex.match(text);

    qualifiers.isStatic = match.captured("static").isNull() ? false : true;
    qualifiers.isConst = match.captured("const").isNull() ? false : true;

    return qualifiers;
}

QString Project::getDefaultPrimaryTilesetLabel() {
    QString defaultLabel = projectConfig.defaultPrimaryTileset;
    if (!this->primaryTilesetLabels.contains(defaultLabel)) {
        QString firstLabel = this->primaryTilesetLabels.first();
        logWarn(QString("Unable to find default primary tileset '%1', using '%2' instead.").arg(defaultLabel).arg(firstLabel));
        defaultLabel = firstLabel;
    }
    return defaultLabel;
}

QString Project::getDefaultSecondaryTilesetLabel() {
    QString defaultLabel = projectConfig.defaultSecondaryTileset;
    if (!this->secondaryTilesetLabels.contains(defaultLabel)) {
        QString firstLabel = this->secondaryTilesetLabels.first();
        logWarn(QString("Unable to find default secondary tileset '%1', using '%2' instead.").arg(defaultLabel).arg(firstLabel));
        defaultLabel = firstLabel;
    }
    return defaultLabel;
}

void Project::appendTilesetLabel(QString label, QString isSecondaryStr) {
    bool ok;
    bool isSecondary = ParseUtil::gameStringToBool(isSecondaryStr, &ok);
    if (!ok) {
        logError(QString("Unable to convert value '%1' of isSecondary to bool for tileset %2.").arg(isSecondaryStr).arg(label));
        return;
    }
    QStringList * list = isSecondary ? &this->secondaryTilesetLabels : &this->primaryTilesetLabels;
    list->append(label);
    this->tilesetLabelsOrdered.append(label);
}

bool Project::readTilesetLabels() {
    this->primaryTilesetLabels.clear();
    this->secondaryTilesetLabels.clear();
    this->tilesetLabelsOrdered.clear();

    QString filename = projectConfig.getFilePath(ProjectFilePath::tilesets_headers);
    QFileInfo fileInfo(this->root + "/" + filename);
    if (!fileInfo.exists() || !fileInfo.isFile()) {
        // If the tileset headers file is missing, the user may still have the old assembly format.
        this->usingAsmTilesets = true;
        QString asm_filename = projectConfig.getFilePath(ProjectFilePath::tilesets_headers_asm);
        QString text = parser.readTextFile(this->root + "/" + asm_filename);
        if (text.isEmpty()) {
            logError(QString("Failed to read tileset labels from '%1' or '%2'.").arg(filename).arg(asm_filename));
            return false;
        }
        static const QRegularExpression re("(?<label>[A-Za-z0-9_]*):{1,2}[A-Za-z0-9_@ ]*\\s+.+\\s+\\.byte\\s+(?<isSecondary>[A-Za-z0-9_]+)");
        QRegularExpressionMatchIterator iter = re.globalMatch(text);
        while (iter.hasNext()) {
            QRegularExpressionMatch match = iter.next();
            appendTilesetLabel(match.captured("label"), match.captured("isSecondary"));
        }
        this->primaryTilesetLabels.sort();
        this->secondaryTilesetLabels.sort();
        this->tilesetLabelsOrdered.sort();
        filename = asm_filename; // For error reporting further down
    } else {
        this->usingAsmTilesets = false;
        const auto structs = parser.readCStructs(filename, "", Tileset::getHeaderMemberMap(this->usingAsmTilesets));
        const QStringList labels = structs.keys();
        // TODO: This is alphabetical, AdvanceMap import wants the vanilla order in tilesetLabelsOrdered
        for (const auto &tilesetLabel : labels){
            appendTilesetLabel(tilesetLabel, structs[tilesetLabel].value("isSecondary"));
        }
    }

    bool success = true;
    if (this->secondaryTilesetLabels.isEmpty()) {
        logError(QString("Failed to find any secondary tilesets in %1").arg(filename));
        success = false;
    }
    if (this->primaryTilesetLabels.isEmpty()) {
        logError(QString("Failed to find any primary tilesets in %1").arg(filename));
        success = false;
    }
    return success;
}

bool Project::readFieldmapProperties() {
    const QString numTilesPrimaryName = projectConfig.getIdentifier(ProjectIdentifier::define_tiles_primary);
    const QString numTilesTotalName = projectConfig.getIdentifier(ProjectIdentifier::define_tiles_total);
    const QString numMetatilesPrimaryName = projectConfig.getIdentifier(ProjectIdentifier::define_metatiles_primary);
    const QString numPalsPrimaryName = projectConfig.getIdentifier(ProjectIdentifier::define_pals_primary);
    const QString numPalsTotalName = projectConfig.getIdentifier(ProjectIdentifier::define_pals_total);
    const QString maxMapSizeName = projectConfig.getIdentifier(ProjectIdentifier::define_map_size);
    const QString numTilesPerMetatileName = projectConfig.getIdentifier(ProjectIdentifier::define_tiles_per_metatile);
    const QStringList names = {
        numTilesPrimaryName,
        numTilesTotalName,
        numMetatilesPrimaryName,
        numPalsPrimaryName,
        numPalsTotalName,
        maxMapSizeName,
        numTilesPerMetatileName,
    };
    const QString filename = projectConfig.getFilePath(ProjectFilePath::constants_fieldmap);
    fileWatcher.addPath(root + "/" + filename);
    const QMap<QString, int> defines = parser.readCDefinesByName(filename, names);

    auto loadDefine = [defines](const QString name, int * dest) {
        auto it = defines.find(name);
        if (it != defines.end()) {
            *dest = it.value();
        } else {
            logWarn(QString("Value for tileset property '%1' not found. Using default (%2) instead.").arg(name).arg(*dest));
        }
    };
    loadDefine(numTilesPrimaryName,     &Project::num_tiles_primary);
    loadDefine(numTilesTotalName,       &Project::num_tiles_total);
    loadDefine(numMetatilesPrimaryName, &Project::num_metatiles_primary);
    loadDefine(numPalsPrimaryName,      &Project::num_pals_primary);
    loadDefine(numPalsTotalName,        &Project::num_pals_total);

    auto it = defines.find(maxMapSizeName);
    if (it != defines.end()) {
        int min = getMapDataSize(1, 1);
        if (it.value() >= min) {
            Project::max_map_data_size = it.value();
            calculateDefaultMapSize();
        } else {
            // must be large enough to support a 1x1 map
            logWarn(QString("Value for map property '%1' is %2, must be at least %3. Using default (%4) instead.")
                    .arg(maxMapSizeName)
                    .arg(it.value())
                    .arg(min)
                    .arg(Project::max_map_data_size));
        }
    }
    else {
        logWarn(QString("Value for map property '%1' not found. Using default (%2) instead.")
                .arg(maxMapSizeName)
                .arg(Project::max_map_data_size));
    }

    it = defines.find(numTilesPerMetatileName);
    if (it != defines.end()) {
        // We can determine whether triple-layer metatiles are in-use by reading this constant.
        // If the constant is missing (or is using a value other than 8 or 12) the user must tell
        // us whether they're using triple-layer metatiles under Project Settings.
        static const int numTilesPerLayer = 4;
        int numTilesPerMetatile = it.value();
        if (numTilesPerMetatile == 2 * numTilesPerLayer) {
            projectConfig.tripleLayerMetatilesEnabled = false;
            this->disabledSettingsNames.insert(numTilesPerMetatileName);
        } else if (numTilesPerMetatile == 3 * numTilesPerLayer) {
            projectConfig.tripleLayerMetatilesEnabled = true;
            this->disabledSettingsNames.insert(numTilesPerMetatileName);
        }
    }

    return true;
}

// Read data masks for Blocks and metatile attributes.
bool Project::readFieldmapMasks() {
    const QString metatileIdMaskName = projectConfig.getIdentifier(ProjectIdentifier::define_mask_metatile);
    const QString collisionMaskName = projectConfig.getIdentifier(ProjectIdentifier::define_mask_collision);
    const QString elevationMaskName = projectConfig.getIdentifier(ProjectIdentifier::define_mask_elevation);
    const QString behaviorMaskName = projectConfig.getIdentifier(ProjectIdentifier::define_mask_behavior);
    const QString layerTypeMaskName = projectConfig.getIdentifier(ProjectIdentifier::define_mask_layer);
    const QStringList searchNames = {
        metatileIdMaskName,
        collisionMaskName,
        elevationMaskName,
        behaviorMaskName,
        layerTypeMaskName,
    };
    QString globalFieldmap = projectConfig.getFilePath(ProjectFilePath::global_fieldmap);
    fileWatcher.addPath(root + "/" + globalFieldmap);
    QMap<QString, int> defines = parser.readCDefinesByName(globalFieldmap, searchNames);

    // These mask values are accessible via the settings editor for users who don't have these defines.
    // If users do have the defines we disable them in the settings editor and direct them to their project files.
    // Record the names we read so we know later which settings to disable.
    const QStringList defineNames = defines.keys();
    for (auto name : defineNames)
        this->disabledSettingsNames.insert(name);

    // Read Block masks
    auto readBlockMask = [defines](const QString name, uint16_t *value) {
        auto it = defines.find(name);
        if (it == defines.end())
            return false;
        *value = static_cast<uint16_t>(it.value());
        if (*value != it.value()){
            logWarn(QString("Value for %1 truncated from '0x%2' to '0x%3'")
                .arg(name)
                .arg(QString::number(it.value(), 16).toUpper())
                .arg(QString::number(*value, 16).toUpper()));
        }
        return true;
    };

    uint16_t blockMask;
    if (readBlockMask(metatileIdMaskName, &blockMask))
        projectConfig.blockMetatileIdMask = blockMask;
    if (readBlockMask(collisionMaskName, &blockMask))
        projectConfig.blockCollisionMask = blockMask;
    if (readBlockMask(elevationMaskName, &blockMask))
        projectConfig.blockElevationMask = blockMask;

    // Read RSE metatile attribute masks
    auto it = defines.find(behaviorMaskName);
    if (it != defines.end())
        projectConfig.metatileBehaviorMask = static_cast<uint32_t>(it.value());
    it = defines.find(layerTypeMaskName);
    if (it != defines.end())
        projectConfig.metatileLayerTypeMask = static_cast<uint32_t>(it.value());

    // pokefirered keeps its attribute masks in a separate table, parse this too.
    const QString attrTableName = projectConfig.getIdentifier(ProjectIdentifier::symbol_attribute_table);
    const QString srcFieldmap = projectConfig.getFilePath(ProjectFilePath::fieldmap);
    const QMap<QString, QString> attrTable = parser.readNamedIndexCArray(srcFieldmap, attrTableName);
    if (!attrTable.isEmpty()) {
        const QString behaviorTableName = projectConfig.getIdentifier(ProjectIdentifier::define_attribute_behavior);
        const QString layerTypeTableName = projectConfig.getIdentifier(ProjectIdentifier::define_attribute_layer);
        const QString encounterTypeTableName = projectConfig.getIdentifier(ProjectIdentifier::define_attribute_encounter);
        const QString terrainTypeTableName = projectConfig.getIdentifier(ProjectIdentifier::define_attribute_terrain);
        fileWatcher.addPath(root + "/" + srcFieldmap);

        bool ok;
        // Read terrain type mask
        uint32_t mask = attrTable.value(terrainTypeTableName).toUInt(&ok, 0);
        if (ok) {
            projectConfig.metatileTerrainTypeMask = mask;
            this->disabledSettingsNames.insert(terrainTypeTableName);
        }
        // Read encounter type mask
        mask = attrTable.value(encounterTypeTableName).toUInt(&ok, 0);
        if (ok) {
            projectConfig.metatileEncounterTypeMask = mask;
            this->disabledSettingsNames.insert(encounterTypeTableName);
        }
        // If we haven't already parsed behavior and layer type then try those too
        if (!this->disabledSettingsNames.contains(behaviorMaskName)) {
            // Read behavior mask
            mask = attrTable.value(behaviorTableName).toUInt(&ok, 0);
            if (ok) {
                projectConfig.metatileBehaviorMask = mask;
                this->disabledSettingsNames.insert(behaviorTableName);
            }
        }
        if (!this->disabledSettingsNames.contains(layerTypeMaskName)) {
            // Read layer type mask
            mask = attrTable.value(layerTypeTableName).toUInt(&ok, 0);
            if (ok) {
                projectConfig.metatileLayerTypeMask = mask;
                this->disabledSettingsNames.insert(layerTypeTableName);
            }
        }
    }
    return true;
}

bool Project::readRegionMapSections() {
    this->mapSectionNameToValue.clear();
    this->mapSectionValueToName.clear();

    const QStringList regexList = {QString("\\b%1").arg(projectConfig.getIdentifier(ProjectIdentifier::define_map_section_prefix))};
    QString filename = projectConfig.getFilePath(ProjectFilePath::constants_region_map_sections);
    fileWatcher.addPath(root + "/" + filename);
    this->mapSectionNameToValue = parser.readCDefinesByRegex(filename, regexList);
    if (this->mapSectionNameToValue.isEmpty()) {
        logError(QString("Failed to read region map sections from %1.").arg(filename));
        return false;
    }

    for (QString defineName : this->mapSectionNameToValue.keys()) {
        this->mapSectionValueToName.insert(this->mapSectionNameToValue[defineName], defineName);
    }

    // extra text
    QString extraText;
    QString fileText = ParseUtil::readTextFile(root + "/" + filename);
    QTextStream stream(&fileText);
    QString currentLine;
    while (stream.readLineInto(&currentLine)) {
        // is this line something that porymap will output again?
        if (currentLine.isEmpty()) {
            continue;
        }
        // include guards
        else if (currentLine.contains("GUARD_REGIONMAPSEC_H")) {
            continue;
        }
        // defines captured (not considering comments)
        else if (currentLine.contains("#define " + projectConfig.getIdentifier(ProjectIdentifier::define_map_section_prefix))) {
            continue;
        }
        // everything else should be kept here
        else {
            extraText += currentLine + "\n";
        }
    }
    stream.seek(0);
    this->extraFileText[filename] = extraText;
    return true;
}

int Project::appendMapsec(QString name) {
    // This function assumes a valid and unique name.
    // Will return the new index.
    int noneBefore = this->mapSectionNameToValue[projectConfig.getIdentifier(ProjectIdentifier::define_map_section_prefix) + "NONE"];
    this->mapSectionNameToValue[name] = noneBefore;
    this->mapSectionValueToName[noneBefore] = name;
    this->mapSectionNameToValue[projectConfig.getIdentifier(ProjectIdentifier::define_map_section_prefix) + "NONE"] = noneBefore + 1;
    this->mapSectionValueToName[noneBefore + 1] = projectConfig.getIdentifier(ProjectIdentifier::define_map_section_prefix) + "NONE";
    return noneBefore;
}

// Read the constants to preserve any "unused" heal locations when writing the file later
bool Project::readHealLocationConstants() {
    this->healLocationNameToValue.clear();
    const QStringList regexList = {
        QString("\\b%1").arg(projectConfig.getIdentifier(ProjectIdentifier::define_heal_locations_prefix)),
        QString("\\b%1").arg(projectConfig.getIdentifier(ProjectIdentifier::define_spawn_prefix))
    };
    QString constantsFilename = projectConfig.getFilePath(ProjectFilePath::constants_heal_locations);
    fileWatcher.addPath(root + "/" + constantsFilename);
    this->healLocationNameToValue = parser.readCDefinesByRegex(constantsFilename, regexList);
    // No need to check if empty, not finding any heal location constants is ok
    return true;
}

// TODO: Simplify using the new C struct parsing functions (and indexed array parsing functions)
bool Project::readHealLocations() {
    this->healLocations.clear();

    if (!this->readHealLocationConstants())
        return false;

    QString filename = projectConfig.getFilePath(ProjectFilePath::data_heal_locations);
    fileWatcher.addPath(root + "/" + filename);
    QString text = parser.readTextFile(root + "/" + filename);

    // Strip comments
    static const QRegularExpression re_comments("//.*?(\r\n?|\n)|/\\*.*?\\*/", QRegularExpression::DotMatchesEverythingOption);
    text.replace(re_comments, "");

    bool respawnEnabled = projectConfig.healLocationRespawnDataEnabled;

    // Search for the name of the main Heal Locations table
    const QRegularExpression tableNameExpr(QString("%1\\s+(?<name>[A-Za-z0-9_]+)\\[").arg(projectConfig.getIdentifier(ProjectIdentifier::symbol_heal_locations_type)));
    const QRegularExpressionMatch tableNameMatch = tableNameExpr.match(text);
    if (tableNameMatch.hasMatch()) {
        // Found table name, record it and its qualifiers for output when saving.
        this->healLocationsTableName = tableNameMatch.captured("name");
        this->healLocationDataQualifiers = this->getDataQualifiers(text, this->healLocationsTableName);
    } else {
        // No table name found, initialize default name for output when saving.
        this->healLocationsTableName = respawnEnabled ? projectConfig.getIdentifier(ProjectIdentifier::symbol_spawn_points)
                                                      : projectConfig.getIdentifier(ProjectIdentifier::symbol_heal_locations);
        this->healLocationDataQualifiers = { .isStatic = true, .isConst = true };
    }

    // Create regex pattern for the constants (ex: "SPAWN_PALLET_TOWN" or "HEAL_LOCATION_PETALBURG_CITY")
    const QString spawnPrefix = projectConfig.getIdentifier(ProjectIdentifier::define_spawn_prefix);
    const QString healLocPrefix = projectConfig.getIdentifier(ProjectIdentifier::define_heal_locations_prefix);
    const QRegularExpression constantsExpr(QString("\\b(%1|%2)[A-Za-z0-9_]+").arg(spawnPrefix).arg(healLocPrefix));

    // Find all the unique heal location constants used in the data tables.
    // Porymap doesn't care whether or not a constant appeared in the heal locations constants file.
    // Any data entry without a designated initializer using one of these constants will be silently discarded.
    // Any data entry that repeats a designated initializer will also be discarded.
    QStringList constants = QStringList();
    QRegularExpressionMatchIterator constantsMatch = constantsExpr.globalMatch(text);
    while (constantsMatch.hasNext())
        constants << constantsMatch.next().captured();
    constants.removeDuplicates();

    // Pattern for a map value pair (ex: "MAP_GROUP(PALLET_TOWN), MAP_NUM(PALLET_TOWN)")
    const QString mapPattern = "MAP_GROUP[\\(\\s]+(?<map>[A-Za-z0-9_]+)[\\s\\)]+,\\s*MAP_NUM[\\(\\s]+(\\1)[\\s\\)]+";
    // Pattern for an x, y number pair
    const QString coordPattern = "\\s*(?<x>[0-9A-Fa-fx]+),\\s*(?<y>[0-9A-Fa-fx]+)"; 

    for (const auto &idName : constants) {
        // Create regex pattern for e.g. "SPAWN_PALLET_TOWN - 1] = "
        const QString initializerPattern = QString("%1\\s*-\\s*1\\s*\\]\\s*=\\s*").arg(idName);

        // Expression for location data, e.g. "SPAWN_PALLET_TOWN - 1] = {MAP_GROUP(PALLET_TOWN), MAP_NUM(PALLET_TOWN), x, y}"
        QRegularExpression locationRegex(QString("%1\\{%2,%3}").arg(initializerPattern).arg(mapPattern).arg(coordPattern));
        QRegularExpressionMatch match = locationRegex.match(text);

        // Read location data
        HealLocation healLocation;
        if (match.hasMatch()) {
            QString mapName = match.captured("map");
            int x = match.captured("x").toInt(nullptr, 0);
            int y = match.captured("y").toInt(nullptr, 0);
            healLocation = HealLocation(idName, mapName, this->healLocations.size() + 1, x, y);
        } else {
            // This heal location has data, but is missing from the location table and won't be displayed by Porymap.
            // Add a dummy entry, and preserve the rest of its data for the user anyway
            healLocation = HealLocation(idName, "", this->healLocations.size() + 1, 0, 0);
        }

        // Read respawn data
        if (respawnEnabled) {
            // Expression for respawn map data, e.g. "SPAWN_PALLET_TOWN - 1] = {MAP_GROUP(PALLET_TOWN_PLAYERS_HOUSE_1F), MAP_NUM(PALLET_TOWN_PLAYERS_HOUSE_1F)}"
            QRegularExpression respawnMapRegex(QString("%1\\{%2}").arg(initializerPattern).arg(mapPattern));
            match = respawnMapRegex.match(text);
            if (match.hasMatch())
                healLocation.respawnMap = match.captured("map");

            // Expression for respawn npc data, e.g. "SPAWN_PALLET_TOWN - 1] = 1"
            QRegularExpression respawnNPCRegex(QString("%1(?<npc>[0-9]+)").arg(initializerPattern));
            match = respawnNPCRegex.match(text);
            if (match.hasMatch())
                healLocation.respawnNPC = match.captured("npc").toInt(nullptr, 0);
        }

        this->healLocations.append(healLocation);
    }
    // No need to check if empty, not finding any heal locations is ok
    return true;
}

bool Project::readItemNames() {
    const QStringList regexList = {projectConfig.getIdentifier(ProjectIdentifier::regex_items)};
    const QString filename = projectConfig.getFilePath(ProjectFilePath::constants_items);
    fileWatcher.addPath(root + "/" + filename);
    itemNames = parser.readCDefineNames(filename, regexList);
    if (itemNames.isEmpty())
        logWarn(QString("Failed to read item constants from %1").arg(filename));
    return true;
}

bool Project::readFlagNames() {
    const QStringList regexList = {projectConfig.getIdentifier(ProjectIdentifier::regex_flags)};
    const QString filename = projectConfig.getFilePath(ProjectFilePath::constants_flags);
    fileWatcher.addPath(root + "/" + filename);
    flagNames = parser.readCDefineNames(filename, regexList);
    if (flagNames.isEmpty())
        logWarn(QString("Failed to read flag constants from %1").arg(filename));
    return true;
}

bool Project::readVarNames() {
    const QStringList regexList = {projectConfig.getIdentifier(ProjectIdentifier::regex_vars)};
    const QString filename = projectConfig.getFilePath(ProjectFilePath::constants_vars);
    fileWatcher.addPath(root + "/" + filename);
    varNames = parser.readCDefineNames(filename, regexList);
    if (varNames.isEmpty())
        logWarn(QString("Failed to read var constants from %1").arg(filename));
    return true;
}

bool Project::readMovementTypes() {
    const QStringList regexList = {projectConfig.getIdentifier(ProjectIdentifier::regex_movement_types)};
    const QString filename = projectConfig.getFilePath(ProjectFilePath::constants_obj_event_movement);
    fileWatcher.addPath(root + "/" + filename);
    movementTypes = parser.readCDefineNames(filename, regexList);
    if (movementTypes.isEmpty())
        logWarn(QString("Failed to read movement type constants from %1").arg(filename));
    return true;
}

bool Project::readInitialFacingDirections() {
    QString filename = projectConfig.getFilePath(ProjectFilePath::initial_facing_table);
    fileWatcher.addPath(root + "/" + filename);
    facingDirections = parser.readNamedIndexCArray(filename, projectConfig.getIdentifier(ProjectIdentifier::symbol_facing_directions));
    if (facingDirections.isEmpty())
        logWarn(QString("Failed to read initial movement type facing directions from %1").arg(filename));
    return true;
}

bool Project::readMapTypes() {
    const QStringList regexList = {projectConfig.getIdentifier(ProjectIdentifier::regex_map_types)};
    const QString filename = projectConfig.getFilePath(ProjectFilePath::constants_map_types);
    fileWatcher.addPath(root + "/" + filename);
    mapTypes = parser.readCDefineNames(filename, regexList);
    if (mapTypes.isEmpty())
        logWarn(QString("Failed to read map type constants from %1").arg(filename));
    return true;
}

bool Project::readMapBattleScenes() {
    const QStringList regexList = {projectConfig.getIdentifier(ProjectIdentifier::regex_battle_scenes)};
    const QString filename = projectConfig.getFilePath(ProjectFilePath::constants_map_types);
    fileWatcher.addPath(root + "/" + filename);
    mapBattleScenes = parser.readCDefineNames(filename, regexList);
    if (mapBattleScenes.isEmpty())
        logWarn(QString("Failed to read map battle scene constants from %1").arg(filename));
    return true;
}

bool Project::readWeatherNames() {
    const QStringList regexList = {projectConfig.getIdentifier(ProjectIdentifier::regex_weather)};
    const QString filename = projectConfig.getFilePath(ProjectFilePath::constants_weather);
    fileWatcher.addPath(root + "/" + filename);
    weatherNames = parser.readCDefineNames(filename, regexList);
    if (weatherNames.isEmpty())
        logWarn(QString("Failed to read weather constants from %1").arg(filename));
    return true;
}

bool Project::readCoordEventWeatherNames() {
    if (!projectConfig.eventWeatherTriggerEnabled)
        return true;

    const QStringList regexList = {projectConfig.getIdentifier(ProjectIdentifier::regex_coord_event_weather)};
    const QString filename = projectConfig.getFilePath(ProjectFilePath::constants_weather);
    fileWatcher.addPath(root + "/" + filename);
    coordEventWeatherNames = parser.readCDefineNames(filename, regexList);
    if (coordEventWeatherNames.isEmpty())
        logWarn(QString("Failed to read coord event weather constants from %1").arg(filename));
    return true;
}

bool Project::readSecretBaseIds() {
    if (!projectConfig.eventSecretBaseEnabled)
        return true;

    const QStringList regexList = {projectConfig.getIdentifier(ProjectIdentifier::regex_secret_bases)};
    const QString filename = projectConfig.getFilePath(ProjectFilePath::constants_secret_bases);
    fileWatcher.addPath(root + "/" + filename);
    secretBaseIds = parser.readCDefineNames(filename, regexList);
    if (secretBaseIds.isEmpty())
        logWarn(QString("Failed to read secret base id constants from '%1'").arg(filename));
    return true;
}

bool Project::readBgEventFacingDirections() {
    const QStringList regexList = {projectConfig.getIdentifier(ProjectIdentifier::regex_sign_facing_directions)};
    const QString filename = projectConfig.getFilePath(ProjectFilePath::constants_event_bg);
    fileWatcher.addPath(root + "/" + filename);
    bgEventFacingDirections = parser.readCDefineNames(filename, regexList);
    if (bgEventFacingDirections.isEmpty())
        logWarn(QString("Failed to read bg event facing direction constants from %1").arg(filename));
    return true;
}

bool Project::readTrainerTypes() {
    const QStringList regexList = {projectConfig.getIdentifier(ProjectIdentifier::regex_trainer_types)};
    const QString filename = projectConfig.getFilePath(ProjectFilePath::constants_trainer_types);
    fileWatcher.addPath(root + "/" + filename);
    trainerTypes = parser.readCDefineNames(filename, regexList);
    if (trainerTypes.isEmpty())
        logWarn(QString("Failed to read trainer type constants from %1").arg(filename));
    return true;
}

bool Project::readMetatileBehaviors() {
    this->metatileBehaviorMap.clear();
    this->metatileBehaviorMapInverse.clear();

    const QStringList regexList = {projectConfig.getIdentifier(ProjectIdentifier::regex_behaviors)};
    QString filename = projectConfig.getFilePath(ProjectFilePath::constants_metatile_behaviors);
    fileWatcher.addPath(root + "/" + filename);
    QMap<QString, int> defines = parser.readCDefinesByRegex(filename, regexList);
    if (defines.isEmpty()) {
        // Not having any metatile behavior names is ok (their values will be displayed instead).
        // If the user's metatiles can have nonzero values then warn them, as they likely want names.
        if (projectConfig.metatileBehaviorMask)
            logWarn(QString("Failed to read metatile behaviors from %1.").arg(filename));
        return true;
    }

    for (auto i = defines.cbegin(), end = defines.cend(); i != end; i++) {
        uint32_t value = static_cast<uint32_t>(i.value());
        this->metatileBehaviorMap.insert(i.key(), value);
        this->metatileBehaviorMapInverse.insert(value, i.key());
    }

    return true;
}

bool Project::readSongNames() {
    const QStringList regexList = {projectConfig.getIdentifier(ProjectIdentifier::regex_music)};
    const QString filename = projectConfig.getFilePath(ProjectFilePath::constants_songs);
    fileWatcher.addPath(root + "/" + filename);
    this->songNames = parser.readCDefineNames(filename, regexList);
    if (this->songNames.isEmpty())
        logWarn(QString("Failed to read song names from %1.").arg(filename));

    // Song names don't have a very useful order (esp. if we include SE_* values), so sort them alphabetically.
    // The default song should be the first in the list, not the first alphabetically, so save that before sorting.
    this->defaultSong = this->songNames.value(0, "0");
    this->songNames.sort();
    return true;
}

bool Project::readObjEventGfxConstants() {
    const QStringList regexList = {projectConfig.getIdentifier(ProjectIdentifier::regex_obj_event_gfx)};
    QString filename = projectConfig.getFilePath(ProjectFilePath::constants_obj_events);
    fileWatcher.addPath(root + "/" + filename);
    this->gfxDefines = parser.readCDefinesByRegex(filename, regexList);
    if (this->gfxDefines.isEmpty())
        logWarn(QString("Failed to read object event graphics constants from %1.").arg(filename));
    return true;
}

bool Project::readMiscellaneousConstants() {
    const QString filename = projectConfig.getFilePath(ProjectFilePath::constants_global);
    const QString maxObjectEventsName = projectConfig.getIdentifier(ProjectIdentifier::define_obj_event_count);
    fileWatcher.addPath(root + "/" + filename);
    QMap<QString, int> defines = parser.readCDefinesByName(filename, {maxObjectEventsName});

    auto it = defines.find(maxObjectEventsName);
    if (it != defines.end()) {
        if (it.value() > 0) {
            Project::max_object_events = it.value();
        } else {
            logWarn(QString("Value for '%1' is %2, must be greater than 0. Using default (%3) instead.")
                    .arg(maxObjectEventsName)
                    .arg(it.value())
                    .arg(Project::max_object_events));
        }
    }
    else {
        logWarn(QString("Value for '%1' not found. Using default (%2) instead.")
                .arg(maxObjectEventsName)
                .arg(Project::max_object_events));
    }

    return true;
}

bool Project::readEventScriptLabels() {
    globalScriptLabels.clear();
    for (const auto &filePath : getEventScriptsFilePaths())
        globalScriptLabels << ParseUtil::getGlobalScriptLabels(filePath);

    globalScriptLabels.sort(Qt::CaseInsensitive);
    globalScriptLabels.removeDuplicates();

    return true;
}

QString Project::fixPalettePath(QString path) {
    static const QRegularExpression re_gbapal("\\.gbapal$");
    path = path.replace(re_gbapal, ".pal");
    return path;
}

QString Project::fixGraphicPath(QString path) {
    static const QRegularExpression re_lz("\\.lz$");
    path = path.replace(re_lz, "");
    static const QRegularExpression re_bpp("\\.[1248]bpp$");
    path = path.replace(re_bpp, ".png");
    return path;
}

QString Project::getScriptFileExtension(bool usePoryScript) {
    if(usePoryScript) {
        return ".pory";
    } else {
        return ".inc";
    }
}

QString Project::getScriptDefaultString(bool usePoryScript, QString mapName) const {
    if(usePoryScript)
        return QString("mapscripts %1_MapScripts {}\n").arg(mapName);
    else
        return QString("%1_MapScripts::\n\t.byte 0\n").arg(mapName);
}

QStringList Project::getEventScriptsFilePaths() const {
    QStringList filePaths(QDir::cleanPath(root + "/" + projectConfig.getFilePath(ProjectFilePath::data_event_scripts)));
    const QString scriptsDir = QDir::cleanPath(root + "/" + projectConfig.getFilePath(ProjectFilePath::data_scripts_folders));
    const QString mapsDir = QDir::cleanPath(root + "/" + projectConfig.getFilePath(ProjectFilePath::data_map_folders));

    if (projectConfig.usePoryScript) {
        QDirIterator it_pory_shared(scriptsDir, {"*.pory"}, QDir::Files);
        while (it_pory_shared.hasNext())
            filePaths << it_pory_shared.next();

        QDirIterator it_pory_maps(mapsDir, {"scripts.pory"}, QDir::Files, QDirIterator::Subdirectories);
        while (it_pory_maps.hasNext())
            filePaths << it_pory_maps.next();
    }

    QDirIterator it_inc_shared(scriptsDir, {"*.inc"}, QDir::Files);
    while (it_inc_shared.hasNext())
        filePaths << it_inc_shared.next();

    QDirIterator it_inc_maps(mapsDir, {"scripts.inc"}, QDir::Files, QDirIterator::Subdirectories);
    while (it_inc_maps.hasNext())
        filePaths << it_inc_maps.next();

    return filePaths;
}

void Project::setEventPixmap(Event *event, bool forceLoad) {
    if (event && (event->getPixmap().isNull() || forceLoad))
        event->loadPixmap(this);
}

void Project::clearEventGraphics() {
    qDeleteAll(eventGraphicsMap);
    eventGraphicsMap.clear();
}

bool Project::readEventGraphics() {
    clearEventGraphics();

    fileWatcher.addPaths(QStringList() << root + "/" + projectConfig.getFilePath(ProjectFilePath::data_obj_event_gfx_pointers)
                                       << root + "/" + projectConfig.getFilePath(ProjectFilePath::data_obj_event_gfx_info)
                                       << root + "/" + projectConfig.getFilePath(ProjectFilePath::data_obj_event_pic_tables)
                                       << root + "/" + projectConfig.getFilePath(ProjectFilePath::data_obj_event_gfx));

    const QString pointersFilepath = projectConfig.getFilePath(ProjectFilePath::data_obj_event_gfx_pointers);
    const QString pointersName = projectConfig.getIdentifier(ProjectIdentifier::symbol_obj_event_gfx_pointers);
    QMap<QString, QString> pointerHash = parser.readNamedIndexCArray(pointersFilepath, pointersName);

    QStringList gfxNames = gfxDefines.keys();

    // The positions of each of the required members for the gfx info struct.
    // For backwards compatibility if the struct doesn't use initializers.
    static const auto gfxInfoMemberMap = QHash<int, QString>{
        {8, "inanimate"},
        {11, "oam"},
        {12, "subspriteTables"},
        {14, "images"},
    };

    QString filepath = projectConfig.getFilePath(ProjectFilePath::data_obj_event_gfx_info);
    const auto gfxInfos = parser.readCStructs(filepath, "", gfxInfoMemberMap);

    QMap<QString, QStringList> picTables = parser.readCArrayMulti(projectConfig.getFilePath(ProjectFilePath::data_obj_event_pic_tables));
    QMap<QString, QString> graphicIncbins = parser.readCIncbinMulti(projectConfig.getFilePath(ProjectFilePath::data_obj_event_gfx));

    for (QString gfxName : gfxNames) {
        QString info_label = pointerHash[gfxName].replace("&", "");
        if (!gfxInfos.contains(info_label))
            continue;

        const auto gfxInfoAttributes = gfxInfos[info_label];

        auto eventGraphics = new EventGraphics;
        eventGraphics->inanimate = ParseUtil::gameStringToBool(gfxInfoAttributes.value("inanimate"));
        QString pic_label = gfxInfoAttributes.value("images");
        QString dimensions_label = gfxInfoAttributes.value("oam");
        QString subsprites_label = gfxInfoAttributes.value("subspriteTables");

        QString gfx_label = picTables[pic_label].value(0);
        static const QRegularExpression re_parens("[\\(\\)]");
        gfx_label = gfx_label.section(re_parens, 1, 1);
        QString path = graphicIncbins[gfx_label];

        if (!path.isNull()) {
            path = fixGraphicPath(path);
            eventGraphics->spritesheet = QImage(root + "/" + path);
            if (!eventGraphics->spritesheet.isNull()) {
                // Infer the sprite dimensions from the OAM labels.
                static const QRegularExpression re("\\S+_(\\d+)x(\\d+)");
                QRegularExpressionMatch dimensionMatch = re.match(dimensions_label);
                QRegularExpressionMatch oamTablesMatch = re.match(subsprites_label);
                if (oamTablesMatch.hasMatch()) {
                    eventGraphics->spriteWidth = oamTablesMatch.captured(1).toInt(nullptr, 0);
                    eventGraphics->spriteHeight = oamTablesMatch.captured(2).toInt(nullptr, 0);
                } else if (dimensionMatch.hasMatch()) {
                    eventGraphics->spriteWidth = dimensionMatch.captured(1).toInt(nullptr, 0);
                    eventGraphics->spriteHeight = dimensionMatch.captured(2).toInt(nullptr, 0);
                } else {
                    eventGraphics->spriteWidth = eventGraphics->spritesheet.width();
                    eventGraphics->spriteHeight = eventGraphics->spritesheet.height();
                }
            }
        } else {
            eventGraphics->spritesheet = QImage();
            eventGraphics->spriteWidth = 16;
            eventGraphics->spriteHeight = 16;
        }
        eventGraphicsMap.insert(gfxName, eventGraphics);
    }
    return true;
}

bool Project::readSpeciesIconPaths() {
    this->speciesToIconPath.clear();

    // Read map of species constants to icon names
    const QString srcfilename = projectConfig.getFilePath(ProjectFilePath::pokemon_icon_table);
    fileWatcher.addPath(root + "/" + srcfilename);
    const QString tableName = projectConfig.getIdentifier(ProjectIdentifier::symbol_pokemon_icon_table);
    const QMap<QString, QString> monIconNames = parser.readNamedIndexCArray(srcfilename, tableName);

    // Read map of icon names to filepaths
    const QString incfilename = projectConfig.getFilePath(ProjectFilePath::data_pokemon_gfx);
    fileWatcher.addPath(root + "/" + incfilename);
    const QMap<QString, QString> iconIncbins = parser.readCIncbinMulti(incfilename);

    // Read species constants. If this fails we can get them from the icon table (but we shouldn't rely on it).
    const QStringList regexList = {QString("\\b%1").arg(projectConfig.getIdentifier(ProjectIdentifier::define_species_prefix))};
    const QString constantsFilename = projectConfig.getFilePath(ProjectFilePath::constants_species);
    fileWatcher.addPath(root + "/" + constantsFilename);
    QStringList speciesNames = parser.readCDefineNames(constantsFilename, regexList);
    if (speciesNames.isEmpty())
        speciesNames = monIconNames.keys();

    // For each species, use the information gathered above to find the icon image.
    bool missingIcons = false;
    for (auto species : speciesNames) {
        QString path = QString();
        if (monIconNames.contains(species) && iconIncbins.contains(monIconNames.value(species))) {
            // We have the icon filepath from the icon table
            path = QString("%1/%2").arg(root).arg(this->fixGraphicPath(iconIncbins[monIconNames.value(species)]));
        } else {
            // Failed to read icon filepath from the icon table, check filepaths where icons are normally located.
            // Try to use the icon name (if we have it) to determine the directory, then try the species name.
            // The name permuting is overkill, but it's making up for some of the fragility in the way we find icon paths.
            QStringList possibleDirNames;
            if (monIconNames.contains(species)) {
                // Ex: For 'gMonIcon_QuestionMark' try 'question_mark'
                static const QRegularExpression re("([a-z])([A-Z0-9])");
                QString iconName = monIconNames.value(species);
                iconName = iconName.mid(iconName.indexOf("_") + 1); // jump past prefix ('gMonIcon')
                possibleDirNames.append(iconName.replace(re, "\\1_\\2").toLower());
            }

            // Ex: For 'SPECIES_FOO_BAR_BAZ' try 'foo_bar_baz'
            possibleDirNames.append(species.mid(8).toLower());

            // Permute paths with underscores.
            // Ex: Try 'foo_bar/baz', 'foo/bar_baz', 'foobarbaz', 'foo_bar', and 'foo'
            QStringList permutedNames;
            for (auto dir : possibleDirNames) {
                if (!dir.contains("_")) continue;
                for (int i = dir.indexOf("_"); i > -1; i = dir.indexOf("_", i + 1)) {
                    QString temp = dir;
                    permutedNames.prepend(temp.replace(i, 1, "/"));
                    permutedNames.append(dir.left(i)); // Prepend the others so the most generic name ('foo') ends up last
                }
                permutedNames.prepend(dir.remove("_"));
            }
            possibleDirNames.append(permutedNames);

            possibleDirNames.removeDuplicates();
            for (auto dir : possibleDirNames) {
                if (dir.isEmpty()) continue;
                const QString stdPath = QString("%1/%2%3/icon.png")
                                                .arg(root)
                                                .arg(projectConfig.getFilePath(ProjectFilePath::pokemon_gfx))
                                                .arg(dir);
                if (QFile::exists(stdPath)) {
                    // Icon found at a normal filepath
                    path = stdPath;
                    break;
                }
            }

            if (path.isEmpty() && projectConfig.getPokemonIconPath(species).isEmpty()) {
                // Failed to find icon, this species will use a placeholder icon.
                logWarn(QString("Failed to find Pokémon icon for '%1'").arg(species));
                missingIcons = true;
            }
        }
        this->speciesToIconPath.insert(species, path);
    }

    // Logging this alongside every warning (if there are multiple) is obnoxious, just do it once at the end.
    if (missingIcons) logInfo("Pokémon icon filepaths can be specified under 'Options->Project Settings'");

    return true;
}

void Project::setNewMapEvents(Map *map) {
    map->events[Event::Group::Object].clear();
    map->events[Event::Group::Warp].clear();
    map->events[Event::Group::Heal].clear();
    map->events[Event::Group::Coord].clear();
    map->events[Event::Group::Bg].clear();
}

int Project::getNumTilesPrimary()
{
    return Project::num_tiles_primary;
}

int Project::getNumTilesTotal()
{
    return Project::num_tiles_total;
}

int Project::getNumMetatilesPrimary()
{
    return Project::num_metatiles_primary;
}

int Project::getNumMetatilesTotal()
{
    return Block::getMaxMetatileId() + 1;
}

int Project::getNumPalettesPrimary()
{
    return Project::num_pals_primary;
}

int Project::getNumPalettesTotal()
{
    return Project::num_pals_total;
}

int Project::getMaxMapDataSize()
{
    return Project::max_map_data_size;
}

int Project::getMapDataSize(int width, int height)
{
    // + 15 and + 14 come from fieldmap.c in pokeruby/pokeemerald/pokefirered.
    return (width + 15) * (height + 14);
}

int Project::getDefaultMapSize()
{
    return Project::default_map_size;
}

int Project::getMaxMapWidth()
{
    return (getMaxMapDataSize() / (1 + 14)) - 15;
}

int Project::getMaxMapHeight()
{
    return (getMaxMapDataSize() / (1 + 15)) - 14;
}

bool Project::mapDimensionsValid(int width, int height) {
    return getMapDataSize(width, height) <= getMaxMapDataSize();
}

// Get largest possible square dimensions for a map up to maximum of 20x20 (arbitrary)
bool Project::calculateDefaultMapSize(){
    int max = getMaxMapDataSize();

    if (max >= getMapDataSize(20, 20)) {
        default_map_size = 20;
    } else if (max >= getMapDataSize(1, 1)) {
        // Below equation derived from max >= (x + 15) * (x + 14)
        // x^2 + 29x + (210 - max), then complete the square and simplify
        default_map_size = qFloor((qSqrt(4 * getMaxMapDataSize() + 1) - 29) / 2);
    } else {
        logError(QString("'%1' of %2 is too small to support a 1x1 map. Must be at least %3.")
                    .arg(projectConfig.getIdentifier(ProjectIdentifier::define_map_size))
                    .arg(max)
                    .arg(getMapDataSize(1, 1)));
        return false;
    }
    return true;
}

int Project::getMaxObjectEvents()
{
    return Project::max_object_events;
}

QString Project::getDynamicMapDefineName() {
    const QString prefix = projectConfig.getIdentifier(ProjectIdentifier::define_map_prefix);
    return prefix + projectConfig.getIdentifier(ProjectIdentifier::define_map_dynamic);
}

void Project::setImportExportPath(QString filename)
{
    this->importExportPath = QFileInfo(filename).absolutePath();
}

// If the provided filepath is an absolute path to an existing file, return filepath.
// If not, and the provided filepath is a relative path from the project dir to an existing file, return the relative path.
// Otherwise return empty string.
QString Project::getExistingFilepath(QString filepath) {
    if (filepath.isEmpty() || QFile::exists(filepath))
        return filepath;

    filepath = QDir::cleanPath(projectConfig.projectDir + QDir::separator() + filepath);
    if (QFile::exists(filepath))
        return filepath;

    return QString();
}

// The values of some config fields can limit the values of other config fields
// (for example, metatile attributes size limits the metatile attribute masks).
// Others depend on information in the project (for example the default metatile ID
// can be limited by fieldmap defines)
// Once we've read data from the project files we can adjust these accordingly.
void Project::applyParsedLimits() {
    uint32_t maxMask = Metatile::getMaxAttributesMask();
    projectConfig.metatileBehaviorMask &= maxMask;
    projectConfig.metatileTerrainTypeMask &= maxMask;
    projectConfig.metatileEncounterTypeMask &= maxMask;
    projectConfig.metatileLayerTypeMask &= maxMask;

    Block::setLayout();
    Metatile::setLayout(this);

    Project::num_metatiles_primary = qMin(Project::num_metatiles_primary, Block::getMaxMetatileId() + 1);
    projectConfig.defaultMetatileId = qMin(projectConfig.defaultMetatileId, Block::getMaxMetatileId());
    projectConfig.defaultElevation = qMin(projectConfig.defaultElevation, Block::getMaxElevation());
    projectConfig.defaultCollision = qMin(projectConfig.defaultCollision, Block::getMaxCollision());
    projectConfig.collisionSheetHeight = qMin(projectConfig.collisionSheetHeight, Block::getMaxElevation() + 1);
    projectConfig.collisionSheetWidth = qMin(projectConfig.collisionSheetWidth, Block::getMaxCollision() + 1);
}<|MERGE_RESOLUTION|>--- conflicted
+++ resolved
@@ -42,7 +42,6 @@
 
 Project::~Project()
 {
-    clearLayoutsTable();
     clearMapCache();
     clearTilesetCache();
     clearMapLayouts();
@@ -173,17 +172,6 @@
     tilesetCache.clear();
 }
 
-void Project::clearLayoutsTable() {
-    // clearMapLayouts
-    // QMap<QString, Layout*> mapLayouts;
-    // QMap<QString, Layout*> mapLayoutsMaster;
-    for (Layout *layout : mapLayouts.values()) {
-        if (layout)
-            delete layout;
-    }
-    mapLayouts.clear();
-}
-
 Map* Project::loadMap(QString map_name) {
     if (map_name == DYNAMIC_MAP_NAME)
         return nullptr;
@@ -549,14 +537,11 @@
     qDeleteAll(mapLayouts);
     mapLayouts.clear();
     mapLayoutsTable.clear();
-<<<<<<< HEAD
     layoutIdsToNames.clear();
-=======
 }
 
 bool Project::readMapLayouts() {
     clearMapLayouts();
->>>>>>> 5adf1459
 
     QString layoutsFilepath = projectConfig.getFilePath(ProjectFilePath::json_layouts);
     QString fullFilepath = QString("%1/%2").arg(root).arg(layoutsFilepath);
