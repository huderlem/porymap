--- conflicted
+++ resolved
@@ -295,11 +295,7 @@
 }
 
 void MainWindow::setBorderDimensions(int width, int height) {
-<<<<<<< HEAD
-    if (!this->editor || !this->editor->layout || !projectConfig.getUseCustomBorderSize())
-=======
-    if (!this->editor || !this->editor->map || !projectConfig.useCustomBorderSize)
->>>>>>> 57f74d4b
+    if (!this->editor || !this->editor->layout || !projectConfig.useCustomBorderSize)
         return;
     if (width < 1 || height < 1 || width > MAX_BORDER_WIDTH || height > MAX_BORDER_HEIGHT)
         return;
@@ -309,11 +305,7 @@
 }
 
 void MainWindow::setBorderWidth(int width) {
-<<<<<<< HEAD
-    if (!this->editor || !this->editor->layout || !projectConfig.getUseCustomBorderSize())
-=======
-    if (!this->editor || !this->editor->map || !projectConfig.useCustomBorderSize)
->>>>>>> 57f74d4b
+    if (!this->editor || !this->editor->layout || !projectConfig.useCustomBorderSize)
         return;
     if (width < 1 || width > MAX_BORDER_WIDTH)
         return;
@@ -323,11 +315,7 @@
 }
 
 void MainWindow::setBorderHeight(int height) {
-<<<<<<< HEAD
-    if (!this->editor || !this->editor->layout || !projectConfig.getUseCustomBorderSize())
-=======
-    if (!this->editor || !this->editor->map || !projectConfig.useCustomBorderSize)
->>>>>>> 57f74d4b
+    if (!this->editor || !this->editor->layout || !projectConfig.useCustomBorderSize)
         return;
     if (height < 1 || height > MAX_BORDER_HEIGHT)
         return;
