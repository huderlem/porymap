#pragma once
#ifndef EDITOR_H
#define EDITOR_H

#include <QGraphicsScene>
#include <QGraphicsItemGroup>
#include <QGraphicsSceneMouseEvent>
#include <QGraphicsItemAnimation>
#include <QComboBox>
#include <QCheckBox>
#include <QCursor>
#include <QUndoGroup>
#include <QPointer>

#include "mapconnection.h"
#include "metatileselector.h"
#include "movementpermissionsselector.h"
#include "project.h"
#include "ui_mainwindow.h"
#include "bordermetatilespixmapitem.h"
#include "connectionpixmapitem.h"
#include "divingmappixmapitem.h"
#include "currentselectedmetatilespixmapitem.h"
#include "collisionpixmapitem.h"
#include "layoutpixmapitem.h"
#include "settings.h"
#include "movablerect.h"
#include "cursortilerect.h"
#include "mapruler.h"
#include "encountertablemodel.h"

class DraggablePixmapItem;
class MetatilesPixmapItem;

class Editor : public QObject
{
    Q_OBJECT
public:
    Editor(Ui::MainWindow* ui);
    ~Editor();

    Editor() = delete;
    Editor(const Editor &) = delete;
    Editor & operator = (const Editor &) = delete;

public:
    Ui::MainWindow* ui;
    QObject *parent = nullptr;
<<<<<<< HEAD

    Project *project = nullptr;
    QPointer<Map> map = nullptr;
    QPointer<Layout> layout = nullptr;

    QUndoGroup editGroup; // Manages the undo history for each map

    Settings *settings;

=======
    QPointer<Project> project = nullptr;
    Map *map = nullptr;
    Settings *settings;
    void setProject(Project * project);
    void saveProject();
>>>>>>> 57f74d4b
    void save();
    void saveProject();
    void saveUiFields();
    void saveEncounterTabData();

    void closeProject();

    bool setMap(QString map_name);
    bool setLayout(QString layoutName);
    void unsetMap();

    Tileset *getCurrentMapPrimaryTileset();

    bool displayMap();
    bool displayLayout();

    void displayMetatileSelector();
    void displayMapMetatiles();
    void displayMapMovementPermissions();
    void displayBorderMetatiles();
    void displayCurrentMetatilesSelection();
    void redrawCurrentMetatilesSelection();
    void displayMovementPermissionSelector();
    void displayMapEvents();
    void displayMapConnections();
    void displayMapBorder();
    void displayMapGrid();
    void displayWildMonTables();

    void updateMapBorder();
    void updateMapConnections();

<<<<<<< HEAD
    void setCurrentConnectionDirection(QString curDirection);
    void updateCurrentConnectionDirection(QString curDirection);
    void setConnectionsVisibility(bool visible);
    void updateConnectionOffset(int offset);
    void setConnectionMap(QString mapName);
    void addNewConnection();
    void removeCurrentConnection();
    void updateDiveMap(QString mapName);
    void updateEmergeMap(QString mapName);
    void setSelectedConnectionFromMap(QString mapName);

    void addNewWildMonGroup(QWidget *window);
    void deleteWildMonGroup();
    void configureEncounterJSON(QWidget *);

=======
    void setEditingMap();
    void setEditingCollision();
    void setEditingObjects();
    void setEditingConnections();
    void setMapEditingButtonsEnabled(bool enabled);
    void setConnectionsVisibility(bool visible);
    void updateDivingMapsVisibility();
    void renderDivingConnections();
    void addConnection(MapConnection* connection);
    void removeConnection(MapConnection* connection);
    void removeSelectedConnection();
    void addNewWildMonGroup(QWidget *window);
    void deleteWildMonGroup();
    EncounterTableModel* getCurrentWildMonTable();
    void updateDiveMap(QString mapName);
    void updateEmergeMap(QString mapName);
    void setSelectedConnection(MapConnection *connection);
>>>>>>> 57f74d4b
    void updatePrimaryTileset(QString tilesetLabel, bool forceLoad = false);
    void updateSecondaryTileset(QString tilesetLabel, bool forceLoad = false);
    void toggleBorderVisibility(bool visible, bool enableScriptCallback = true);
    void updateCustomMapHeaderValues(QTableWidget *);

    DraggablePixmapItem *addMapEvent(Event *event);
<<<<<<< HEAD
    bool eventLimitReached(Map *, Event::Type);
    void selectMapEvent(DraggablePixmapItem *object);
    void selectMapEvent(DraggablePixmapItem *object, bool toggle);
=======
    void selectMapEvent(DraggablePixmapItem *object, bool toggle = false);
>>>>>>> 57f74d4b
    DraggablePixmapItem *addNewEvent(Event::Type type);
    void updateSelectedEvents();
    void duplicateSelectedEvents();
    void redrawObject(DraggablePixmapItem *item);
    QList<DraggablePixmapItem *> getObjects();

    void updateCursorRectPos(int x, int y);
    void setCursorRectVisible(bool visible);

    void updateWarpEventWarning(Event *event);
    void updateWarpEventWarnings();

    QPointer<QGraphicsScene> scene = nullptr;
    QGraphicsPixmapItem *current_view = nullptr;
<<<<<<< HEAD
    LayoutPixmapItem *map_item = nullptr;
    ConnectionPixmapItem* selected_connection_item = nullptr;
    QList<ConnectionPixmapItem*> connection_items;
=======
    QPointer<MapPixmapItem> map_item = nullptr;
    QList<QPointer<ConnectionPixmapItem>> connection_items;
    QMap<QString, QPointer<DivingMapPixmapItem>> diving_map_items;
>>>>>>> 57f74d4b
    QGraphicsPathItem *connection_mask = nullptr;
    QPointer<CollisionPixmapItem> collision_item = nullptr;
    QGraphicsItemGroup *events_group = nullptr;

    QList<QGraphicsPixmapItem*> borderItems;
    QList<QGraphicsLineItem*> gridLines;
    MapRuler *map_ruler = nullptr;

    MovableRect *playerViewRect = nullptr;
    CursorTileRect *cursorMapTileRect = nullptr;

<<<<<<< HEAD
    QGraphicsScene *scene_metatiles = nullptr;
    QGraphicsScene *scene_current_metatile_selection = nullptr;
    QGraphicsScene *scene_selected_border_metatiles = nullptr;
    QGraphicsScene *scene_collision_metatiles = nullptr;
    QGraphicsScene *scene_elevation_metatiles = nullptr;

    MetatileSelector *metatile_selector_item = nullptr;
=======
    QPointer<QGraphicsScene> scene_metatiles = nullptr;
    QPointer<QGraphicsScene> scene_current_metatile_selection = nullptr;
    QPointer<QGraphicsScene> scene_selected_border_metatiles = nullptr;
    QPointer<QGraphicsScene> scene_collision_metatiles = nullptr;
    QPointer<MetatileSelector> metatile_selector_item = nullptr;
>>>>>>> 57f74d4b

    QPointer<BorderMetatilesPixmapItem> selected_border_metatiles_item = nullptr;
    CurrentSelectedMetatilesPixmapItem *current_metatile_selection_item = nullptr;
    QPointer<MovementPermissionsSelector> movement_permissions_selector_item = nullptr;

    QList<DraggablePixmapItem *> *selected_events = nullptr;
    QPointer<ConnectionPixmapItem> selected_connection_item = nullptr;
    QPointer<MapConnection> connection_to_select = nullptr;

    enum class EditAction { None, Paint, Select, Fill, Shift, Pick, Move };
    EditAction mapEditAction = EditAction::Paint;
    EditAction objectEditAction = EditAction::Select;

    enum class EditMode { None, Disabled, Metatiles, Collision, Header, Events, Connections, Encounters };
    EditMode editMode = EditMode::None;
    void setEditMode(EditMode mode) { this->editMode = mode; }
    EditMode getEditMode() { return this->editMode; }

    bool getEditingLayout();

    void setEditorView();
    
    void setEditingMetatiles();
    void setEditingCollision();
    void setEditingHeader();
    void setEditingObjects();
    void setEditingConnections();
    void setEditingEncounters();

    void setMapEditingButtonsEnabled(bool enabled);

    int scaleIndex = 2;
    qreal collisionOpacity = 0.5;
    static QList<QList<const QImage*>> collisionIcons;

    void objectsView_onMousePress(QMouseEvent *event);

    int getBorderDrawDistance(int dimension);

    bool selectingEvent = false;

    void shouldReselectEvents();
    void scaleMapView(int);
    static void openInTextEditor(const QString &path, int lineNum = 0);
    bool eventLimitReached(Event::Type type);
    void setCollisionGraphics();

public slots:
    void openMapScripts() const;
    void openScript(const QString &scriptLabel) const;
    void openProjectInTextEditor() const;
    void maskNonVisibleConnectionTiles();
    void onBorderMetatilesChanged();
    void selectedEventIndexChanged(int index, Event::Group eventGroup);

private:
    const QImage defaultCollisionImgSheet = QImage(":/images/collisions.png");
    const QImage collisionPlaceholder = QImage(":/images/collisions_unknown.png");
    QPixmap collisionSheetPixmap;

    void clearMap();
    void clearMetatileSelector();
    void clearMovementPermissionSelector();
    void clearMapMetatiles();
    void clearMapMovementPermissions();
    void clearBorderMetatiles();
    void clearCurrentMetatilesSelection();
    void clearMapEvents();
    void clearMapConnections();
    void clearConnectionMask();
    void clearMapBorder();
    void clearMapGrid();
    void clearWildMonTables();
    void updateBorderVisibility();
    void disconnectMapConnection(MapConnection *connection);
    QPoint getConnectionOrigin(MapConnection *connection);
    void removeConnectionPixmap(MapConnection *connection);
    void updateConnectionPixmap(ConnectionPixmapItem *connectionItem);
    void displayConnection(MapConnection *connection);
    void displayDivingConnection(MapConnection *connection);
    void setDivingMapName(QString mapName, QString direction);
    void removeDivingMapPixmap(MapConnection *connection);
    void updateEncounterFields(EncounterFields newFields);
    QString getMovementPermissionText(uint16_t collision, uint16_t elevation);
    QString getMetatileDisplayMessage(uint16_t metatileId);
    void setCollisionTabSpinBoxes(uint16_t collision, uint16_t elevation);
    static bool startDetachedProcess(const QString &command,
                                    const QString &workingDirectory = QString(),
                                    qint64 *pid = nullptr);

private slots:
    void onMapStartPaint(QGraphicsSceneMouseEvent *event, LayoutPixmapItem *item);
    void onMapEndPaint(QGraphicsSceneMouseEvent *event, LayoutPixmapItem *item);
    void setSmartPathCursorMode(QGraphicsSceneMouseEvent *event);
    void setStraightPathCursorMode(QGraphicsSceneMouseEvent *event);
    void mouseEvent_map(QGraphicsSceneMouseEvent *event, LayoutPixmapItem *item);
    void mouseEvent_collision(QGraphicsSceneMouseEvent *event, CollisionPixmapItem *item);
    void setSelectedConnectionItem(ConnectionPixmapItem *connectionItem);
    void onHoveredMovementPermissionChanged(uint16_t, uint16_t);
    void onHoveredMovementPermissionCleared();
    void onHoveredMetatileSelectionChanged(uint16_t);
    void onHoveredMetatileSelectionCleared();
    void onHoveredMapMetatileChanged(const QPoint &pos);
    void onHoveredMapMetatileCleared();
    void onHoveredMapMovementPermissionChanged(int, int);
    void onHoveredMapMovementPermissionCleared();
    void onSelectedMetatilesChanged();
    void onWheelZoom(int);
    void onToggleGridClicked(bool);

signals:
    void objectsChanged();
    void openConnectedMap(MapConnection*);
    void wildMonTableOpened(EncounterTableModel*);
    void wildMonTableClosed();
    void wildMonTableEdited();
    void warpEventDoubleClicked(QString, int, Event::Group);
    void currentMetatilesSelectionChanged();
    void mapRulerStatusChanged(const QString &);
    void tilesetUpdated(QString);
};

#endif // EDITOR_H<|MERGE_RESOLUTION|>--- conflicted
+++ resolved
@@ -46,9 +46,8 @@
 public:
     Ui::MainWindow* ui;
     QObject *parent = nullptr;
-<<<<<<< HEAD
-
-    Project *project = nullptr;
+
+    QPointer<Project> project = nullptr;
     QPointer<Map> map = nullptr;
     QPointer<Layout> layout = nullptr;
 
@@ -56,13 +55,7 @@
 
     Settings *settings;
 
-=======
-    QPointer<Project> project = nullptr;
-    Map *map = nullptr;
-    Settings *settings;
     void setProject(Project * project);
-    void saveProject();
->>>>>>> 57f74d4b
     void save();
     void saveProject();
     void saveUiFields();
@@ -95,28 +88,6 @@
     void updateMapBorder();
     void updateMapConnections();
 
-<<<<<<< HEAD
-    void setCurrentConnectionDirection(QString curDirection);
-    void updateCurrentConnectionDirection(QString curDirection);
-    void setConnectionsVisibility(bool visible);
-    void updateConnectionOffset(int offset);
-    void setConnectionMap(QString mapName);
-    void addNewConnection();
-    void removeCurrentConnection();
-    void updateDiveMap(QString mapName);
-    void updateEmergeMap(QString mapName);
-    void setSelectedConnectionFromMap(QString mapName);
-
-    void addNewWildMonGroup(QWidget *window);
-    void deleteWildMonGroup();
-    void configureEncounterJSON(QWidget *);
-
-=======
-    void setEditingMap();
-    void setEditingCollision();
-    void setEditingObjects();
-    void setEditingConnections();
-    void setMapEditingButtonsEnabled(bool enabled);
     void setConnectionsVisibility(bool visible);
     void updateDivingMapsVisibility();
     void renderDivingConnections();
@@ -125,24 +96,20 @@
     void removeSelectedConnection();
     void addNewWildMonGroup(QWidget *window);
     void deleteWildMonGroup();
+    void configureEncounterJSON(QWidget *);
     EncounterTableModel* getCurrentWildMonTable();
     void updateDiveMap(QString mapName);
     void updateEmergeMap(QString mapName);
     void setSelectedConnection(MapConnection *connection);
->>>>>>> 57f74d4b
+
     void updatePrimaryTileset(QString tilesetLabel, bool forceLoad = false);
     void updateSecondaryTileset(QString tilesetLabel, bool forceLoad = false);
     void toggleBorderVisibility(bool visible, bool enableScriptCallback = true);
     void updateCustomMapHeaderValues(QTableWidget *);
 
     DraggablePixmapItem *addMapEvent(Event *event);
-<<<<<<< HEAD
     bool eventLimitReached(Map *, Event::Type);
-    void selectMapEvent(DraggablePixmapItem *object);
-    void selectMapEvent(DraggablePixmapItem *object, bool toggle);
-=======
     void selectMapEvent(DraggablePixmapItem *object, bool toggle = false);
->>>>>>> 57f74d4b
     DraggablePixmapItem *addNewEvent(Event::Type type);
     void updateSelectedEvents();
     void duplicateSelectedEvents();
@@ -157,15 +124,9 @@
 
     QPointer<QGraphicsScene> scene = nullptr;
     QGraphicsPixmapItem *current_view = nullptr;
-<<<<<<< HEAD
-    LayoutPixmapItem *map_item = nullptr;
-    ConnectionPixmapItem* selected_connection_item = nullptr;
-    QList<ConnectionPixmapItem*> connection_items;
-=======
-    QPointer<MapPixmapItem> map_item = nullptr;
+    QPointer<LayoutPixmapItem> map_item = nullptr;
     QList<QPointer<ConnectionPixmapItem>> connection_items;
     QMap<QString, QPointer<DivingMapPixmapItem>> diving_map_items;
->>>>>>> 57f74d4b
     QGraphicsPathItem *connection_mask = nullptr;
     QPointer<CollisionPixmapItem> collision_item = nullptr;
     QGraphicsItemGroup *events_group = nullptr;
@@ -177,21 +138,11 @@
     MovableRect *playerViewRect = nullptr;
     CursorTileRect *cursorMapTileRect = nullptr;
 
-<<<<<<< HEAD
-    QGraphicsScene *scene_metatiles = nullptr;
-    QGraphicsScene *scene_current_metatile_selection = nullptr;
-    QGraphicsScene *scene_selected_border_metatiles = nullptr;
-    QGraphicsScene *scene_collision_metatiles = nullptr;
-    QGraphicsScene *scene_elevation_metatiles = nullptr;
-
-    MetatileSelector *metatile_selector_item = nullptr;
-=======
     QPointer<QGraphicsScene> scene_metatiles = nullptr;
     QPointer<QGraphicsScene> scene_current_metatile_selection = nullptr;
     QPointer<QGraphicsScene> scene_selected_border_metatiles = nullptr;
     QPointer<QGraphicsScene> scene_collision_metatiles = nullptr;
     QPointer<MetatileSelector> metatile_selector_item = nullptr;
->>>>>>> 57f74d4b
 
     QPointer<BorderMetatilesPixmapItem> selected_border_metatiles_item = nullptr;
     CurrentSelectedMetatilesPixmapItem *current_metatile_selection_item = nullptr;
