--- conflicted
+++ resolved
@@ -235,8 +235,12 @@
 
     static QString getExistingFilepath(QString filepath);
     void applyParsedLimits();
-
-<<<<<<< HEAD
+    
+    void setRegionMapEntries(const QHash<QString, MapSectionEntry> &entries);
+    QHash<QString, MapSectionEntry> getRegionMapEntries() const;
+
+    QSet<QString> getTopLevelMapFields() const;
+
     int getMapDataSize(int width, int height) const;
     int getMaxMapDataSize() const { return this->maxMapDataSize; }
     int getMaxMapWidth() const;
@@ -247,12 +251,6 @@
     QSize getMapSizeAddition() const { return this->mapSizeAddition; }
 
     int getMaxEvents(Event::Group group) const;
-=======
-    void setRegionMapEntries(const QHash<QString, MapSectionEntry> &entries);
-    QHash<QString, MapSectionEntry> getRegionMapEntries() const;
-
-    QSet<QString> getTopLevelMapFields() const;
->>>>>>> c54d875d
 
     static QString getEmptyMapDefineName();
     static QString getDynamicMapDefineName();
