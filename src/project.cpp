--- conflicted
+++ resolved
@@ -1228,21 +1228,13 @@
             // Advance to command specifying whether or not it is a secondary tileset
             i += 2;
             if (commands->at(i).at(0) != ".byte") {
-<<<<<<< HEAD
                 logWarn(QString("Unexpected command found for secondary tileset flag in tileset '%1'. Expected '.byte', but found: '%2'").arg(tilesetLabel).arg(commands->at(i).at(0)));
-=======
-                qDebug().nospace() << "Unexpected command found for secondary tileset flag in tileset" << tilesetLabel << ". Expected '.byte', but found: " << commands->at(i).at(0);
->>>>>>> 92b23e51
                 continue;
             }
 
             QString secondaryTilesetValue = commands->at(i).at(1);
             if (secondaryTilesetValue != "TRUE" && secondaryTilesetValue != "FALSE" && secondaryTilesetValue != "0" && secondaryTilesetValue != "1") {
-<<<<<<< HEAD
                 logWarn(QString("Unexpected secondary tileset flag found. Expected \"TRUE\", \"FALSE\", \"0\", or \"1\", but found: '%1'").arg(secondaryTilesetValue));
-=======
-                qDebug().nospace() << "Unexpected secondary tileset flag found. Expected \"TRUE\", \"FALSE\", \"0\", or \"1\", but found: " << secondaryTilesetValue;
->>>>>>> 92b23e51
                 continue;
             }
 
