#include "mainwindow.h"
#include "ui_mainwindow.h"
#include "project.h"
#include "log.h"
#include "editor.h"
#include "eventpropertiesframe.h"
#include "ui_eventpropertiesframe.h"
#include "bordermetatilespixmapitem.h"
#include "currentselectedmetatilespixmapitem.h"

#include <QFileDialog>
#include <QStandardItemModel>
#include <QShortcut>
#include <QSpinBox>
#include <QTextEdit>
#include <QSpacerItem>
#include <QFont>
#include <QScrollBar>
#include <QPushButton>
#include <QMessageBox>
#include <QDialogButtonBox>
#include <QScroller>
#include <math.h>
#include <QProcess>
#include <QSysInfo>
#include <QDesktopServices>

MainWindow::MainWindow(QWidget *parent) :
    QMainWindow(parent),
    ui(new Ui::MainWindow),
    selectedObject(nullptr),
    selectedWarp(nullptr),
    selectedTrigger(nullptr),
    selectedBG(nullptr),
    selectedHealspot(nullptr),
    isProgrammaticEventTabChange(false)
{
    QCoreApplication::setOrganizationName("pret");
    QCoreApplication::setApplicationName("porymap");
    QApplication::setApplicationDisplayName("porymap");
    QApplication::setWindowIcon(QIcon(":/icons/porymap-icon-1.ico"));
    ui->setupUi(this);

    this->initWindow();
    if (!this->openRecentProject()) {
        // Re-initialize everything to a blank slate if opening the recent project failed.
        this->initWindow();
    }

    on_toolButton_Paint_clicked();
}

MainWindow::~MainWindow()
{
    delete ui;
}

void MainWindow::initWindow() {
    porymapConfig.load();
    this->initCustomUI();
    this->initExtraSignals();
    this->initExtraShortcuts();
    this->initEditor();
    this->initMiscHeapObjects();
    this->initMapSortOrder();
    this->restoreWindowState();
}

void MainWindow::initExtraShortcuts() {
    new QShortcut(QKeySequence("Ctrl+Shift+Z"), this, SLOT(redo()));
    new QShortcut(QKeySequence("Ctrl+0"), this, SLOT(resetMapViewScale()));
    ui->actionZoom_In->setShortcuts({QKeySequence("Ctrl++"), QKeySequence("Ctrl+=")});
}

void MainWindow::initCustomUI() {
    // Right-clicking on items in the map list tree view brings up a context menu.
    ui->mapList->setContextMenuPolicy(Qt::CustomContextMenu);
    connect(ui->mapList, SIGNAL(customContextMenuRequested(const QPoint &)),
            this, SLOT(onOpenMapListContextMenu(const QPoint &)));
}

void MainWindow::initExtraSignals() {
    connect(ui->newEventToolButton, SIGNAL(newEventAdded(QString)), this, SLOT(addNewEvent(QString)));
    connect(ui->tabWidget_EventType, &QTabWidget::currentChanged, this, &MainWindow::eventTabChanged);
}

void MainWindow::initEditor() {
    this->editor = new Editor(ui);
    connect(this->editor, SIGNAL(objectsChanged()), this, SLOT(updateObjects()));
    connect(this->editor, SIGNAL(selectedObjectsChanged()), this, SLOT(updateSelectedObjects()));
    connect(this->editor, SIGNAL(loadMapRequested(QString, QString)), this, SLOT(onLoadMapRequested(QString, QString)));
    connect(this->editor, SIGNAL(tilesetChanged(QString)), this, SLOT(onTilesetChanged(QString)));
    connect(this->editor, SIGNAL(warpEventDoubleClicked(QString,QString)), this, SLOT(openWarpMap(QString,QString)));
    connect(this->editor, SIGNAL(currentMetatilesSelectionChanged()), this, SLOT(currentMetatilesSelectionChanged()));
    connect(this->editor, &Editor::wheelZoom, this, &MainWindow::scaleMapView);

    this->loadUserSettings();
}

void MainWindow::initMiscHeapObjects() {
    mapIcon = new QIcon;
    mapIcon->addFile(QStringLiteral(":/icons/map.ico"), QSize(), QIcon::Normal, QIcon::Off);
    mapIcon->addFile(QStringLiteral(":/icons/map_opened.ico"), QSize(), QIcon::Normal, QIcon::On);

    mapEditedIcon = new QIcon;
    mapEditedIcon->addFile(QStringLiteral(":/icons/map_edited.ico"), QSize(), QIcon::Normal, QIcon::Off);
    mapEditedIcon->addFile(QStringLiteral(":/icons/map_opened.ico"), QSize(), QIcon::Normal , QIcon::On);

    mapListModel = new QStandardItemModel;
    mapGroupItemsList = new QList<QStandardItem*>;
    mapListProxyModel = new FilterChildrenProxyModel;

    mapListProxyModel->setSourceModel(mapListModel);
    ui->mapList->setModel(mapListProxyModel);

    eventTabObjectWidget = ui->tab_Objects;
    eventTabWarpWidget = ui->tab_Warps;
    eventTabTriggerWidget = ui->tab_Triggers;
    eventTabBGWidget = ui->tab_BGs;
    eventTabHealspotWidget = ui->tab_Healspots;
    eventTabMultipleWidget = ui->tab_Multiple;
    ui->tabWidget_EventType->clear();
}

void MainWindow::initMapSortOrder() {
    QMenu *mapSortOrderMenu = new QMenu();
    QActionGroup *mapSortOrderActionGroup = new QActionGroup(ui->toolButton_MapSortOrder);

    mapSortOrderMenu->addAction(ui->actionSort_by_Group);
    mapSortOrderMenu->addAction(ui->actionSort_by_Area);
    mapSortOrderMenu->addAction(ui->actionSort_by_Layout);
    ui->toolButton_MapSortOrder->setMenu(mapSortOrderMenu);

    mapSortOrderActionGroup->addAction(ui->actionSort_by_Group);
    mapSortOrderActionGroup->addAction(ui->actionSort_by_Area);
    mapSortOrderActionGroup->addAction(ui->actionSort_by_Layout);

    connect(ui->toolButton_MapSortOrder, &QToolButton::triggered, this, &MainWindow::mapSortOrder_changed);

    QAction* sortOrder = ui->toolButton_MapSortOrder->menu()->actions()[mapSortOrder];
    ui->toolButton_MapSortOrder->setIcon(sortOrder->icon());
    sortOrder->setChecked(true);
}

void MainWindow::setProjectSpecificUIVisibility()
{
    switch (projectConfig.getBaseGameVersion())
    {
    case BaseGameVersion::pokeruby:
        ui->checkBox_AllowRunning->setVisible(false);
        ui->checkBox_AllowBiking->setVisible(false);
        ui->checkBox_AllowEscapeRope->setVisible(false);
        ui->label_AllowRunning->setVisible(false);
        ui->label_AllowBiking->setVisible(false);
        ui->label_AllowEscapeRope->setVisible(false);
        break;
    case BaseGameVersion::pokeemerald:
        ui->checkBox_AllowRunning->setVisible(true);
        ui->checkBox_AllowBiking->setVisible(true);
        ui->checkBox_AllowEscapeRope->setVisible(true);
        ui->label_AllowRunning->setVisible(true);
        ui->label_AllowBiking->setVisible(true);
        ui->label_AllowEscapeRope->setVisible(true);
        break;
    }
}

void MainWindow::mapSortOrder_changed(QAction *action)
{
    QList<QAction*> items = ui->toolButton_MapSortOrder->menu()->actions();
    int i = 0;
    for (; i < items.count(); i++)
    {
        if (items[i] == action)
        {
            break;
        }
    }

    if (i != mapSortOrder)
    {
        ui->toolButton_MapSortOrder->setIcon(action->icon());
        mapSortOrder = static_cast<MapSortOrder>(i);
        porymapConfig.setMapSortOrder(mapSortOrder);
        if (isProjectOpen())
        {
            sortMapList();
        }
    }
}

void MainWindow::on_lineEdit_filterBox_textChanged(const QString &arg1)
{
    mapListProxyModel->setFilterRegExp(QRegExp(arg1, Qt::CaseInsensitive, QRegExp::FixedString));
    if (arg1.isEmpty()) {
        ui->mapList->collapseAll();
    } else {
        ui->mapList->expandToDepth(0);
    }
    ui->mapList->setExpanded(mapListProxyModel->mapFromSource(mapListIndexes.value(editor->map->name)), true);
    ui->mapList->scrollTo(mapListProxyModel->mapFromSource(mapListIndexes.value(editor->map->name)), QAbstractItemView::PositionAtCenter);
}

void MainWindow::loadUserSettings() {
    ui->actionBetter_Cursors->setChecked(porymapConfig.getPrettyCursors());
    this->editor->settings->betterCursors = porymapConfig.getPrettyCursors();
    mapSortOrder = porymapConfig.getMapSortOrder();
    ui->horizontalSlider_CollisionTransparency->blockSignals(true);
    this->editor->collisionOpacity = static_cast<qreal>(porymapConfig.getCollisionOpacity()) / 100;
    ui->horizontalSlider_CollisionTransparency->setValue(porymapConfig.getCollisionOpacity());
    ui->horizontalSlider_CollisionTransparency->blockSignals(false);
}

void MainWindow::restoreWindowState() {
    logInfo("Restoring window geometry from previous session.");
    QMap<QString, QByteArray> geometry = porymapConfig.getGeometry();
    this->restoreGeometry(geometry.value("window_geometry"));
    this->restoreState(geometry.value("window_state"));
    this->ui->splitter_map->restoreState(geometry.value("map_splitter_state"));
    this->ui->splitter_events->restoreState(geometry.value("events_splitter_state"));
    this->ui->splitter_main->restoreState(geometry.value("main_splitter_state"));
}

bool MainWindow::openRecentProject() {
    QString default_dir = porymapConfig.getRecentProject();
    if (!default_dir.isNull() && default_dir.length() > 0) {
        logInfo(QString("Opening recent project: '%1'").arg(default_dir));
        return openProject(default_dir);
    }

    return true;
}

bool MainWindow::openProject(QString dir) {
    if (dir.isNull()) {
        return false;
    }

    QString nativeDir = QDir::toNativeSeparators(dir);

    this->statusBar()->showMessage(QString("Opening project %1").arg(nativeDir));

    bool success = true;
    projectConfig.setProjectDir(dir);
    projectConfig.load();

    this->setProjectSpecificUIVisibility();

    bool already_open = isProjectOpen() && (editor->project->root == dir);
    if (!already_open) {
        editor->project = new Project;
        editor->project->root = dir;
        setWindowTitle(editor->project->getProjectTitle());
        loadDataStructures();
        populateMapList();
        success = setMap(getDefaultMap(), true);
    } else {
        setWindowTitle(editor->project->getProjectTitle());
        loadDataStructures();
        populateMapList();
    }

    if (success) {
        this->statusBar()->showMessage(QString("Opened project %1").arg(nativeDir));
    } else {
        this->statusBar()->showMessage(QString("Failed to open project %1").arg(nativeDir));
    }

    return success;
}

bool MainWindow::isProjectOpen() {
    return (editor && editor != nullptr)
        && (editor->project && editor->project != nullptr);
}

QString MainWindow::getDefaultMap() {
    if (editor && editor->project) {
        QList<QStringList> names = editor->project->groupedMapNames;
        if (!names.isEmpty()) {
            QString recentMap = porymapConfig.getRecentMap();
            if (!recentMap.isNull() && recentMap.length() > 0) {
                for (int i = 0; i < names.length(); i++) {
                    if (names.value(i).contains(recentMap)) {
                        return recentMap;
                    }
                }
            }
            // Failing that, just get the first map in the list.
            for (int i = 0; i < names.length(); i++) {
                QStringList list = names.value(i);
                if (list.length()) {
                    return list.value(0);
                }
            }
        }
    }
    return QString();
}

QString MainWindow::getExistingDirectory(QString dir) {
    return QFileDialog::getExistingDirectory(this, "Open Directory", dir, QFileDialog::ShowDirsOnly | QFileDialog::DontResolveSymlinks);
}

void MainWindow::on_action_Open_Project_triggered()
{
    QString recent = ".";
    if (!porymapConfig.getRecentMap().isNull() && porymapConfig.getRecentMap().length() > 0) {
        recent = porymapConfig.getRecentMap();
    }
    QString dir = getExistingDirectory(recent);
    if (!dir.isEmpty()) {
        porymapConfig.setRecentProject(dir);
        openProject(dir);
    }
}

bool MainWindow::setMap(QString map_name, bool scrollTreeView) {
    logInfo(QString("Setting map to '%1'").arg(map_name));
    if (map_name.isNull()) {
        return false;
    }

    if (!editor->setMap(map_name)) {
        logError(QString("Failed to set map to '%1'").arg(map_name));
        return false;
    }

    if (editor->map != nullptr && !editor->map->name.isNull()) {
        ui->mapList->setExpanded(mapListProxyModel->mapFromSource(mapListIndexes.value(editor->map->name)), false);
    }

    redrawMapScene();
    displayMapProperties();

    if (scrollTreeView) {
        // Make sure we clear the filter first so we actually have a scroll target
        mapListProxyModel->setFilterRegExp(QString::null);
        ui->mapList->setCurrentIndex(mapListProxyModel->mapFromSource(mapListIndexes.value(map_name)));
        ui->mapList->scrollTo(ui->mapList->currentIndex(), QAbstractItemView::PositionAtCenter);
    }

    ui->mapList->setExpanded(mapListProxyModel->mapFromSource(mapListIndexes.value(map_name)), true);

    setWindowTitle(map_name + " - " + editor->project->getProjectTitle());

    connect(editor->map, SIGNAL(mapChanged(Map*)), this, SLOT(onMapChanged(Map *)));
    connect(editor->map, SIGNAL(mapNeedsRedrawing()), this, SLOT(onMapNeedsRedrawing()));

    setRecentMap(map_name);
    updateMapList();
    updateTilesetEditor();
    return true;
}

void MainWindow::redrawMapScene()
{
    editor->displayMap();
    on_tabWidget_currentChanged(ui->tabWidget->currentIndex());

    double base = editor->scale_base;
    double exp  = editor->scale_exp;

    int width = static_cast<int>(ceil((editor->scene->width()) * pow(base,exp))) + 2;
    int height = static_cast<int>(ceil((editor->scene->height()) * pow(base,exp))) + 2;

    ui->graphicsView_Map->setScene(editor->scene);
    ui->graphicsView_Map->setSceneRect(editor->scene->sceneRect());
    ui->graphicsView_Map->setFixedSize(width, height);

    ui->graphicsView_Objects_Map->setScene(editor->scene);
    ui->graphicsView_Objects_Map->setSceneRect(editor->scene->sceneRect());
    ui->graphicsView_Objects_Map->setFixedSize(width, height);
    ui->graphicsView_Objects_Map->editor = editor;

    ui->graphicsView_Connections->setScene(editor->scene);
    ui->graphicsView_Connections->setSceneRect(editor->scene->sceneRect());
    ui->graphicsView_Connections->setFixedSize(width, height);

    ui->graphicsView_Metatiles->setScene(editor->scene_metatiles);
    //ui->graphicsView_Metatiles->setSceneRect(editor->scene_metatiles->sceneRect());
    ui->graphicsView_Metatiles->setFixedSize(editor->metatile_selector_item->pixmap().width() + 2, editor->metatile_selector_item->pixmap().height() + 2);

    ui->graphicsView_BorderMetatile->setScene(editor->scene_selected_border_metatiles);
    ui->graphicsView_BorderMetatile->setFixedSize(editor->selected_border_metatiles_item->pixmap().width() + 2, editor->selected_border_metatiles_item->pixmap().height() + 2);

    ui->graphicsView_currentMetatileSelection->setScene(editor->scene_current_metatile_selection);
    ui->graphicsView_currentMetatileSelection->setFixedSize(editor->scene_current_metatile_selection_item->pixmap().width() + 2, editor->scene_current_metatile_selection_item->pixmap().height() + 2);

    ui->graphicsView_Collision->setScene(editor->scene_collision_metatiles);
    //ui->graphicsView_Collision->setSceneRect(editor->scene_collision_metatiles->sceneRect());
    ui->graphicsView_Collision->setFixedSize(editor->movement_permissions_selector_item->pixmap().width() + 2, editor->movement_permissions_selector_item->pixmap().height() + 2);
}

void MainWindow::openWarpMap(QString map_name, QString warp_num) {
    // Ensure valid destination map name.
    if (!editor->project->mapNames->contains(map_name)) {
        logError(QString("Invalid warp destination map name '%1'").arg(map_name));
        return;
    }

    // Ensure valid destination warp number.
    bool ok;
    int warpNum = warp_num.toInt(&ok, 0);
    if (!ok) {
        logError(QString("Invalid warp number '%1' for destination map '%2'").arg(warp_num).arg(map_name));
        return;
    }

    // Open the destination map, and select the target warp event.
    if (!setMap(map_name, true)) {
        return;
    }

    QList<Event*> warp_events = editor->map->events["warp_event_group"];
    if (warp_events.length() > warpNum) {
        Event *warp_event = warp_events.at(warpNum);
        QList<DraggablePixmapItem *> *all_events = editor->getObjects();
        for (DraggablePixmapItem *item : *all_events) {
            if (item->event == warp_event) {
                editor->selected_events->clear();
                editor->selected_events->append(item);
                editor->updateSelectedEvents();
            }
        }

        delete all_events;
    }
}

void MainWindow::setRecentMap(QString mapName) {
    porymapConfig.setRecentMap(mapName);
}

void MainWindow::displayMapProperties() {
    ui->comboBox_Song->clear();
    ui->comboBox_Location->clear();
    ui->checkBox_Visibility->setChecked(false);
    ui->comboBox_Weather->clear();
    ui->comboBox_Type->clear();
    ui->comboBox_BattleScene->clear();
    ui->comboBox_PrimaryTileset->clear();
    ui->comboBox_SecondaryTileset->clear();
    ui->checkBox_ShowLocation->setChecked(false);
    ui->checkBox_AllowRunning->setChecked(false);
    ui->checkBox_AllowBiking->setChecked(false);
    ui->checkBox_AllowEscapeRope->setChecked(false);
    if (!editor || !editor->map || !editor->project) {
        ui->frame_3->setEnabled(false);
        return;
    }
    ui->frame_3->setEnabled(true);
    Map *map = editor->map;
    Project *project = editor->project;

    QStringList songs = project->getSongNames();
    ui->comboBox_Song->addItems(songs);
    ui->comboBox_Song->setCurrentText(map->song);

    ui->comboBox_Location->addItems(*project->regionMapSections);
    ui->comboBox_Location->setCurrentText(map->location);

    QMap<QString, QStringList> tilesets = project->getTilesets();
    ui->comboBox_PrimaryTileset->addItems(tilesets.value("primary"));
    ui->comboBox_PrimaryTileset->setCurrentText(map->layout->tileset_primary_label);
    ui->comboBox_SecondaryTileset->addItems(tilesets.value("secondary"));
    ui->comboBox_SecondaryTileset->setCurrentText(map->layout->tileset_secondary_label);

    ui->checkBox_Visibility->setChecked(map->requiresFlash.toInt() > 0 || map->requiresFlash == "TRUE");

    ui->comboBox_Weather->addItems(*project->weatherNames);
    ui->comboBox_Weather->setCurrentText(map->weather);

    ui->comboBox_Type->addItems(*project->mapTypes);
    ui->comboBox_Type->setCurrentText(map->type);

    ui->comboBox_BattleScene->addItems(*project->mapBattleScenes);
    ui->comboBox_BattleScene->setCurrentText(map->battle_scene);

    ui->checkBox_ShowLocation->setChecked(map->show_location.toInt() > 0 || map->show_location == "TRUE");
    ui->checkBox_AllowRunning->setChecked(map->allowRunning.toInt() > 0 || map->allowRunning == "TRUE");
    ui->checkBox_AllowBiking->setChecked(map->allowBiking.toInt() > 0 || map->allowBiking == "TRUE");
    ui->checkBox_AllowEscapeRope->setChecked(map->allowEscapeRope.toInt() > 0 || map->allowEscapeRope == "TRUE");
}

void MainWindow::on_comboBox_Song_activated(const QString &song)
{
    if (editor && editor->map) {
        editor->map->song = song;
    }
}

void MainWindow::on_comboBox_Location_activated(const QString &location)
{
    if (editor && editor->map) {
        editor->map->location = location;
    }
}

void MainWindow::on_comboBox_Weather_activated(const QString &weather)
{
    if (editor && editor->map) {
        editor->map->weather = weather;
    }
}

void MainWindow::on_comboBox_Type_activated(const QString &type)
{
    if (editor && editor->map) {
        editor->map->type = type;
    }
}

void MainWindow::on_comboBox_BattleScene_activated(const QString &battle_scene)
{
    if (editor && editor->map) {
        editor->map->battle_scene = battle_scene;
    }
}

void MainWindow::on_checkBox_Visibility_clicked(bool checked)
{
    if (editor && editor->map) {
        if (checked) {
            editor->map->requiresFlash = "TRUE";
        } else {
            editor->map->requiresFlash = "FALSE";
        }
    }
}

void MainWindow::on_checkBox_ShowLocation_clicked(bool checked)
{
    if (editor && editor->map) {
        if (checked) {
            editor->map->show_location = "TRUE";
        } else {
            editor->map->show_location = "FALSE";
        }
    }
}

void MainWindow::on_checkBox_AllowRunning_clicked(bool checked)
{
    if (editor && editor->map) {
        if (checked) {
            editor->map->allowRunning = "1";
        } else {
            editor->map->allowRunning = "0";
        }
    }
}

void MainWindow::on_checkBox_AllowBiking_clicked(bool checked)
{
    if (editor && editor->map) {
        if (checked) {
            editor->map->allowBiking = "1";
        } else {
            editor->map->allowBiking = "0";
        }
    }
}

void MainWindow::on_checkBox_AllowEscapeRope_clicked(bool checked)
{
    if (editor && editor->map) {
        if (checked) {
            editor->map->allowEscapeRope = "1";
        } else {
            editor->map->allowEscapeRope = "0";
        }
    }
}

void MainWindow::loadDataStructures() {
    Project *project = editor->project;
    project->readMapLayoutsTable();
    project->readAllMapLayouts();
    project->readRegionMapSections();
    project->readItemNames();
    project->readFlagNames();
    project->readVarNames();
    project->readMovementTypes();
    project->readMapTypes();
    project->readMapBattleScenes();
    project->readWeatherNames();
    project->readCoordEventWeatherNames();
    project->readSecretBaseIds();
    project->readBgEventFacingDirections();
    project->readMapsWithConnections();
    project->readMetatileBehaviors();
    project->readTilesetProperties();
}

void MainWindow::populateMapList() {
    editor->project->readMapGroups();
    sortMapList();
}

void MainWindow::sortMapList() {
    Project *project = editor->project;

    QIcon mapFolderIcon;
    mapFolderIcon.addFile(QStringLiteral(":/icons/folder_closed_map.ico"), QSize(), QIcon::Normal, QIcon::Off);
    mapFolderIcon.addFile(QStringLiteral(":/icons/folder_map.ico"), QSize(), QIcon::Normal, QIcon::On);

    QIcon folderIcon;
    folderIcon.addFile(QStringLiteral(":/icons/folder_closed.ico"), QSize(), QIcon::Normal, QIcon::Off);
    //folderIcon.addFile(QStringLiteral(":/icons/folder.ico"), QSize(), QIcon::Normal, QIcon::On);

    ui->mapList->setUpdatesEnabled(false);
    mapListModel->clear();
    mapGroupItemsList->clear();
    QStandardItem *root = mapListModel->invisibleRootItem();

    switch (mapSortOrder)
    {
        case MapSortOrder::Group:
            for (int i = 0; i < project->groupNames->length(); i++) {
                QString group_name = project->groupNames->value(i);
                QStandardItem *group = new QStandardItem;
                group->setText(group_name);
                group->setIcon(mapFolderIcon);
                group->setEditable(false);
                group->setData(group_name, Qt::UserRole);
                group->setData("map_group", MapListUserRoles::TypeRole);
                group->setData(i, MapListUserRoles::GroupRole);
                root->appendRow(group);
                mapGroupItemsList->append(group);
                QStringList names = project->groupedMapNames.value(i);
                for (int j = 0; j < names.length(); j++) {
                    QString map_name = names.value(j);
                    QStandardItem *map = createMapItem(map_name, i, j);
                    group->appendRow(map);
                    mapListIndexes.insert(map_name, map->index());
                }
            }
            break;
        case MapSortOrder::Area:
        {
            QMap<QString, int> mapsecToGroupNum;
            for (int i = 0; i < project->regionMapSections->length(); i++) {
                QString mapsec_name = project->regionMapSections->value(i);
                QStandardItem *mapsec = new QStandardItem;
                mapsec->setText(mapsec_name);
                mapsec->setIcon(folderIcon);
                mapsec->setEditable(false);
                mapsec->setData(mapsec_name, Qt::UserRole);
                mapsec->setData("map_sec", MapListUserRoles::TypeRole);
                mapsec->setData(i, MapListUserRoles::GroupRole);
                root->appendRow(mapsec);
                mapGroupItemsList->append(mapsec);
                mapsecToGroupNum.insert(mapsec_name, i);
            }
            for (int i = 0; i < project->groupNames->length(); i++) {
                QStringList names = project->groupedMapNames.value(i);
                for (int j = 0; j < names.length(); j++) {
                    QString map_name = names.value(j);
                    QStandardItem *map = createMapItem(map_name, i, j);
                    QString location = project->readMapLocation(map_name);
                    QStandardItem *mapsecItem = mapGroupItemsList->at(mapsecToGroupNum[location]);
                    mapsecItem->setIcon(mapFolderIcon);
                    mapsecItem->appendRow(map);
                    mapListIndexes.insert(map_name, map->index());
                }
            }
            break;
        }
        case MapSortOrder::Layout:
        {
            for (int i = 0; i < project->mapLayoutsTable.length(); i++) {
                QString layoutName = project->mapLayoutsTable.value(i);
                QStandardItem *layout = new QStandardItem;
                layout->setText(layoutName);
                layout->setIcon(folderIcon);
                layout->setEditable(false);
                layout->setData(layoutName, Qt::UserRole);
                layout->setData("map_layout", MapListUserRoles::TypeRole);
                layout->setData(i, MapListUserRoles::GroupRole);
                root->appendRow(layout);
                mapGroupItemsList->append(layout);
            }
            for (int i = 0; i < project->groupNames->length(); i++) {
                QStringList names = project->groupedMapNames.value(i);
                for (int j = 0; j < names.length(); j++) {
                    QString map_name = names.value(j);
                    QStandardItem *map = createMapItem(map_name, i, j);
                    QString layoutId = project->readMapLayoutId(map_name);
                    QStandardItem *layoutItem = mapGroupItemsList->at(layoutId.toInt() - 1);
                    layoutItem->setIcon(mapFolderIcon);
                    layoutItem->appendRow(map);
                    mapListIndexes.insert(map_name, map->index());
                }
            }
            break;
        }
    }

    ui->mapList->setUpdatesEnabled(true);
    ui->mapList->repaint();
}

QStandardItem* MainWindow::createMapItem(QString mapName, int groupNum, int inGroupNum) {
    QStandardItem *map = new QStandardItem;
    map->setText(QString("[%1.%2] ").arg(groupNum).arg(inGroupNum, 2, 10, QLatin1Char('0')) + mapName);
    map->setIcon(*mapIcon);
    map->setEditable(false);
    map->setData(mapName, Qt::UserRole);
    map->setData("map_name", MapListUserRoles::TypeRole);
    return map;
}

void MainWindow::onOpenMapListContextMenu(const QPoint &point)
{
    QModelIndex index = mapListProxyModel->mapToSource(ui->mapList->indexAt(point));
    if (!index.isValid()) {
        return;
    }

    QStandardItem *selectedItem = mapListModel->itemFromIndex(index);
    QVariant itemType = selectedItem->data(MapListUserRoles::TypeRole);
    if (!itemType.isValid()) {
        return;
    }

    // Build custom context menu depending on which type of item was selected (map group, map name, etc.)
    if (itemType == "map_group") {
        QString groupName = selectedItem->data(Qt::UserRole).toString();
        int groupNum = selectedItem->data(MapListUserRoles::GroupRole).toInt();
        QMenu* menu = new QMenu(this);
        QActionGroup* actions = new QActionGroup(menu);
        actions->addAction(menu->addAction("Add New Map to Group"))->setData(groupNum);
        connect(actions, SIGNAL(triggered(QAction*)), this, SLOT(onAddNewMapToGroupClick(QAction*)));
        menu->exec(QCursor::pos());
    } else if (itemType == "map_sec") {
        QString secName = selectedItem->data(Qt::UserRole).toString();
        QMenu* menu = new QMenu(this);
        QActionGroup* actions = new QActionGroup(menu);
        actions->addAction(menu->addAction("Add New Map to Area"))->setData(secName);
        connect(actions, SIGNAL(triggered(QAction*)), this, SLOT(onAddNewMapToAreaClick(QAction*)));
        menu->exec(QCursor::pos());
    } else if (itemType == "map_layout") {
        QString layoutName = selectedItem->data(Qt::UserRole).toString();
        QMenu* menu = new QMenu(this);
        QActionGroup* actions = new QActionGroup(menu);
        actions->addAction(menu->addAction("Add New Map with Layout"))->setData(layoutName);
        connect(actions, SIGNAL(triggered(QAction*)), this, SLOT(onAddNewMapToLayoutClick(QAction*)));
        menu->exec(QCursor::pos());
    }
}

void MainWindow::onAddNewMapToGroupClick(QAction* triggeredAction)
{
    int groupNum = triggeredAction->data().toInt();
    openNewMapPopupWindow(MapSortOrder::Group, groupNum);
}

void MainWindow::onAddNewMapToAreaClick(QAction* triggeredAction)
{
    QString secName = triggeredAction->data().toString();
    openNewMapPopupWindow(MapSortOrder::Area, secName);
}

void MainWindow::onAddNewMapToLayoutClick(QAction* triggeredAction)
{
    QString layoutName = triggeredAction->data().toString();
    openNewMapPopupWindow(MapSortOrder::Layout, layoutName);
}

void MainWindow::onNewMapCreated() {
    QString newMapName = this->newmapprompt->map->name;
    int newMapGroup = this->newmapprompt->group;
    Map *newMap_ = this->newmapprompt->map;
    bool updateLayout = this->newmapprompt->changeLayout;

    Map *newMap = editor->project->addNewMapToGroup(newMapName, newMapGroup, newMap_, updateLayout);

    logInfo(QString("Created a new map named %1.").arg(newMapName));

    editor->project->saveMap(newMap);
    editor->project->saveAllDataStructures();

    QStandardItem* groupItem = mapGroupItemsList->at(newMapGroup);
    int numMapsInGroup = groupItem->rowCount();

    QStandardItem *newMapItem = createMapItem(newMapName, newMapGroup, numMapsInGroup);
    groupItem->appendRow(newMapItem);
    mapListIndexes.insert(newMapName, newMapItem->index());

    setMap(newMapName, true);

    if (newMap->isFlyable == "TRUE") {
        addNewEvent("event_heal_location");
        editor->project->saveHealLocationStruct(newMap);
    }

    disconnect(this->newmapprompt, SIGNAL(applied()), this, SLOT(onNewMapCreated()));
}

void MainWindow::openNewMapPopupWindow(int type, QVariant data) {
    if (!this->newmapprompt) {
        this->newmapprompt = new NewMapPopup(this, this->editor->project);
    }
    if (!this->newmapprompt->isVisible()) {
        this->newmapprompt->show();
    } else {
        this->newmapprompt->raise();
        this->newmapprompt->activateWindow();
    }
    switch (type)
    {
        case MapSortOrder::Group:
            this->newmapprompt->init(type, data.toInt(), QString(), QString());
            break;
        case MapSortOrder::Area:
            this->newmapprompt->init(type, 0, data.toString(), QString());
            break;
        case MapSortOrder::Layout:
            this->newmapprompt->init(type, 0, QString(), data.toString());
            break;
    }
    connect(this->newmapprompt, SIGNAL(applied()), this, SLOT(onNewMapCreated()));
    connect(this->newmapprompt, &QObject::destroyed, [=](QObject *) { this->newmapprompt = nullptr; });
            this->newmapprompt->setAttribute(Qt::WA_DeleteOnClose);
}

void MainWindow::on_action_NewMap_triggered() {
    openNewMapPopupWindow(MapSortOrder::Group, 0);
}

void MainWindow::onTilesetChanged(QString mapName)
{
    setMap(mapName);
}

void MainWindow::updateTilesetEditor() {
    if (this->tilesetEditor) {
        this->tilesetEditor->setTilesets(editor->ui->comboBox_PrimaryTileset->currentText(), editor->ui->comboBox_SecondaryTileset->currentText());
    }
}

void MainWindow::currentMetatilesSelectionChanged()
{
    ui->graphicsView_currentMetatileSelection->setFixedSize(editor->scene_current_metatile_selection_item->pixmap().width() + 2, editor->scene_current_metatile_selection_item->pixmap().height() + 2);
    ui->graphicsView_currentMetatileSelection->setSceneRect(0, 0, editor->scene_current_metatile_selection_item->pixmap().width(), editor->scene_current_metatile_selection_item->pixmap().height());

    QPoint size = editor->metatile_selector_item->getSelectionDimensions();
    if (size.x() == 1 && size.y() == 1) {
        QPoint pos = editor->metatile_selector_item->getMetatileIdCoordsOnWidget(editor->metatile_selector_item->getSelectedMetatiles()->at(0));
        ui->scrollArea_2->ensureVisible(pos.x(), pos.y(), 8, 8);
    }
}

void MainWindow::on_mapList_activated(const QModelIndex &index)
{
    QVariant data = index.data(Qt::UserRole);
    if (index.data(MapListUserRoles::TypeRole) == "map_name" && !data.isNull()) {
        setMap(data.toString());
    }
}

void MainWindow::markAllEdited(QAbstractItemModel *model) {
    QList<QModelIndex> list;
    list.append(QModelIndex());
    while (list.length()) {
        QModelIndex parent = list.takeFirst();
        for (int i = 0; i < model->rowCount(parent); i++) {
            QModelIndex index = model->index(i, 0, parent);
            if (model->hasChildren(index)) {
                list.append(index);
            }
            markEdited(index);
        }
    }
}

void MainWindow::markEdited(QModelIndex index) {
    QVariant data = index.data(Qt::UserRole);
    if (!data.isNull()) {
        QString map_name = data.toString();
        if (editor->project) {
            if (editor->project->map_cache->contains(map_name)) {
                if (editor->project->map_cache->value(map_name)->hasUnsavedChanges()) {
                    mapListModel->itemFromIndex(mapListIndexes.value(map_name))->setIcon(*mapEditedIcon);
                }
            }
        }
    }
}

void MainWindow::updateMapList() {
    QAbstractItemModel *model = ui->mapList->model();
    markAllEdited(model);
}

void MainWindow::on_action_Save_Project_triggered()
{
    editor->saveProject();
    updateMapList();
}

void MainWindow::undo() {
    editor->undo();
}

void MainWindow::redo() {
    editor->redo();
}

// Open current map scripts in system default editor for .inc files
void MainWindow::openInTextEditor() {
    QString path = QDir::cleanPath("file://" + editor->project->root + QDir::separator() + "data/maps/" + editor->map->name + "/scripts.inc");
    QDesktopServices::openUrl(QUrl(path));
}

void MainWindow::on_action_Save_triggered() {
    editor->save();
    updateMapList();
}

void MainWindow::on_tabWidget_2_currentChanged(int index)
{
    if (index == 0) {
        editor->setEditingMap();
    } else if (index == 1) {
        editor->setEditingCollision();
    }
}

void MainWindow::on_action_Exit_triggered()
{
    QApplication::quit();
}

void MainWindow::on_tabWidget_currentChanged(int index)
{
    if (index == 0) {
        on_tabWidget_2_currentChanged(ui->tabWidget_2->currentIndex());
    } else if (index == 1) {
        editor->setEditingObjects();
    } else if (index == 3) {
        editor->setEditingConnections();
    }
}

void MainWindow::on_actionUndo_triggered()
{
    undo();
}

void MainWindow::on_actionRedo_triggered()
{
    redo();
}

void MainWindow::on_actionZoom_In_triggered() {
    scaleMapView(1);
}

void MainWindow::on_actionZoom_Out_triggered() {
    scaleMapView(-1);
}

void MainWindow::on_actionBetter_Cursors_triggered() {
    porymapConfig.setPrettyCursors(ui->actionBetter_Cursors->isChecked());
    this->editor->settings->betterCursors = ui->actionBetter_Cursors->isChecked();
}

void MainWindow::on_actionPencil_triggered()
{
    on_toolButton_Paint_clicked();
}

void MainWindow::on_actionPointer_triggered()
{
    on_toolButton_Select_clicked();
}

void MainWindow::on_actionFlood_Fill_triggered()
{
    on_toolButton_Fill_clicked();
}

void MainWindow::on_actionEyedropper_triggered()
{
    on_toolButton_Dropper_clicked();
}

void MainWindow::on_actionMove_triggered()
{
    on_toolButton_Move_clicked();
}

void MainWindow::on_actionMap_Shift_triggered()
{
    on_toolButton_Shift_clicked();
}

void MainWindow::scaleMapView(int s) {
    if ((editor->scale_exp + s) <= 5 && (editor->scale_exp + s) >= -2)    // sane limits
    {
        if (s == 0)
        {
            s = -editor->scale_exp;
        }

        editor->scale_exp += s;

        double base = editor->scale_base;
        double exp  = editor->scale_exp;
        double sfactor = pow(base,s);

        ui->graphicsView_Map->scale(sfactor,sfactor);
        ui->graphicsView_Objects_Map->scale(sfactor,sfactor);
        ui->graphicsView_Connections->scale(sfactor,sfactor);

        int width = static_cast<int>(ceil((editor->scene->width()) * pow(base,exp))) + 2;
        int height = static_cast<int>(ceil((editor->scene->height()) * pow(base,exp))) + 2;
        ui->graphicsView_Map->setFixedSize(width, height);
        ui->graphicsView_Objects_Map->setFixedSize(width, height);
        ui->graphicsView_Connections->setFixedSize(width, height);
    }
}

void MainWindow::resetMapViewScale() {
    scaleMapView(0);
}

void MainWindow::addNewEvent(QString event_type)
{
    if (editor) {
        DraggablePixmapItem *object = editor->addNewEvent(event_type);
        updateObjects();
        if (object) {
            editor->selectMapEvent(object, false);
        }
    }
}

void MainWindow::updateObjects() {
    selectedObject = nullptr;
    selectedWarp = nullptr;
    selectedTrigger = nullptr;
    selectedBG = nullptr;
    selectedHealspot = nullptr;
    ui->tabWidget_EventType->clear();

    bool hasObjects = false;
    bool hasWarps = false;
    bool hasTriggers = false;
    bool hasBGs = false;
    bool hasHealspots = false;

    for (DraggablePixmapItem *item : *editor->getObjects())
    {
        QString event_type = item->event->get("event_type");

        if (event_type == EventType::Object) {
            hasObjects = true;
        }
        else if (event_type == EventType::Warp) {
            hasWarps = true;
        }
        else if (event_type == EventType::Trigger || event_type == EventType::WeatherTrigger) {
            hasTriggers = true;
        }
        else if (event_type == EventType::Sign || event_type == EventType::HiddenItem || event_type == EventType::SecretBase) {
            hasBGs = true;
        }
        else if (event_type == EventType::HealLocation) {
            hasHealspots = true;
        }
    }

    if (hasObjects)
    {
        ui->tabWidget_EventType->addTab(eventTabObjectWidget, "Objects");
    }

    if (hasWarps)
    {
        ui->tabWidget_EventType->addTab(eventTabWarpWidget, "Warps");
    }

    if (hasTriggers)
    {
        ui->tabWidget_EventType->addTab(eventTabTriggerWidget, "Triggers");
    }

    if (hasBGs)
    {
        ui->tabWidget_EventType->addTab(eventTabBGWidget, "BGs");
    }

    if (hasHealspots)
    {
        ui->tabWidget_EventType->addTab(eventTabHealspotWidget, "Healspots");
    }

    updateSelectedObjects();
}

// Should probably just pass layout and let the editor work it out
void MainWindow::updateSelectedObjects() {
    QList<DraggablePixmapItem *> *all_events = editor->getObjects();
    QList<DraggablePixmapItem *> *events = nullptr;

    if (editor->selected_events && editor->selected_events->length()) {
        events = editor->selected_events;
    } else {
        events = new QList<DraggablePixmapItem*>;
        if (all_events && all_events->length()) {
            DraggablePixmapItem *selectedEvent = all_events->first();
            editor->selected_events->append(selectedEvent);
            editor->redrawObject(selectedEvent);
            events->append(selectedEvent);
        }
    }

    QMap<QString, int> event_obj_gfx_constants = editor->project->getEventObjGfxConstants();

    QList<EventPropertiesFrame *> frames;

    for (DraggablePixmapItem *item : *events) {
        EventPropertiesFrame *frame = new EventPropertiesFrame;
//        frame->setSizePolicy(QSizePolicy::Preferred, QSizePolicy::Preferred);

        QSpinBox *x = frame->ui->spinBox_x;
        QSpinBox *y = frame->ui->spinBox_y;
        QSpinBox *z = frame->ui->spinBox_z;

        x->setValue(item->event->x());
        connect(x, SIGNAL(valueChanged(QString)), item, SLOT(set_x(QString)));
        connect(item, SIGNAL(xChanged(int)), x, SLOT(setValue(int)));

        y->setValue(item->event->y());
        connect(y, SIGNAL(valueChanged(QString)), item, SLOT(set_y(QString)));
        connect(item, SIGNAL(yChanged(int)), y, SLOT(setValue(int)));

        z->setValue(item->event->elevation());
        connect(z, SIGNAL(valueChanged(QString)), item, SLOT(set_elevation(QString)));
        connect(item, SIGNAL(elevationChanged(int)), z, SLOT(setValue(int)));

        QString event_type = item->event->get("event_type");
        QString event_group_type = item->event->get("event_group_type");
        QString map_name = item->event->get("map_name");
        int event_offs;
        if (event_type == "event_warp") { event_offs = 0; }
        else { event_offs = 1; }
        frame->ui->label_name->setText(QString("%1 Id").arg(event_type));

        if (events->count() == 1)
        {
            frame->ui->spinBox_index->setValue(editor->project->getMap(map_name)->events.value(event_group_type).indexOf(item->event) + event_offs);
            frame->ui->spinBox_index->setMinimum(event_offs);
            frame->ui->spinBox_index->setMaximum(editor->project->getMap(map_name)->events.value(event_group_type).length() + event_offs - 1);
            connect(frame->ui->spinBox_index, QOverload<int>::of(&QSpinBox::valueChanged), this, &MainWindow::selectedEventIndexChanged);
        }
        else
        {
            frame->ui->spinBox_index->setVisible(false);
        }

        frame->ui->label_spritePixmap->setPixmap(item->event->pixmap);
        connect(item, SIGNAL(spriteChanged(QPixmap)), frame->ui->label_spritePixmap, SLOT(setPixmap(QPixmap)));

        frame->ui->sprite->setVisible(false);

        QMap<QString, QString> field_labels;
        field_labels["script_label"] = "Script";
        field_labels["event_flag"] = "Event Flag";
        field_labels["movement_type"] = "Movement";
        field_labels["radius_x"] = "Movement Radius X";
        field_labels["radius_y"] = "Movement Radius Y";
        field_labels["is_trainer"] = "Trainer";
        field_labels["sight_radius_tree_id"] = "Sight Radius / Berry Tree ID";
        field_labels["destination_warp"] = "Destination Warp";
        field_labels["destination_map_name"] = "Destination Map";
        field_labels["script_var"] = "Var";
        field_labels["script_var_value"] = "Var Value";
        field_labels["player_facing_direction"] = "Player Facing Direction";
        field_labels["item"] = "Item";
        field_labels["item_unknown5"] = "Unknown 5";
        field_labels["item_unknown6"] = "Unknown 6";
        field_labels["weather"] = "Weather";
        field_labels["flag"] = "Flag";
        field_labels["secret_base_id"] = "Secret Base Id";

        QStringList fields;

        if (event_type == EventType::Object) {

            frame->ui->sprite->setVisible(true);
            frame->ui->comboBox_sprite->addItems(event_obj_gfx_constants.keys());
            frame->ui->comboBox_sprite->setCurrentText(item->event->get("sprite"));
            connect(frame->ui->comboBox_sprite, SIGNAL(activated(QString)), item, SLOT(set_sprite(QString)));

            /*
            frame->ui->script->setVisible(true);
            frame->ui->comboBox_script->addItem(item->event->get("script_label"));
            frame->ui->comboBox_script->setCurrentText(item->event->get("script_label"));
            //item->bind(frame->ui->comboBox_script, "script_label");
            connect(frame->ui->comboBox_script, SIGNAL(activated(QString)), item, SLOT(set_script(QString)));
            //connect(frame->ui->comboBox_script, static_cast<void (QComboBox::*)(const QString&)>(&QComboBox::activated), item, [item](QString script_label){ item->event->put("script_label", script_label); });
            //connect(item, SIGNAL(scriptChanged(QString)), frame->ui->comboBox_script, SLOT(setValue(QString)));
            */

            fields << "movement_type";
            fields << "radius_x";
            fields << "radius_y";
            fields << "script_label";
            fields << "event_flag";
            fields << "is_trainer";
            fields << "sight_radius_tree_id";
        }
        else if (event_type == EventType::Warp) {
            fields << "destination_map_name";
            fields << "destination_warp";
        }
        else if (event_type == EventType::Trigger) {
            fields << "script_label";
            fields << "script_var";
            fields << "script_var_value";
        }
        else if (event_type == EventType::WeatherTrigger) {
            fields << "weather";
        }
        else if (event_type == EventType::Sign) {
            fields << "player_facing_direction";
            fields << "script_label";
        }
        else if (event_type == EventType::HiddenItem) {
            fields << "item";
            fields << "flag";
        }
        else if (event_type == EventType::SecretBase) {
            fields << "secret_base_id";
        }

        for (QString key : fields) {
            QString value = item->event->get(key);
            QWidget *widget = new QWidget(frame);
            QFormLayout *fl = new QFormLayout(widget);
            fl->setContentsMargins(9, 0, 9, 0);
            fl->setRowWrapPolicy(QFormLayout::WrapLongRows);

            // is_trainer is the only non-combobox item.
            if (key == "is_trainer") {
                QCheckBox *checkbox = new QCheckBox(widget);
                checkbox->setEnabled(true);
                checkbox->setChecked(value.toInt() != 0 && value != "FALSE");
                checkbox->setToolTip("Whether or not this object is trainer.");
                fl->addRow(new QLabel(field_labels[key], widget), checkbox);
                widget->setLayout(fl);
                frame->layout()->addWidget(widget);
                connect(checkbox, &QCheckBox::stateChanged, [=](int state) {
                    QString isTrainer = state == Qt::Checked ? "TRUE" : "FALSE";
                    item->event->put("is_trainer", isTrainer);
                });
                continue;
            }

            NoScrollComboBox *combo = new NoScrollComboBox(widget);
            combo->setEditable(true);

            if (key == "destination_map_name") {
                if (!editor->project->mapNames->contains(value)) {
                    combo->addItem(value);
                }
                combo->addItems(*editor->project->mapNames);
                combo->setToolTip("The destination map name of the warp.");
            } else if (key == "destination_warp") {
                combo->setToolTip("The warp id on the destination map.");
            } else if (key == "item") {
                if (!editor->project->itemNames->contains(value)) {
                    combo->addItem(value);
                }
                combo->addItems(*editor->project->itemNames);
            } else if (key == "flag" || key == "event_flag") {
                if (!editor->project->flagNames->contains(value)) {
                    combo->addItem(value);
                }
                combo->addItems(*editor->project->flagNames);
                if (key == "flag")
                    combo->setToolTip("The flag which is set when the hidden item is picked up.");
                else if (key == "event_flag")
                    combo->setToolTip("The flag which hides the object when set.");
            } else if (key == "script_var") {
                if (!editor->project->varNames->contains(value)) {
                    combo->addItem(value);
                }
                combo->addItems(*editor->project->varNames);
                combo->setToolTip("The variable by which the script is triggered. The script is triggered when this variable's value matches 'Var Value'.");
            } else if (key == "script_var_value")  {
                combo->setToolTip("The variable's value which triggers the script.");
            } else if (key == "movement_type") {
                if (!editor->project->movementTypes->contains(value)) {
                    combo->addItem(value);
                }
                combo->addItems(*editor->project->movementTypes);
                combo->setToolTip("The object's natural movement behavior when the player is not interacting with it.");
            } else if (key == "weather") {
                if (!editor->project->coordEventWeatherNames->contains(value)) {
                    combo->addItem(value);
                }
                combo->addItems(*editor->project->coordEventWeatherNames);
                combo->setToolTip("The weather that starts when the player steps on this spot.");
            } else if (key == "secret_base_id") {
                if (!editor->project->secretBaseIds->contains(value)) {
                    combo->addItem(value);
                }
                combo->addItems(*editor->project->secretBaseIds);
                combo->setToolTip("The secret base id which is inside this secret base entrance. Secret base ids are meant to be unique to each and every secret base entrance.");
            } else if (key == "player_facing_direction") {
                if (!editor->project->bgEventFacingDirections->contains(value)) {
                    combo->addItem(value);
                }
                combo->addItems(*editor->project->bgEventFacingDirections);
                combo->setToolTip("The direction which the player must be facing to be able to interact with this event.");
            } else if (key == "radius_x") {
                combo->setToolTip("The maximum number of metatiles this object is allowed to move left or right during its normal movement behavior actions.");
            } else if (key == "radius_y") {
                combo->setToolTip("The maximum number of metatiles this object is allowed to move up or down during its normal movement behavior actions.");
            } else if (key == "script_label") {
                combo->setToolTip("The script which is executed with this event.");
            } else if (key == "sight_radius_tree_id") {
                combo->setToolTip("The maximum sight range of a trainer, OR the unique id of the berry tree.");
            } else {
                combo->addItem(value);
            }
            combo->setCurrentText(value);

            fl->addRow(new QLabel(field_labels[key], widget), combo);
            widget->setLayout(fl);
            frame->layout()->addWidget(widget);

            item->bind(combo, key);
        }

        frames.append(frame);

    }

    //int scroll = ui->scrollArea_4->verticalScrollBar()->value();

    QScrollArea *scrollTarget = ui->scrollArea_Multiple;
    QWidget *target = ui->scrollAreaWidgetContents_Multiple;

    isProgrammaticEventTabChange = true;

    if (events->length() == 1)
    {
        QString event_group_type = (*events)[0]->event->get("event_group_type");

        if (event_group_type == "object_event_group") {
            scrollTarget = ui->scrollArea_Objects;
            target = ui->scrollAreaWidgetContents_Objects;
            ui->tabWidget_EventType->setCurrentWidget(ui->tab_Objects);
        }
        else if (event_group_type == "warp_event_group") {
            scrollTarget = ui->scrollArea_Warps;
            target = ui->scrollAreaWidgetContents_Warps;
            ui->tabWidget_EventType->setCurrentWidget(ui->tab_Warps);
        }
        else if (event_group_type == "coord_event_group") {
            scrollTarget = ui->scrollArea_Triggers;
            target = ui->scrollAreaWidgetContents_Triggers;
            ui->tabWidget_EventType->setCurrentWidget(ui->tab_Triggers);
        }
        else if (event_group_type == "bg_event_group") {
            scrollTarget = ui->scrollArea_BGs;
            target = ui->scrollAreaWidgetContents_BGs;
            ui->tabWidget_EventType->setCurrentWidget(ui->tab_BGs);
        }
        else if (event_group_type == "heal_event_group") {
            scrollTarget = ui->scrollArea_Healspots;
            target = ui->scrollAreaWidgetContents_Healspots;
            ui->tabWidget_EventType->setCurrentWidget(ui->tab_Healspots);
        }
        ui->tabWidget_EventType->removeTab(ui->tabWidget_EventType->indexOf(ui->tab_Multiple));
    }
    else if (events->length() > 1)
    {
        ui->tabWidget_EventType->addTab(ui->tab_Multiple, "Multiple");
        ui->tabWidget_EventType->setCurrentWidget(ui->tab_Multiple);
    }

    isProgrammaticEventTabChange = false;

    if (events->length() != 0)
    {
        if (target->children().length())
        {
            for (QObject *obj : target->children())
            {
                obj->deleteLater();
            }

            delete target->layout();
        }

        QVBoxLayout *layout = new QVBoxLayout(target);
        target->setLayout(layout);
        scrollTarget->setWidgetResizable(true);
        scrollTarget->setWidget(target);

        for (EventPropertiesFrame *frame : frames) {
            layout->addWidget(frame);
        }

        layout->addStretch(1);

        // doesn't work
        //QApplication::processEvents(QEventLoop::ExcludeUserInputEvents);
        //ui->scrollArea_4->ensureVisible(0, scroll);

        ui->label_NoEvents->hide();
        ui->tabWidget_EventType->show();
    }
    else
    {
        ui->tabWidget_EventType->hide();
        ui->label_NoEvents->show();
    }
}

QString MainWindow::getEventGroupFromTabWidget(QWidget *tab)
{
    QString ret = "";
    if (tab == eventTabObjectWidget)
    {
        ret = "object_event_group";
    }
    else if (tab == eventTabWarpWidget)
    {
        ret = "warp_event_group";
    }
    else if (tab == eventTabTriggerWidget)
    {
        ret = "coord_event_group";
    }
    else if (tab == eventTabBGWidget)
    {
        ret = "bg_event_group";
    }
    else if (tab == eventTabHealspotWidget)
    {
        ret = "heal_event_group";
    }
    return ret;
}

void MainWindow::eventTabChanged(int index)
{
    if (!isProgrammaticEventTabChange && editor->map != nullptr)
    {
        QString group = getEventGroupFromTabWidget(ui->tabWidget_EventType->widget(index));
        DraggablePixmapItem *selectedEvent = nullptr;

        if (group == "object_event_group")
        {
            if (selectedObject == nullptr && editor->map->events.value(group).count())
            {
                Event *event = editor->map->events.value(group).at(0);
                for (QGraphicsItem *child : editor->events_group->childItems()) {
                    DraggablePixmapItem *item = static_cast<DraggablePixmapItem *>(child);
                    if (item->event == event) {
                        selectedObject = item;
                        break;
                    }
                }
            }

            selectedEvent = selectedObject;
        }
        else if (group == "warp_event_group")
        {
            if (selectedWarp == nullptr && editor->map->events.value(group).count())
            {
                Event *event = editor->map->events.value(group).at(0);
                for (QGraphicsItem *child : editor->events_group->childItems()) {
                    DraggablePixmapItem *item = static_cast<DraggablePixmapItem *>(child);
                    if (item->event == event) {
                        selectedWarp = item;
                        break;
                    }
                }
            }

            selectedEvent = selectedWarp;
        }
        else if (group == "coord_event_group")
        {
            if (selectedTrigger == nullptr && editor->map->events.value(group).count())
            {
                Event *event = editor->map->events.value(group).at(0);
                for (QGraphicsItem *child : editor->events_group->childItems()) {
                    DraggablePixmapItem *item = static_cast<DraggablePixmapItem *>(child);
                    if (item->event == event) {
                        selectedTrigger = item;
                        break;
                    }
                }
            }

            selectedEvent = selectedTrigger;
        }
        else if (group == "bg_event_group")
        {
            if (selectedBG == nullptr && editor->map->events.value(group).count())
            {
                Event *event = editor->map->events.value(group).at(0);
                for (QGraphicsItem *child : editor->events_group->childItems()) {
                    DraggablePixmapItem *item = static_cast<DraggablePixmapItem *>(child);
                    if (item->event == event) {
                        selectedBG = item;
                        break;
                    }
                }
            }

            selectedEvent = selectedBG;
        }
        else if (group == "heal_event_group")
        {
            if (selectedHealspot == nullptr && editor->map->events.value(group).count())
            {
                Event *event = editor->map->events.value(group).at(0);
                for (QGraphicsItem *child : editor->events_group->childItems()) {
                    DraggablePixmapItem *item = static_cast<DraggablePixmapItem *>(child);
                    if (item->event == event) {
                        selectedHealspot = item;
                        break;
                    }
                }
            }

            selectedEvent = selectedHealspot;
        }

        if (selectedEvent != nullptr)
            editor->selectMapEvent(selectedEvent);
    }

    isProgrammaticEventTabChange = false;
}

void MainWindow::selectedEventIndexChanged(int index)
{
    QString group = getEventGroupFromTabWidget(ui->tabWidget_EventType->currentWidget());
    int event_offs;
    if (group == "warp_event_group") { event_offs = 0; }
    else { event_offs = 1; }
    Event *event = editor->map->events.value(group).at(index - event_offs);
    DraggablePixmapItem *selectedEvent = nullptr;
    for (QGraphicsItem *child : editor->events_group->childItems()) {
        DraggablePixmapItem *item = static_cast<DraggablePixmapItem *>(child);
        if (item->event == event) {
            selectedEvent = item;
            break;
        }
    }

    if (selectedEvent != nullptr)
        editor->selectMapEvent(selectedEvent);
}

void MainWindow::on_horizontalSlider_CollisionTransparency_valueChanged(int value) {
    this->editor->collisionOpacity = static_cast<qreal>(value) / 100;
    porymapConfig.setCollisionOpacity(value);
    this->editor->collision_item->draw(true);
}

void MainWindow::on_toolButton_deleteObject_clicked()
{
    if (editor && editor->selected_events) {
        if (editor->selected_events->length()) {
            for (DraggablePixmapItem *item : *editor->selected_events) {
                if (item->event->get("event_group_type") != "heal_event_group") {
                    editor->deleteEvent(item->event);
                    if (editor->scene->items().contains(item)) {
                        editor->scene->removeItem(item);
                    }
                    editor->selected_events->removeOne(item);
                }
                else { // don't allow deletion of heal locations
                    logWarn(QString("Cannot delete event of type '%1'").arg(item->event->get("event_type")));
                }
            }
            updateObjects();
        }
    }
}

void MainWindow::on_toolButton_Open_Scripts_clicked()
{
    openInTextEditor();
}

void MainWindow::on_toolButton_Paint_clicked()
{
    editor->map_edit_mode = "paint";
    editor->settings->mapCursor = QCursor(QPixmap(":/icons/pencil_cursor.ico"), 10, 10);

    ui->scrollArea->setHorizontalScrollBarPolicy(Qt::ScrollBarAsNeeded);
    ui->scrollArea->setVerticalScrollBarPolicy(Qt::ScrollBarAsNeeded);
    QScroller::ungrabGesture(ui->scrollArea);

    checkToolButtons();
}

void MainWindow::on_toolButton_Select_clicked()
{
    editor->map_edit_mode = "select";
    editor->settings->mapCursor = QCursor(QPixmap(":/icons/cursor.ico"), 0, 0);

    ui->scrollArea->setHorizontalScrollBarPolicy(Qt::ScrollBarAsNeeded);
    ui->scrollArea->setVerticalScrollBarPolicy(Qt::ScrollBarAsNeeded);
    QScroller::ungrabGesture(ui->scrollArea);

    checkToolButtons();
}

void MainWindow::on_toolButton_Fill_clicked()
{
    editor->map_edit_mode = "fill";
    editor->settings->mapCursor = QCursor(QPixmap(":/icons/fill_color_cursor.ico"), 10, 10);

    ui->scrollArea->setHorizontalScrollBarPolicy(Qt::ScrollBarAsNeeded);
    ui->scrollArea->setVerticalScrollBarPolicy(Qt::ScrollBarAsNeeded);
    QScroller::ungrabGesture(ui->scrollArea);

    checkToolButtons();
}

void MainWindow::on_toolButton_Dropper_clicked()
{
    editor->map_edit_mode = "pick";
    editor->settings->mapCursor = QCursor(QPixmap(":/icons/pipette_cursor.ico"), 10, 10);

    ui->scrollArea->setHorizontalScrollBarPolicy(Qt::ScrollBarAsNeeded);
    ui->scrollArea->setVerticalScrollBarPolicy(Qt::ScrollBarAsNeeded);
    QScroller::ungrabGesture(ui->scrollArea);

    checkToolButtons();
}

void MainWindow::on_toolButton_Move_clicked()
{
    editor->map_edit_mode = "move";
    editor->settings->mapCursor = QCursor(QPixmap(":/icons/move.ico"), 7, 7);

    ui->scrollArea->setHorizontalScrollBarPolicy(Qt::ScrollBarAlwaysOff);
    ui->scrollArea->setVerticalScrollBarPolicy(Qt::ScrollBarAlwaysOff);
    QScroller::grabGesture(ui->scrollArea, QScroller::LeftMouseButtonGesture);

    checkToolButtons();
}

void MainWindow::on_toolButton_Shift_clicked()
{
    editor->map_edit_mode = "shift";
    editor->settings->mapCursor = QCursor(QPixmap(":/icons/shift_cursor.ico"), 10, 10);

    ui->scrollArea->setHorizontalScrollBarPolicy(Qt::ScrollBarAsNeeded);
    ui->scrollArea->setVerticalScrollBarPolicy(Qt::ScrollBarAsNeeded);
    QScroller::ungrabGesture(ui->scrollArea);

    checkToolButtons();
}

void MainWindow::checkToolButtons() {
    ui->toolButton_Paint->setChecked(editor->map_edit_mode == "paint");
    ui->toolButton_Select->setChecked(editor->map_edit_mode == "select");
    ui->toolButton_Fill->setChecked(editor->map_edit_mode == "fill");
    ui->toolButton_Dropper->setChecked(editor->map_edit_mode == "pick");
    ui->toolButton_Move->setChecked(editor->map_edit_mode == "move");
    ui->toolButton_Shift->setChecked(editor->map_edit_mode == "shift");
}

void MainWindow::onLoadMapRequested(QString mapName, QString fromMapName) {
    if (!setMap(mapName, true)) {
        return;
    }
    editor->setSelectedConnectionFromMap(fromMapName);
}

void MainWindow::onMapChanged(Map *map) {
    map->layout->has_unsaved_changes = true;
    updateMapList();
}

void MainWindow::onMapNeedsRedrawing() {
    redrawMapScene();
}

void MainWindow::onTilesetsSaved(QString primaryTilesetLabel, QString secondaryTilesetLabel) {
    this->editor->updatePrimaryTileset(primaryTilesetLabel, true);
    this->editor->updateSecondaryTileset(secondaryTilesetLabel, true);
}

void MainWindow::on_action_Export_Map_Image_triggered()
{
    QString defaultFilepath = QString("%1/%2.png").arg(editor->project->root).arg(editor->map->name);
    QString filepath = QFileDialog::getSaveFileName(this, "Export Map Image", defaultFilepath, "Image Files (*.png *.jpg *.bmp)");
    if (!filepath.isEmpty()) {
        editor->map_item->pixmap().save(filepath);
    }
}

void MainWindow::on_comboBox_ConnectionDirection_currentIndexChanged(const QString &direction)
{
    editor->updateCurrentConnectionDirection(direction);
}

void MainWindow::on_spinBox_ConnectionOffset_valueChanged(int offset)
{
    editor->updateConnectionOffset(offset);
}

void MainWindow::on_comboBox_ConnectedMap_currentTextChanged(const QString &mapName)
{
    editor->setConnectionMap(mapName);
}

void MainWindow::on_pushButton_AddConnection_clicked()
{
    editor->addNewConnection();
}

void MainWindow::on_pushButton_RemoveConnection_clicked()
{
    editor->removeCurrentConnection();
}

void MainWindow::on_comboBox_DiveMap_currentTextChanged(const QString &mapName)
{
    editor->updateDiveMap(mapName);
}

void MainWindow::on_comboBox_EmergeMap_currentTextChanged(const QString &mapName)
{
    editor->updateEmergeMap(mapName);
}

void MainWindow::on_comboBox_PrimaryTileset_activated(const QString &tilesetLabel)
{
    editor->updatePrimaryTileset(tilesetLabel);
}

void MainWindow::on_comboBox_SecondaryTileset_activated(const QString &tilesetLabel)
{
    editor->updateSecondaryTileset(tilesetLabel);
}

void MainWindow::on_pushButton_clicked()
{
    QDialog dialog(this, Qt::WindowTitleHint | Qt::WindowCloseButtonHint);
    dialog.setWindowTitle("Change Map Dimensions");
    dialog.setWindowModality(Qt::NonModal);

    QFormLayout form(&dialog);

    QSpinBox *widthSpinBox = new QSpinBox();
    QSpinBox *heightSpinBox = new QSpinBox();
    widthSpinBox->setMinimum(1);
    heightSpinBox->setMinimum(1);
    // See below for explanation of maximum map dimensions
    widthSpinBox->setMaximum(0x1E7);
    heightSpinBox->setMaximum(0x1D1);
    widthSpinBox->setValue(editor->map->getWidth());
    heightSpinBox->setValue(editor->map->getHeight());
    form.addRow(new QLabel("Width"), widthSpinBox);
    form.addRow(new QLabel("Height"), heightSpinBox);

    QLabel *errorLabel = new QLabel();
    QPalette errorPalette;
    errorPalette.setColor(QPalette::WindowText, Qt::red);
    errorLabel->setPalette(errorPalette);
    errorLabel->setVisible(false);

    QDialogButtonBox buttonBox(QDialogButtonBox::Ok | QDialogButtonBox::Cancel, Qt::Horizontal, &dialog);
    form.addRow(&buttonBox);
    connect(&buttonBox, &QDialogButtonBox::accepted, [&dialog, &widthSpinBox, &heightSpinBox, &errorLabel](){
        // Ensure width and height are an acceptable size.
        // The maximum number of metatiles in a map is the following:
        //    max = (width + 15) * (height + 14)
        // This limit can be found in fieldmap.c in pokeruby/pokeemerald.
        int realWidth = widthSpinBox->value() + 15;
        int realHeight = heightSpinBox->value() + 14;
        int numMetatiles = realWidth * realHeight;
        if (numMetatiles <= 0x2800) {
            dialog.accept();
        } else {
            QString errorText = QString("Error: The specified width and height are too large.\n"
                    "The maximum width and height is the following: (width + 15) * (height + 14) <= 10240\n"
                    "The specified width and height was: (%1 + 15) * (%2 + 14) = %3")
                        .arg(widthSpinBox->value())
                        .arg(heightSpinBox->value())
                        .arg(numMetatiles);
            errorLabel->setText(errorText);
            errorLabel->setVisible(true);
        }
    });
    connect(&buttonBox, SIGNAL(rejected()), &dialog, SLOT(reject()));

    form.addRow(errorLabel);

    if (dialog.exec() == QDialog::Accepted) {
        editor->map->setDimensions(widthSpinBox->value(), heightSpinBox->value());
        editor->map->commit();
        onMapNeedsRedrawing();
    }
}

void MainWindow::on_checkBox_smartPaths_stateChanged(int selected)
{
    editor->settings->smartPathsEnabled = selected == Qt::Checked;
}

void MainWindow::on_checkBox_ToggleBorder_stateChanged(int selected)
{
    bool visible = selected != 0;
    editor->toggleBorderVisibility(visible);
}

void MainWindow::on_actionTileset_Editor_triggered()
{
    if (!this->tilesetEditor) {
        this->tilesetEditor = new TilesetEditor(this->editor->project, this->editor->map->layout->tileset_primary_label, this->editor->map->layout->tileset_secondary_label, this);
        connect(this->tilesetEditor, SIGNAL(tilesetsSaved(QString, QString)), this, SLOT(onTilesetsSaved(QString, QString)));
        connect(this->tilesetEditor, &QObject::destroyed, [=](QObject *) { this->tilesetEditor = nullptr; });
        this->tilesetEditor->setAttribute(Qt::WA_DeleteOnClose);
    }

    if (!this->tilesetEditor->isVisible()) {
        this->tilesetEditor->show();
    } else if (this->tilesetEditor->isMinimized()) {
        this->tilesetEditor->showNormal();
    } else {
        this->tilesetEditor->activateWindow();
    }
}

void MainWindow::closeEvent(QCloseEvent *event) {
<<<<<<< HEAD
    porymapConfig.setGeometry(
        this->saveGeometry(),
        this->saveState(),
        this->ui->splitter_map->saveState(),
        this->ui->splitter_events->saveState(),
        this->ui->splitter_main->saveState()
    );
=======
    porymapConfig.save();
>>>>>>> 04465bfc

    QMainWindow::closeEvent(event);
}<|MERGE_RESOLUTION|>--- conflicted
+++ resolved
@@ -1844,7 +1844,6 @@
 }
 
 void MainWindow::closeEvent(QCloseEvent *event) {
-<<<<<<< HEAD
     porymapConfig.setGeometry(
         this->saveGeometry(),
         this->saveState(),
@@ -1852,9 +1851,7 @@
         this->ui->splitter_events->saveState(),
         this->ui->splitter_main->saveState()
     );
-=======
     porymapConfig.save();
->>>>>>> 04465bfc
 
     QMainWindow::closeEvent(event);
 }