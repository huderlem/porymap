--- conflicted
+++ resolved
@@ -18,11 +18,8 @@
 - The window sizes and positions of the tileset editor, palette editor, and region map editor are now stored in `porymap.cfg`.
 - Add ruler tool for measuring metatile distance in events tab (Right-click to turn on/off, left-click to lock in place).
 - Add delete button to wild pokemon encounters tab.
-<<<<<<< HEAD
+- Add shortcut customization via `Options -> Edit Shortcuts`.
 - Add custom text editor commands in `Options -> Edit Preferences`, a tool-button next to the `Script` combo-box, and `Tools -> Open Project in Text Editor`. The tool-button will open the containing file to the cooresponding script.
-=======
-- Add shortcut customization via `Options -> Edit Shortcuts`.
->>>>>>> dfe3b2d5
 
 ### Changed
 - Holding `shift` now toggles "Smart Path" drawing; when the "Smart Paths" checkbox is checked, holding `shift` will temporarily disable it.
