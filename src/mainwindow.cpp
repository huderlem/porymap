--- conflicted
+++ resolved
@@ -88,9 +88,6 @@
 {
     delete label_MapRulerStatus;
     delete editor;
-    delete mapListProxyModel;
-    delete mapGroupItemsList;
-    delete mapListModel;
     delete ui;
 }
 
@@ -1340,6 +1337,8 @@
         delete this->layoutListProxyModel;
         this->layoutListProxyModel = nullptr;
     }
+
+    Event::clearIcons();
 }
 
 void MainWindow::scrollTreeView(QString itemName) {
@@ -1402,7 +1401,6 @@
         return;
     }
 
-<<<<<<< HEAD
     QStandardItem *selectedItem = model->itemFromIndex(index);
 
     if (selectedItem->parent()) {
@@ -1418,14 +1416,6 @@
     QActionGroup actions(&menu);
     actions.addAction(menu.addAction(actionText))->setData(itemData);
     (this->*addFunction)(menu.exec(QCursor::pos()));
-=======
-    // Clear map list
-    mapListModel->clear();
-    mapListIndexes.clear();
-    mapGroupItemsList->clear();
-
-    Event::clearIcons();
->>>>>>> 5adf1459
 }
 
 void MainWindow::mapListAddGroup() {
@@ -1681,36 +1671,6 @@
 void MainWindow::onAddNewMapToGroupClick(QAction* triggeredAction) {
     if (!triggeredAction) return;
 
-<<<<<<< HEAD
-=======
-    // Build custom context menu depending on which type of item was selected (map group, map name, etc.)
-    if (itemType == "map_group") {
-        int groupNum = selectedItem->data(MapListUserRoles::GroupRole).toInt();
-        QMenu* menu = new QMenu(this);
-        QActionGroup* actions = new QActionGroup(menu);
-        actions->addAction(menu->addAction("Add New Map to Group"))->setData(groupNum);
-        connect(actions, &QActionGroup::triggered, this, &MainWindow::onAddNewMapToGroupClick);
-        menu->exec(QCursor::pos());
-    } else if (itemType == "map_sec") {
-        QString secName = selectedItem->data(Qt::UserRole).toString();
-        QMenu* menu = new QMenu(this);
-        QActionGroup* actions = new QActionGroup(menu);
-        actions->addAction(menu->addAction("Add New Map to Area"))->setData(secName);
-        connect(actions, &QActionGroup::triggered, this, &MainWindow::onAddNewMapToAreaClick);
-        menu->exec(QCursor::pos());
-    } else if (itemType == "map_layout") {
-        QString layoutId = selectedItem->data(MapListUserRoles::TypeRole2).toString();
-        QMenu* menu = new QMenu(this);
-        QActionGroup* actions = new QActionGroup(menu);
-        actions->addAction(menu->addAction("Add New Map with Layout"))->setData(layoutId);
-        connect(actions, &QActionGroup::triggered, this, &MainWindow::onAddNewMapToLayoutClick);
-        menu->exec(QCursor::pos());
-    }
-}
-
-void MainWindow::onAddNewMapToGroupClick(QAction* triggeredAction)
-{
->>>>>>> 5adf1459
     openNewMapPopupWindow();
     this->newMapPrompt->init(MapSortOrder::SortByGroup, triggeredAction->data());
 }
