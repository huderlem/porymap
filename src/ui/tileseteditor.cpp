--- conflicted
+++ resolved
@@ -20,12 +20,8 @@
     layout(layout),
     hasUnsavedChanges(false)
 {
-<<<<<<< HEAD
+    this->setAttribute(Qt::WA_DeleteOnClose);
     this->setTilesets(this->layout->tileset_primary_label, this->layout->tileset_secondary_label);
-=======
-    this->setAttribute(Qt::WA_DeleteOnClose);
-    this->setTilesets(this->map->layout->tileset_primary_label, this->map->layout->tileset_secondary_label);
->>>>>>> 57f74d4b
     this->initUi();
 }
 
