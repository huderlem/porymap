--- conflicted
+++ resolved
@@ -1941,34 +1941,13 @@
 
 void Editor::displayMapGrid() {
     clearMapGrid();
-<<<<<<< HEAD
-    ui->checkBox_ToggleGrid->disconnect();
-
-    int pixelWidth = this->layout->getWidth() * 16;
-    int pixelHeight = this->layout->getHeight() * 16;
-    for (int i = 0; i <= this->layout->getWidth(); i++) {
-        int x = i * 16;
-        QGraphicsLineItem *line = new QGraphicsLineItem(x, 0, x, pixelHeight);
-        line->setVisible(ui->checkBox_ToggleGrid->isChecked());
-        gridLines.append(line);
-        connect(ui->checkBox_ToggleGrid, &QCheckBox::toggled, [=](bool checked){line->setVisible(checked);});
-    }
-    for (int j = 0; j <= this->layout->getHeight(); j++) {
-        int y = j * 16;
-        QGraphicsLineItem *line = new QGraphicsLineItem(0, y, pixelWidth, y);
-        line->setVisible(ui->checkBox_ToggleGrid->isChecked());
-        gridLines.append(line);
-        connect(ui->checkBox_ToggleGrid, &QCheckBox::toggled, [=](bool checked){line->setVisible(checked);});
-    }
-    connect(ui->checkBox_ToggleGrid, &QCheckBox::toggled, this, &Editor::onToggleGridClicked);
-=======
 
     // Note: The grid lines are not added to the scene. They need to be drawn on top of the overlay
     //       elements of the scripting API, so they're painted manually in MapView::drawForeground.
     this->mapGrid = new QGraphicsItemGroup();
 
-    const int pixelMapWidth = map->getWidth() * 16;
-    const int pixelMapHeight = map->getHeight() * 16;
+    const int pixelMapWidth = this->layout->getWidth() * 16;
+    const int pixelMapHeight = this->layout->getHeight() * 16;
 
     // The grid can be moved with a user-specified x/y offset. The grid's dash patterns will only wrap in full pattern increments,
     // so we draw an additional row/column outside the map that can be revealed as the offset changes.
@@ -2001,7 +1980,6 @@
     displayMapGrid();
     if (ui->graphicsView_Map->scene())
         ui->graphicsView_Map->scene()->update();
->>>>>>> 3b6d3bef
 }
 
 void Editor::updatePrimaryTileset(QString tilesetLabel, bool forceLoad)
