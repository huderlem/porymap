--- conflicted
+++ resolved
@@ -1,149 +1,146 @@
-#ifndef MAINWINDOW_H
-#define MAINWINDOW_H
-
-#include <QString>
-#include <QModelIndex>
-#include <QMainWindow>
-#include <QStandardItemModel>
-#include <QGraphicsPixmapItem>
-#include <QGraphicsItemGroup>
-#include <QGraphicsSceneMouseEvent>
-#include <QAbstractItemModel>
-#include "project.h"
-#include "map.h"
-#include "editor.h"
-
-namespace Ui {
-class MainWindow;
-}
-
-class MainWindow : public QMainWindow
-{
-    Q_OBJECT
-
-public:
-    explicit MainWindow(QWidget *parent = 0);
-    ~MainWindow();
-
-public slots:
-    void setStatusBarMessage(QString message, int timeout = 0);
-
-private slots:
-    void on_action_Open_Project_triggered();
-    void on_mapList_activated(const QModelIndex &index);
-    void on_action_Save_Project_triggered();
-    void openWarpMap(QString map_name, QString warp_num);
-
-    void undo();
-    void redo();
-
-<<<<<<< HEAD
-    void toggleEditModeMove();
-=======
-    void openInTextEditor();
->>>>>>> 43136622
-
-    void onLoadMapRequested(QString, QString);
-    void onMapChanged(Map *map);
-    void onMapNeedsRedrawing(Map *map);
-
-    void on_action_Save_triggered();
-    void on_tabWidget_2_currentChanged(int index);
-    void on_action_Exit_triggered();
-    void on_comboBox_Song_activated(const QString &arg1);
-    void on_comboBox_Location_activated(const QString &arg1);
-    void on_comboBox_Visibility_activated(const QString &arg1);
-    void on_comboBox_Weather_activated(const QString &arg1);
-    void on_comboBox_Type_activated(const QString &arg1);
-    void on_comboBox_BattleScene_activated(const QString &arg1);
-    void on_checkBox_ShowLocation_clicked(bool checked);
-
-    void on_tabWidget_currentChanged(int index);
-
-    void on_actionUndo_triggered();
-
-    void on_actionRedo_triggered();
-
-    void on_actionZoom_In_triggered();
-    void on_actionZoom_Out_triggered();
-    void on_actionBetter_Cursors_triggered();
-
-    void on_toolButton_deleteObject_clicked();
-    void on_toolButton_Open_Scripts_clicked();
-
-    void addNewEvent(QString);
-    void updateSelectedObjects();
-
-    void on_toolButton_Paint_clicked();
-
-    void on_toolButton_Select_clicked();
-
-    void on_toolButton_Fill_clicked();
-
-    void on_toolButton_Dropper_clicked();
-
-    void on_toolButton_Move_clicked();
-
-    void onOpenMapListContextMenu(const QPoint &point);
-    void onAddNewMapToGroupClick(QAction* triggeredAction);
-    void onTilesetChanged(QString);
-    void currentMetatilesSelectionChanged();
-
-    void on_action_Export_Map_Image_triggered();
-
-    void on_comboBox_ConnectionDirection_currentIndexChanged(const QString &arg1);
-
-    void on_spinBox_ConnectionOffset_valueChanged(int offset);
-
-    void on_comboBox_ConnectedMap_currentTextChanged(const QString &mapName);
-
-    void on_pushButton_AddConnection_clicked();
-
-    void on_pushButton_RemoveConnection_clicked();
-
-    void on_comboBox_DiveMap_currentTextChanged(const QString &mapName);
-
-    void on_comboBox_EmergeMap_currentTextChanged(const QString &mapName);
-
-    void on_comboBox_PrimaryTileset_activated(const QString &arg1);
-
-    void on_comboBox_SecondaryTileset_activated(const QString &arg1);
-
-    void on_pushButton_clicked();
-
-    void on_checkBox_smartPaths_stateChanged(int selected);
-
-    void on_checkBox_Visibility_clicked(bool checked);
-
-private:
-    Ui::MainWindow *ui;
-    QStandardItemModel *mapListModel;
-    QList<QStandardItem*> *mapGroupsModel;
-    Editor *editor = NULL;
-    QIcon* mapIcon;
-    void setMap(QString);
-    void redrawMapScene();
-    void loadDataStructures();
-    void populateMapList();
-    QString getExistingDirectory(QString);
-    void openProject(QString dir);
-    QString getDefaultMap();
-    void setRecentMap(QString map_name);
-    QStandardItem* createMapItem(QString mapName, int groupNum, int inGroupNum);
-
-    void markAllEdited(QAbstractItemModel *model);
-    void markEdited(QModelIndex index);
-    void updateMapList();
-
-    void displayMapProperties();
-    void checkToolButtons();
-
-    void scaleMapView(int);
-};
-
-enum MapListUserRoles {
-    GroupRole = Qt::UserRole + 1, // Used to hold the map group number.
-    TypeRole = Qt::UserRole + 2,  // Used to differentiate between the different layers of the map list tree view.
-};
-
-#endif // MAINWINDOW_H
+#ifndef MAINWINDOW_H
+#define MAINWINDOW_H
+
+#include <QString>
+#include <QModelIndex>
+#include <QMainWindow>
+#include <QStandardItemModel>
+#include <QGraphicsPixmapItem>
+#include <QGraphicsItemGroup>
+#include <QGraphicsSceneMouseEvent>
+#include <QAbstractItemModel>
+#include "project.h"
+#include "map.h"
+#include "editor.h"
+
+namespace Ui {
+class MainWindow;
+}
+
+class MainWindow : public QMainWindow
+{
+    Q_OBJECT
+
+public:
+    explicit MainWindow(QWidget *parent = 0);
+    ~MainWindow();
+
+public slots:
+    void setStatusBarMessage(QString message, int timeout = 0);
+
+private slots:
+    void on_action_Open_Project_triggered();
+    void on_mapList_activated(const QModelIndex &index);
+    void on_action_Save_Project_triggered();
+    void openWarpMap(QString map_name, QString warp_num);
+
+    void undo();
+    void redo();
+
+    void toggleEditModeMove();
+    void openInTextEditor();
+
+    void onLoadMapRequested(QString, QString);
+    void onMapChanged(Map *map);
+    void onMapNeedsRedrawing(Map *map);
+
+    void on_action_Save_triggered();
+    void on_tabWidget_2_currentChanged(int index);
+    void on_action_Exit_triggered();
+    void on_comboBox_Song_activated(const QString &arg1);
+    void on_comboBox_Location_activated(const QString &arg1);
+    void on_comboBox_Visibility_activated(const QString &arg1);
+    void on_comboBox_Weather_activated(const QString &arg1);
+    void on_comboBox_Type_activated(const QString &arg1);
+    void on_comboBox_BattleScene_activated(const QString &arg1);
+    void on_checkBox_ShowLocation_clicked(bool checked);
+
+    void on_tabWidget_currentChanged(int index);
+
+    void on_actionUndo_triggered();
+
+    void on_actionRedo_triggered();
+
+    void on_actionZoom_In_triggered();
+    void on_actionZoom_Out_triggered();
+    void on_actionBetter_Cursors_triggered();
+
+    void on_toolButton_deleteObject_clicked();
+    void on_toolButton_Open_Scripts_clicked();
+
+    void addNewEvent(QString);
+    void updateSelectedObjects();
+
+    void on_toolButton_Paint_clicked();
+
+    void on_toolButton_Select_clicked();
+
+    void on_toolButton_Fill_clicked();
+
+    void on_toolButton_Dropper_clicked();
+
+    void on_toolButton_Move_clicked();
+
+    void onOpenMapListContextMenu(const QPoint &point);
+    void onAddNewMapToGroupClick(QAction* triggeredAction);
+    void onTilesetChanged(QString);
+    void currentMetatilesSelectionChanged();
+
+    void on_action_Export_Map_Image_triggered();
+
+    void on_comboBox_ConnectionDirection_currentIndexChanged(const QString &arg1);
+
+    void on_spinBox_ConnectionOffset_valueChanged(int offset);
+
+    void on_comboBox_ConnectedMap_currentTextChanged(const QString &mapName);
+
+    void on_pushButton_AddConnection_clicked();
+
+    void on_pushButton_RemoveConnection_clicked();
+
+    void on_comboBox_DiveMap_currentTextChanged(const QString &mapName);
+
+    void on_comboBox_EmergeMap_currentTextChanged(const QString &mapName);
+
+    void on_comboBox_PrimaryTileset_activated(const QString &arg1);
+
+    void on_comboBox_SecondaryTileset_activated(const QString &arg1);
+
+    void on_pushButton_clicked();
+
+    void on_checkBox_smartPaths_stateChanged(int selected);
+
+    void on_checkBox_Visibility_clicked(bool checked);
+
+private:
+    Ui::MainWindow *ui;
+    QStandardItemModel *mapListModel;
+    QList<QStandardItem*> *mapGroupsModel;
+    Editor *editor = NULL;
+    QIcon* mapIcon;
+    void setMap(QString);
+    void redrawMapScene();
+    void loadDataStructures();
+    void populateMapList();
+    QString getExistingDirectory(QString);
+    void openProject(QString dir);
+    QString getDefaultMap();
+    void setRecentMap(QString map_name);
+    QStandardItem* createMapItem(QString mapName, int groupNum, int inGroupNum);
+
+    void markAllEdited(QAbstractItemModel *model);
+    void markEdited(QModelIndex index);
+    void updateMapList();
+
+    void displayMapProperties();
+    void checkToolButtons();
+
+    void scaleMapView(int);
+};
+
+enum MapListUserRoles {
+    GroupRole = Qt::UserRole + 1, // Used to hold the map group number.
+    TypeRole = Qt::UserRole + 2,  // Used to differentiate between the different layers of the map list tree view.
+};
+
+#endif // MAINWINDOW_H