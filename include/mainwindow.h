--- conflicted
+++ resolved
@@ -170,11 +170,8 @@
 private slots:
     void on_action_Open_Project_triggered();
     void on_action_Reload_Project_triggered();
-<<<<<<< HEAD
-
-=======
     void on_action_Close_Project_triggered();
->>>>>>> 57f74d4b
+
     void on_mapList_activated(const QModelIndex &index);
     void on_areaList_activated(const QModelIndex &index);
     void on_layoutList_activated(const QModelIndex &index);
@@ -189,26 +186,19 @@
     void copy();
     void paste();
 
-<<<<<<< HEAD
-    void onLoadMapRequested(QString, QString);
-    void onMapChanged(Map *map);
     void onLayoutChanged(Layout *layout);
-=======
     void onOpenConnectedMap(MapConnection*);
->>>>>>> 57f74d4b
     void onMapNeedsRedrawing();
     void onLayoutNeedsRedrawing();
     void onTilesetsSaved(QString, QString);
     void openNewMapPopupWindow();
     void onNewMapCreated();
-<<<<<<< HEAD
-=======
-    void onMapCacheCleared();
     void onMapLoaded(Map *map);
->>>>>>> 57f74d4b
     void importMapFromAdvanceMap1_92();
     void onMapRulerStatusChanged(const QString &);
     void applyUserShortcuts();
+    void markMapEdited();
+    void markSpecificMapEdited(Map*);
 
     void on_action_NewMap_triggered();
     void on_actionNew_Tileset_triggered();
@@ -363,16 +353,8 @@
 
     QPointer<UpdatePromoter> updatePromoter = nullptr;
     QPointer<NetworkAccessManager> networkAccessManager = nullptr;
-<<<<<<< HEAD
-=======
     QPointer<AboutPorymap> aboutWindow = nullptr;
     QPointer<WildMonChart> wildMonChart = nullptr;
-    FilterChildrenProxyModel *mapListProxyModel;
-    QStandardItemModel *mapListModel;
-    QList<QStandardItem*> *mapGroupItemsList;
-    QMap<QString, QModelIndex> mapListIndexes;
-    QIcon mapIcon;
->>>>>>> 57f74d4b
 
     QAction *undoAction = nullptr;
     QAction *redoAction = nullptr;
@@ -384,10 +366,6 @@
 
     bool isProgrammaticEventTabChange;
     bool newMapDefaultsSet = false;
-<<<<<<< HEAD
-
-    MapSortOrder mapSortOrder;
-    enum MapListTab { Groups = 0, Areas, Layouts };
 
     bool tilesetNeedsRedraw = false;
 
@@ -396,52 +374,36 @@
     bool setLayout(QString layoutId);
     bool setMap(QString, bool scroll = false);
     void unsetMap();
-
-=======
-    bool tilesetNeedsRedraw = false;
-
     bool userSetMap(QString, bool scrollTreeView = false);
-    bool setMap(QString, bool scrollTreeView = false);
->>>>>>> 57f74d4b
     void redrawMapScene();
     void redrawLayoutScene();
     void refreshMapScene();
-<<<<<<< HEAD
-    bool loadDataStructures();
-    bool loadProjectCombos();
-    bool populateMapList();
-=======
+
     bool checkProjectSanity();
     bool loadProjectData();
     bool setProjectUI();
     void clearProjectUI();
-    void sortMapList();
->>>>>>> 57f74d4b
+
     void openSubWindow(QWidget * window);
     void scrollTreeView(QString itemName);
     QString getExistingDirectory(QString);
     bool openProject(QString dir, bool initial = false);
     bool closeProject();
     void showProjectOpenFailure();
-<<<<<<< HEAD
+
+    QStandardItem* createMapItem(QString mapName, int groupNum, int inGroupNum);
+
+    bool setInitialMap();
+    bool setInitialLayout();
     QString getDefaultMap();
     QString getDefaultLayout();
+
     void setRecentMapConfig(QString map_name);
     void setRecentLayoutConfig(QString layoutId);
-    bool setInitialMap();
-    bool setInitialLayout();
-    void setRecentMap(QString map_name);
-    QStandardItem* createMapItem(QString mapName, int groupNum, int inGroupNum);
+    void saveGlobalConfigs();
+
     void refreshRecentProjectsMenu();
 
-=======
-    void saveGlobalConfigs();
-    bool setInitialMap();
-    QStandardItem* createMapItem(QString mapName, int groupNum, int inGroupNum);
-    void refreshRecentProjectsMenu();
-
-    void updateMapListIcon(const QString &mapName);
->>>>>>> 57f74d4b
     void updateMapList();
     void mapListAddItem();
     void mapListRemoveItem();
@@ -456,8 +418,6 @@
     void checkToolButtons();
     void clickToolButtonFromEditAction(Editor::EditAction editAction);
 
-    void markMapEdited();
-    void markMapEdited(Map*);
     void showWindowTitle();
 
     void initWindow();
@@ -498,14 +458,6 @@
     void setDivingMapsVisible(bool visible);
 };
 
-<<<<<<< HEAD
-=======
-enum MapListUserRoles {
-    GroupRole = Qt::UserRole + 1, // Used to hold the map group number.
-    TypeRole,  // Used to differentiate between the different layers of the map list tree view.
-    TypeRole2, // Used for various extra data needed.
-};
-
 // These are namespaced in a struct to avoid colliding with e.g. class Map.
 struct MainTab {
     enum {
@@ -525,5 +477,10 @@
     };
 };
 
->>>>>>> 57f74d4b
+struct MapListTab {
+    enum {
+        Groups = 0, Areas, Layouts
+    };
+};
+
 #endif // MAINWINDOW_H