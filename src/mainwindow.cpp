--- conflicted
+++ resolved
@@ -18,12 +18,10 @@
 #include "prefab.h"
 #include "montabwidget.h"
 #include "imageexport.h"
-<<<<<<< HEAD
 #include "maplistmodels.h"
 #include "eventfilters.h"
-=======
 #include "newmapconnectiondialog.h"
->>>>>>> 57f74d4b
+#include "config.h"
 
 #include <QFileDialog>
 #include <QClipboard>
@@ -230,20 +228,22 @@
     {MainTab::WildPokemon, "Wild Pokemon"},
 };
 
+static const QMap<int, QIcon> mainTabIcons = {
+    {MainTab::Map, QIcon(QStringLiteral(":/icons/minimap.ico"))},
+    {MainTab::Events, QIcon(QStringLiteral(":/icons/viewsprites.ico"))},
+    {MainTab::Header, QIcon(QStringLiteral(":/icons/application_form_edit.ico"))},
+    {MainTab::Connections, QIcon(QStringLiteral(":/icons/connections.ico"))},
+    {MainTab::WildPokemon, QIcon(QStringLiteral(":/icons/tall_grass.ico"))},
+};
+
 void MainWindow::initCustomUI() {
     // Set up the tab bar
     while (ui->mainTabBar->count()) ui->mainTabBar->removeTab(0);
-<<<<<<< HEAD
-    ui->mainTabBar->addTab("Map");
-    ui->mainTabBar->setTabIcon(0, QIcon(QStringLiteral(":/icons/minimap.ico")));
-    ui->mainTabBar->addTab("Events");
-    ui->mainTabBar->setTabIcon(1, QIcon(QStringLiteral(":/icons/viewsprites.ico")));
-    ui->mainTabBar->addTab("Header");
-    ui->mainTabBar->setTabIcon(2, QIcon(QStringLiteral(":/icons/application_form_edit.ico")));
-    ui->mainTabBar->addTab("Connections");
-    ui->mainTabBar->setTabIcon(3, QIcon(QStringLiteral(":/icons/connections.ico")));
-    ui->mainTabBar->addTab("Wild Pokemon");
-    ui->mainTabBar->setTabIcon(4, QIcon(QStringLiteral(":/icons/tall_grass.ico")));
+
+    for (int i = 0; i < mainTabNames.count(); i++) {
+        ui->mainTabBar->addTab(mainTabNames.value(i));
+        ui->mainTabBar->setTabIcon(i, mainTabIcons.value(i));
+    }
 
     WheelFilter *wheelFilter = new WheelFilter(this);
     ui->mainTabBar->installEventFilter(wheelFilter);
@@ -266,14 +266,6 @@
     layout->setContentsMargins(0, 0, 0, 0);
 
     this->ui->mapListContainer->setCornerWidget(frame, Qt::TopRightCorner);
-=======
-
-    for (int i = 0; i < mainTabNames.count(); i++)
-        ui->mainTabBar->addTab(mainTabNames.value(i));
-
-    ui->mainTabBar->setTabIcon(MainTab::Map, QIcon(QStringLiteral(":/icons/map.ico")));
-    ui->mainTabBar->setTabIcon(MainTab::WildPokemon, QIcon(QStringLiteral(":/icons/tall_grass.ico")));
->>>>>>> 57f74d4b
 }
 
 void MainWindow::initExtraSignals() {
@@ -416,50 +408,11 @@
 }
 
 void MainWindow::initMiscHeapObjects() {
-<<<<<<< HEAD
-    eventTabObjectWidget = ui->tab_Objects;
-    eventTabWarpWidget = ui->tab_Warps;
-    eventTabTriggerWidget = ui->tab_Triggers;
-    eventTabBGWidget = ui->tab_BGs;
-    eventTabHealspotWidget = ui->tab_Healspots;
-    eventTabMultipleWidget = ui->tab_Multiple;
-=======
-    mapIcon = QIcon(QStringLiteral(":/icons/map.ico"));
-
-    mapListModel = new QStandardItemModel;
-    mapGroupItemsList = new QList<QStandardItem*>;
-    mapListProxyModel = new FilterChildrenProxyModel;
-
-    mapListProxyModel->setSourceModel(mapListModel);
-    ui->mapList->setModel(mapListProxyModel);
-
->>>>>>> 57f74d4b
     ui->tabWidget_EventType->clear();
 }
 
 void MainWindow::initMapSortOrder() {
-<<<<<<< HEAD
-    mapSortOrder = porymapConfig.getMapSortOrder();
-    this->ui->mapListContainer->setCurrentIndex(static_cast<int>(this->mapSortOrder));
-=======
-    QMenu *mapSortOrderMenu = new QMenu(this);
-    QActionGroup *mapSortOrderActionGroup = new QActionGroup(ui->toolButton_MapSortOrder);
-
-    mapSortOrderMenu->addAction(ui->actionSort_by_Group);
-    mapSortOrderMenu->addAction(ui->actionSort_by_Area);
-    mapSortOrderMenu->addAction(ui->actionSort_by_Layout);
-    ui->toolButton_MapSortOrder->setMenu(mapSortOrderMenu);
-
-    mapSortOrderActionGroup->addAction(ui->actionSort_by_Group);
-    mapSortOrderActionGroup->addAction(ui->actionSort_by_Area);
-    mapSortOrderActionGroup->addAction(ui->actionSort_by_Layout);
-
-    connect(mapSortOrderActionGroup, &QActionGroup::triggered, this, &MainWindow::mapSortOrder_changed);
-
-    QAction* sortOrder = ui->toolButton_MapSortOrder->menu()->actions()[porymapConfig.mapSortOrder];
-    ui->toolButton_MapSortOrder->setIcon(sortOrder->icon());
-    sortOrder->setChecked(true);
->>>>>>> 57f74d4b
+    this->ui->mapListContainer->setCurrentIndex(static_cast<int>(porymapConfig.mapSortOrder));
 }
 
 void MainWindow::showWindowTitle() {
@@ -490,15 +443,14 @@
 }
 
 void MainWindow::markMapEdited() {
-    if (editor) markMapEdited(editor->map);
-}
-
-void MainWindow::markMapEdited(Map* map) {
+    if (editor) markSpecificMapEdited(editor->map);
+}
+
+void MainWindow::markSpecificMapEdited(Map* map) {
     if (!map)
         return;
     map->hasUnsavedDataChanges = true;
 
-    updateMapListIcon(map->name);
     if (editor && editor->map == map)
         showWindowTitle();
 }
@@ -507,21 +459,8 @@
     this->applyMapListFilter(text);
 }
 
-<<<<<<< HEAD
 void MainWindow::on_lineEdit_filterBox_Areas_textChanged(const QString &text) {
     this->applyMapListFilter(text);
-=======
-    if (i != porymapConfig.mapSortOrder)
-    {
-        ui->toolButton_MapSortOrder->setIcon(action->icon());
-        porymapConfig.mapSortOrder = static_cast<MapSortOrder>(i);
-        if (isProjectOpen())
-        {
-            sortMapList();
-            applyMapListFilter(ui->lineEdit_filterBox->text());
-        }
-    }
->>>>>>> 57f74d4b
 }
 
 void MainWindow::on_lineEdit_filterBox_Layouts_textChanged(const QString &text) {
@@ -532,7 +471,7 @@
     FilterChildrenProxyModel *proxy;
     QTreeView *list;
     QModelIndex sourceIndex;
-    switch (this->mapSortOrder) {
+    switch (porymapConfig.mapSortOrder) {
     case MapSortOrder::SortByGroup:
         proxy = this->groupListProxyModel;
         list = this->ui->mapList;
@@ -562,27 +501,6 @@
 }
 
 void MainWindow::loadUserSettings() {
-<<<<<<< HEAD
-    ui->actionBetter_Cursors->setChecked(porymapConfig.getPrettyCursors());
-    this->editor->settings->betterCursors = porymapConfig.getPrettyCursors();
-    ui->actionPlayer_View_Rectangle->setChecked(porymapConfig.getShowPlayerView());
-    this->editor->settings->playerViewRectEnabled = porymapConfig.getShowPlayerView();
-    ui->actionCursor_Tile_Outline->setChecked(porymapConfig.getShowCursorTile());
-    this->editor->settings->cursorTileRectEnabled = porymapConfig.getShowCursorTile();
-    ui->checkBox_ToggleBorder->setChecked(porymapConfig.getShowBorder());
-    ui->checkBox_ToggleGrid->setChecked(porymapConfig.getShowGrid());
-    ui->horizontalSlider_CollisionTransparency->blockSignals(true);
-    this->editor->collisionOpacity = static_cast<qreal>(porymapConfig.getCollisionOpacity()) / 100;
-    ui->horizontalSlider_CollisionTransparency->setValue(porymapConfig.getCollisionOpacity());
-    ui->horizontalSlider_CollisionTransparency->blockSignals(false);
-    ui->horizontalSlider_MetatileZoom->blockSignals(true);
-    ui->horizontalSlider_MetatileZoom->setValue(porymapConfig.getMetatilesZoom());
-    ui->horizontalSlider_MetatileZoom->blockSignals(false);
-    ui->horizontalSlider_CollisionZoom->blockSignals(true);
-    ui->horizontalSlider_CollisionZoom->setValue(porymapConfig.getCollisionZoom());
-    ui->horizontalSlider_CollisionZoom->blockSignals(false);
-    setTheme(porymapConfig.getTheme());
-=======
     const QSignalBlocker blocker1(ui->horizontalSlider_CollisionTransparency);
     const QSignalBlocker blocker2(ui->slider_DiveEmergeMapOpacity);
     const QSignalBlocker blocker3(ui->slider_DiveMapOpacity);
@@ -609,7 +527,6 @@
 
     setTheme(porymapConfig.theme);
     setDivingMapsVisible(porymapConfig.showDiveEmergeMaps);
->>>>>>> 57f74d4b
 }
 
 void MainWindow::restoreWindowState() {
@@ -679,34 +596,10 @@
 
     Scripting::init(this);
 
-<<<<<<< HEAD
-    bool already_open = isProjectOpen() && (editor->project->root == dir);
-    if (!already_open) {
-        editor->closeProject();
-        editor->project = new Project(editor);
-        QObject::connect(editor->project, &Project::reloadProject, this, &MainWindow::on_action_Reload_Project_triggered);
-        QObject::connect(editor->project, &Project::uncheckMonitorFilesAction, [this]() {
-            porymapConfig.setMonitorFiles(false);
-            if (this->preferenceEditor)
-                this->preferenceEditor->updateFields();
-        });
-        editor->project->set_root(dir);
-    } else {
-        editor->project->fileWatcher.removePaths(editor->project->fileWatcher.files());
-        editor->project->clearLayoutsTable();
-        editor->project->clearMapCache();
-        editor->project->clearTilesetCache();
-    }
-
-    this->projectOpenFailure = !(loadDataStructures()
-                              && populateMapList()
-                              && (this->mapSortOrder == MapSortOrder::SortByLayout ? setInitialLayout() : setInitialMap()));
-=======
     // Create the project
-    auto project = new Project(this);
+    auto project = new Project(editor);
     project->set_root(dir);
     QObject::connect(project, &Project::reloadProject, this, &MainWindow::on_action_Reload_Project_triggered);
-    QObject::connect(project, &Project::mapCacheCleared, this, &MainWindow::onMapCacheCleared);
     QObject::connect(project, &Project::mapLoaded, this, &MainWindow::onMapLoaded);
     QObject::connect(project, &Project::uncheckMonitorFilesAction, [this]() {
         porymapConfig.monitorFiles = false;
@@ -720,7 +613,6 @@
         delete this->editor->project;
         return false;
     }
->>>>>>> 57f74d4b
 
     // Load the project
     if (!(loadProjectData() && setProjectUI() && setInitialMap())) {
@@ -793,7 +685,7 @@
 }
 
 bool MainWindow::setDefaultView() {
-    if (this->mapSortOrder == MapSortOrder::SortByLayout) {
+    if (porymapConfig.mapSortOrder == MapSortOrder::SortByLayout) {
         return setLayout(getDefaultLayout());
     } else {
         return setMap(getDefaultMap(), true);
@@ -801,10 +693,10 @@
 }
 
 bool MainWindow::setRecentView() {
-    if (this->mapSortOrder == MapSortOrder::SortByLayout) {
-        return setLayout(userConfig.getRecentLayout());
+    if (porymapConfig.mapSortOrder == MapSortOrder::SortByLayout) {
+        return setLayout(userConfig.recentLayout);
     } else {
-        return setMap(userConfig.getRecentMap(), true);
+        return setMap(userConfig.recentMap, true);
     }
 }
 
@@ -812,7 +704,7 @@
     if (editor && editor->project) {
         QList<QStringList> names = editor->project->groupedMapNames;
         if (!names.isEmpty()) {
-            QString recentMap = userConfig.getRecentMap();
+            QString recentMap = userConfig.recentMap;
             if (!recentMap.isNull() && recentMap.length() > 0) {
                 for (int i = 0; i < names.length(); i++) {
                     if (names.value(i).contains(recentMap)) {
@@ -858,7 +750,7 @@
         names = editor->project->mapLayoutsTable;
 
     // Try to set most recently-opened layout, if it's still in the list.
-    QString recentLayout = userConfig.getRecentLayout();
+    QString recentLayout = userConfig.recentLayout;
     if (!recentLayout.isEmpty() && names.contains(recentLayout) && setLayout(recentLayout))
         return true;
 
@@ -922,7 +814,7 @@
 
 QString MainWindow::getDefaultLayout() {
     if (editor && editor->project) {
-        QString recentLayout = userConfig.getRecentLayout();
+        QString recentLayout = userConfig.recentLayout;
         if (!recentLayout.isEmpty() && editor->project->mapLayoutsTable.contains(recentLayout)) {
             return recentLayout;
         } else if (!editor->project->mapLayoutsTable.isEmpty()) {
@@ -956,7 +848,11 @@
         openProject(editor->project->root);
 }
 
-<<<<<<< HEAD
+void MainWindow::on_action_Close_Project_triggered() {
+    closeProject();
+    porymapConfig.projectManuallyClosed = true;
+}
+
 void MainWindow::unsetMap() {
     this->editor->unsetMap();
 
@@ -967,16 +863,6 @@
     this->ui->mainTabBar->setTabEnabled(4, false);
 
     this->ui->comboBox_LayoutSelector->setEnabled(false);
-}
-
-bool MainWindow::setMap(QString map_name, bool scroll) {
-    // if map name is empty, clear & disable map ui
-    if (map_name.isEmpty()) {
-        unsetMap();
-=======
-void MainWindow::on_action_Close_Project_triggered() {
-    closeProject();
-    porymapConfig.projectManuallyClosed = true;
 }
 
 // setMap, but with a visible error message in case of failure.
@@ -1004,10 +890,10 @@
     return true;
 }
 
-bool MainWindow::setMap(QString map_name, bool scrollTreeView) {
-    logInfo(QString("Setting map to '%1'").arg(map_name));
+bool MainWindow::setMap(QString map_name, bool scroll) {
+    // if map name is empty, clear & disable map ui
     if (map_name.isEmpty() || map_name == DYNAMIC_MAP_NAME) {
->>>>>>> 57f74d4b
+        unsetMap();
         return false;
     }
 
@@ -1040,25 +926,13 @@
 
     showWindowTitle();
 
-<<<<<<< HEAD
-    connect(editor->map, &Map::mapChanged, this, &MainWindow::onMapChanged, Qt::UniqueConnection);
     connect(editor->map, &Map::mapNeedsRedrawing, this, &MainWindow::onMapNeedsRedrawing, Qt::UniqueConnection);
     connect(editor->map, &Map::modified, this, &MainWindow::markMapEdited, Qt::UniqueConnection);
 
     connect(editor->layout, &Layout::layoutChanged, this, &MainWindow::onLayoutChanged, Qt::UniqueConnection);
     connect(editor->layout, &Layout::needsRedrawing, this, &MainWindow::onLayoutNeedsRedrawing, Qt::UniqueConnection);
 
-    setRecentMapConfig(map_name);
-    updateMapList();
-=======
-    connect(editor->map, &Map::mapNeedsRedrawing, this, &MainWindow::onMapNeedsRedrawing);
-
-    // Swap the "currently-open" icon from the old map to the new map
-    if (!userConfig.recentMap.isEmpty() && userConfig.recentMap != map_name)
-        updateMapListIcon(userConfig.recentMap);
     userConfig.recentMap = map_name;
-    updateMapListIcon(userConfig.recentMap);
->>>>>>> 57f74d4b
 
     Scripting::cb_MapOpened(map_name);
     prefab.updatePrefabUi(editor->layout);
@@ -1164,19 +1038,16 @@
     }
 }
 
-<<<<<<< HEAD
 void MainWindow::setRecentMapConfig(QString mapName) {
-    userConfig.setRecentMap(mapName);
-    userConfig.setRecentLayout("");
+    userConfig.recentMap = mapName;
+    userConfig.recentLayout = "";
 }
 
 void MainWindow::setRecentLayoutConfig(QString layoutId) {
-    userConfig.setRecentLayout(layoutId);
-    userConfig.setRecentMap("");
-}
-
-=======
->>>>>>> 57f74d4b
+    userConfig.recentLayout = layoutId;
+    userConfig.recentMap = "";
+}
+
 void MainWindow::displayMapProperties() {
     // Block signals to the comboboxes while they are being modified
     const QSignalBlocker blocker1(ui->comboBox_Song);
@@ -1340,12 +1211,9 @@
     const QSignalBlocker blocker5(ui->comboBox_Weather);
     const QSignalBlocker blocker6(ui->comboBox_BattleScene);
     const QSignalBlocker blocker7(ui->comboBox_Type);
-<<<<<<< HEAD
-    const QSignalBlocker blocker8(ui->comboBox_LayoutSelector);
-=======
     const QSignalBlocker blocker8(ui->comboBox_DiveMap);
     const QSignalBlocker blocker9(ui->comboBox_EmergeMap);
->>>>>>> 57f74d4b
+    const QSignalBlocker blocker10(ui->comboBox_LayoutSelector);
 
     // Set up project comboboxes
     ui->comboBox_Song->clear();
@@ -1362,10 +1230,8 @@
     ui->comboBox_BattleScene->addItems(project->mapBattleScenes);
     ui->comboBox_Type->clear();
     ui->comboBox_Type->addItems(project->mapTypes);
-<<<<<<< HEAD
     ui->comboBox_LayoutSelector->clear();
     ui->comboBox_LayoutSelector->addItems(project->mapLayoutsTable);
-=======
     ui->comboBox_DiveMap->clear();
     ui->comboBox_DiveMap->addItems(project->mapNames);
     ui->comboBox_DiveMap->setClearButtonEnabled(true);
@@ -1375,8 +1241,6 @@
     ui->comboBox_EmergeMap->setClearButtonEnabled(true);
     ui->comboBox_EmergeMap->setFocusedScrollingEnabled(false);
 
-    sortMapList();
-
     // Show/hide parts of the UI that are dependent on the user's project settings
 
     // Wild Encounters tab
@@ -1402,15 +1266,9 @@
     editor->setCollisionGraphics();
     ui->spinBox_SelectedElevation->setMaximum(Block::getMaxElevation());
     ui->spinBox_SelectedCollision->setMaximum(Block::getMaxCollision());
->>>>>>> 57f74d4b
-
-    return true;
-}
-
-<<<<<<< HEAD
-bool MainWindow::populateMapList() {
-    bool success = editor->project->readMapGroups();
-
+
+    // map models
+    // !TODO: delete these on close
     this->mapGroupModel = new MapGroupModel(editor->project);
     this->groupListProxyModel = new FilterChildrenProxyModel();
     groupListProxyModel->setSourceModel(this->mapGroupModel);
@@ -1431,8 +1289,9 @@
 
     on_toolButton_EnableDisable_EditGroups_clicked();
 
-    return success;
-=======
+    return true;
+}
+
 void MainWindow::clearProjectUI() {
     // Block signals to the comboboxes while they are being modified
     const QSignalBlocker blocker1(ui->comboBox_Song);
@@ -1457,11 +1316,25 @@
     ui->comboBox_EmergeMap->clear();
     ui->lineEdit_filterBox->clear();
 
-    // Clear map list
-    mapListModel->clear();
-    mapListIndexes.clear();
-    mapGroupItemsList->clear();
->>>>>>> 57f74d4b
+    // Clear map models
+    if (this->mapGroupModel) {
+        delete this->mapGroupModel;
+        this->mapGroupModel = nullptr;
+        delete this->groupListProxyModel;
+        this->groupListProxyModel = nullptr;
+    }
+    if (this->mapAreaModel) {
+        delete this->mapAreaModel;
+        this->mapAreaModel = nullptr;
+        delete this->areaListProxyModel;
+        this->areaListProxyModel = nullptr;
+    }
+    if (this->layoutTreeModel) {
+        delete this->layoutTreeModel;
+        this->layoutTreeModel = nullptr;
+        delete this->layoutListProxyModel;
+        this->layoutListProxyModel = nullptr;
+    }
 }
 
 void MainWindow::scrollTreeView(QString itemName) {
@@ -1492,10 +1365,10 @@
     void (MainWindow::*addFunction)(QAction *);
     QString actionText;
 
-    switch (this->mapSortOrder) {
+    switch (porymapConfig.mapSortOrder) {
     case MapSortOrder::SortByGroup:
         model = this->mapGroupModel;
-        dataRole = MapListRoles::GroupRole;
+        dataRole = MapListUserRoles::GroupRole;
         proxy = this->groupListProxyModel;
         list = this->ui->mapList;
         addFunction = &MainWindow::onAddNewMapToGroupClick;
@@ -1530,7 +1403,6 @@
         return;
     }
 
-<<<<<<< HEAD
     QVariant itemData = selectedItem->data(dataRole);
     if (!itemData.isValid()) {
         return;
@@ -1646,66 +1518,6 @@
               || this->editor->project->layoutIdsToNames.find(tryLayoutName) != this->editor->project->layoutIdsToNames.end()) {
             errorMessage = "Layout Name / ID is not unique";
             issue = true;
-=======
-    ui->mapList->setUpdatesEnabled(false);
-    mapListModel->clear();
-    mapListIndexes.clear();
-    mapGroupItemsList->clear();
-    QStandardItem *root = mapListModel->invisibleRootItem();
-
-    switch (porymapConfig.mapSortOrder)
-    {
-        case MapSortOrder::Group:
-            for (int i = 0; i < project->groupNames.length(); i++) {
-                QString group_name = project->groupNames.value(i);
-                QStandardItem *group = new QStandardItem;
-                group->setText(group_name);
-                group->setIcon(mapFolderIcon);
-                group->setEditable(false);
-                group->setData(group_name, Qt::UserRole);
-                group->setData("map_group", MapListUserRoles::TypeRole);
-                group->setData(i, MapListUserRoles::GroupRole);
-                root->appendRow(group);
-                mapGroupItemsList->append(group);
-                QStringList names = project->groupedMapNames.value(i);
-                for (int j = 0; j < names.length(); j++) {
-                    QString map_name = names.value(j);
-                    QStandardItem *map = createMapItem(map_name, i, j);
-                    group->appendRow(map);
-                    mapListIndexes.insert(map_name, map->index());
-                }
-            }
-            break;
-        case MapSortOrder::Area:
-        {
-            QMap<QString, int> mapsecToGroupNum;
-            int row = 0;
-            for (auto mapsec_value : project->mapSectionValueToName.keys()) {
-                QString mapsec_name = project->mapSectionValueToName.value(mapsec_value);
-                QStandardItem *mapsec = new QStandardItem;
-                mapsec->setText(mapsec_name);
-                mapsec->setIcon(folderIcon);
-                mapsec->setEditable(false);
-                mapsec->setData(mapsec_name, Qt::UserRole);
-                mapsec->setData("map_sec", MapListUserRoles::TypeRole);
-                root->appendRow(mapsec);
-                mapGroupItemsList->append(mapsec);
-                mapsecToGroupNum.insert(mapsec_name, row++);
-            }
-            for (int i = 0; i < project->groupNames.length(); i++) {
-                QStringList names = project->groupedMapNames.value(i);
-                for (int j = 0; j < names.length(); j++) {
-                    QString map_name = names.value(j);
-                    QStandardItem *map = createMapItem(map_name, i, j);
-                    QString location = project->readMapLocation(map_name);
-                    QStandardItem *mapsecItem = mapGroupItemsList->at(mapsecToGroupNum[location]);
-                    mapsecItem->setIcon(mapFolderIcon);
-                    mapsecItem->appendRow(map);
-                    mapListIndexes.insert(map_name, map->index());
-                }
-            }
-            break;
->>>>>>> 57f74d4b
         }
         // from id is existing value
         else if (useExistingCheck->isChecked()) {
@@ -1802,7 +1614,7 @@
             QModelIndex index = this->groupListProxyModel->mapToSource(proxyIndex);
             QStandardItem *item = this->mapGroupModel->getItem(index)->child(index.row(), index.column());
             if (!item) continue;
-            QString type = item->data(MapListRoles::TypeRole).toString();
+            QString type = item->data(MapListUserRoles::TypeRole).toString();
             if (type == "map_group" && !item->hasChildren()) {
                 QString groupName = item->data(Qt::UserRole).toString();
                 // delete empty group
@@ -1820,7 +1632,7 @@
             QModelIndex index = this->areaListProxyModel->mapToSource(proxyIndex);
             QStandardItem *item = this->mapAreaModel->getItem(index)->child(index.row(), index.column());
             if (!item) continue;
-            QString type = item->data(MapListRoles::TypeRole).toString();
+            QString type = item->data(MapListUserRoles::TypeRole).toString();
             if (type == "map_section" && !item->hasChildren()) {
                 QString groupName = item->data(Qt::UserRole).toString();
                 // delete empty section
@@ -1830,19 +1642,8 @@
     }
 }
 
-<<<<<<< HEAD
 void MainWindow::mapListRemoveLayout() {
     // TODO: consider this in the future
-=======
-QStandardItem* MainWindow::createMapItem(QString mapName, int groupNum, int inGroupNum) {
-    QStandardItem *map = new QStandardItem;
-    map->setText(QString("[%1.%2] ").arg(groupNum).arg(inGroupNum, 2, 10, QLatin1Char('0')) + mapName);
-    map->setIcon(mapIcon);
-    map->setEditable(false);
-    map->setData(mapName, Qt::UserRole);
-    map->setData("map_name", MapListUserRoles::TypeRole);
-    return map;
->>>>>>> 57f74d4b
 }
 
 void MainWindow::mapListRemoveItem() {
@@ -1898,7 +1699,7 @@
     editor->project->saveMap(newMap);
     editor->project->saveAllDataStructures();
 
-    loadProjectCombos(); // need to maybe repopulate layout combo
+    setProjectUI(); // need to maybe repopulate layout combo
 
     // Add new Map / Layout to the mapList models
     this->mapGroupModel->insertMapItem(newMapName, editor->project->groupNames[newMapGroup]);
@@ -2051,7 +1852,7 @@
         }
         insertTilesetLabel(&editor->project->tilesetLabelsOrdered, createTilesetDialog->fullSymbolName);
 
-        loadProjectCombos(); // need to reload tileset combos
+        setProjectUI(); // need to reload tileset combos
 
         QMessageBox msgBox(this);
         msgBox.setText("Successfully created tileset.");
@@ -2124,34 +1925,25 @@
 void MainWindow::on_mapListContainer_currentChanged(int index) {
     switch (index) {
     case MapListTab::Groups:
-        this->mapSortOrder = MapSortOrder::SortByGroup;
+        porymapConfig.mapSortOrder = MapSortOrder::SortByGroup;
         if (this->editor && this->editor->map) scrollTreeView(this->editor->map->name);
         break;
     case MapListTab::Areas:
-        this->mapSortOrder = MapSortOrder::SortByArea;
+        porymapConfig.mapSortOrder = MapSortOrder::SortByArea;
         if (this->editor && this->editor->map) scrollTreeView(this->editor->map->name);
         break;
     case MapListTab::Layouts:
-        this->mapSortOrder = MapSortOrder::SortByLayout;
+        porymapConfig.mapSortOrder = MapSortOrder::SortByLayout;
         if (this->editor && this->editor->layout) scrollTreeView(this->editor->layout->id);
         break;
     }
-    porymapConfig.setMapSortOrder(this->mapSortOrder);
 }
 
 void MainWindow::on_mapList_activated(const QModelIndex &index) {
     QVariant data = index.data(Qt::UserRole);
-<<<<<<< HEAD
-    if (index.data(MapListRoles::TypeRole) == "map_name" && !data.isNull()) {
+    if (index.data(MapListUserRoles::TypeRole) == "map_name" && !data.isNull()) {
         QString mapName = data.toString();
-        if (!setMap(mapName)) {
-            QMessageBox msgBox(this);
-            QString errorMsg = QString("There was an error opening map %1. Please see %2 for full error details.\n\n%3")
-                    .arg(mapName)
-                    .arg(getLogPath())
-                    .arg(getMostRecentError());
-            msgBox.critical(nullptr, "Error Opening Map", errorMsg);
-        }
+        userSetMap(mapName);
     }
 }
 
@@ -2163,7 +1955,7 @@
     if (!index.isValid()) return;
 
     QVariant data = index.data(Qt::UserRole);
-    if (index.data(MapListRoles::TypeRole) == "map_layout" && !data.isNull()) {
+    if (index.data(MapListUserRoles::TypeRole) == "map_layout" && !data.isNull()) {
         QString layoutId = data.toString();
 
         if (!setLayout(layoutId)) {
@@ -2204,50 +1996,6 @@
     }
 }
 
-=======
-    if (index.data(MapListUserRoles::TypeRole) == "map_name" && !data.isNull())
-        userSetMap(data.toString());
-}
-
-void MainWindow::updateMapListIcon(const QString &mapName) {
-    if (!editor->project || !editor->project->mapCache.contains(mapName))
-        return;
-
-    QStandardItem *item = mapListModel->itemFromIndex(mapListIndexes.value(mapName));
-    if (!item)
-        return;
-
-    static const QIcon mapEditedIcon = QIcon(QStringLiteral(":/icons/map_edited.ico"));
-    static const QIcon mapOpenedIcon = QIcon(QStringLiteral(":/icons/map_opened.ico"));
-
-    if (editor->map && editor->map->name == mapName) {
-        item->setIcon(mapOpenedIcon);
-    } else if (editor->project->mapCache.value(mapName)->hasUnsavedChanges()) {
-        item->setIcon(mapEditedIcon);
-    } else {
-        item->setIcon(mapIcon);
-    }
-}
-
-void MainWindow::updateMapList() {
-    QList<QModelIndex> list;
-    list.append(QModelIndex());
-    while (list.length()) {
-        QModelIndex parent = list.takeFirst();
-        for (int i = 0; i < mapListModel->rowCount(parent); i++) {
-            QModelIndex index = mapListModel->index(i, 0, parent);
-            if (mapListModel->hasChildren(index)) {
-                list.append(index);
-            }
-            QVariant data = index.data(Qt::UserRole);
-            if (!data.isNull()) {
-                updateMapListIcon(data.toString());
-            }
-        }
-    }
-}
-
->>>>>>> 57f74d4b
 void MainWindow::on_action_Save_Project_triggered() {
     editor->saveProject();
     updateMapList();
@@ -2256,8 +2004,7 @@
 
 void MainWindow::on_action_Save_triggered() {
     editor->save();
-    if (editor->map)
-        updateMapListIcon(editor->map->name);
+    updateMapList();
     showWindowTitle();
 }
 
@@ -2489,33 +2236,18 @@
     if (index != oldIndex)
         Scripting::cb_MapViewTabChanged(oldIndex, index);
 
-<<<<<<< HEAD
-    if (index == 0) {
+    if (index == MapViewTab::Metatiles) {
         editor->setEditingMetatiles();
-    } else if (index == 1) {
-        editor->setEditingCollision();
-    } else if (index == 2) {
-        editor->setEditingMetatiles();
-        if (projectConfig.getPrefabFilepath().isEmpty() && !projectConfig.getPrefabImportPrompted()) {
-            // User hasn't set up prefabs and hasn't been prompted before.
-            // Ask if they'd like to import the default prefabs file.
-            if (prefab.tryImportDefaultPrefabs(this, projectConfig.getBaseGameVersion()))
-                prefab.updatePrefabUi(this->editor->layout);
-        }
-=======
-    if (index == MapViewTab::Metatiles) {
-        editor->setEditingMap();
     } else if (index == MapViewTab::Collision) {
         editor->setEditingCollision();
     } else if (index == MapViewTab::Prefabs) {
-        editor->setEditingMap();
+        editor->setEditingMetatiles();
         if (projectConfig.prefabFilepath.isEmpty() && !projectConfig.prefabImportPrompted) {
             // User hasn't set up prefabs and hasn't been prompted before.
             // Ask if they'd like to import the default prefabs file.
             if (prefab.tryImportDefaultPrefabs(this, projectConfig.baseGameVersion))
-                prefab.updatePrefabUi(this->editor->map);
-        } 
->>>>>>> 57f74d4b
+                prefab.updatePrefabUi(this->editor->layout);
+        }
     }
     editor->setCursorRectVisible(false);
 }
@@ -2539,33 +2271,19 @@
     if (index == MainTab::Map) {
         ui->stackedWidget_MapEvents->setCurrentIndex(0);
         on_mapViewTab_tabBarClicked(ui->mapViewTab->currentIndex());
-<<<<<<< HEAD
         clickToolButtonFromEditAction(editor->mapEditAction);
-    } else if (index == 1) {
+    } else if (index == MainTab::Events) {
         ui->stackedWidget_MapEvents->setCurrentIndex(1);
         editor->setEditingObjects();
         clickToolButtonFromEditAction(editor->objectEditAction);
-    } else if (index == 3) {
-        editor->setEditingConnections();
-    } else if (index == 4) {
-        editor->setEditingEncounters();
-    }
-
-    if (!editor->map) return;
-    if (index != 4) {
-=======
-        clickToolButtonFromEditMode(editor->map_edit_mode);
-    } else if (index == MainTab::Events) {
-        ui->stackedWidget_MapEvents->setCurrentIndex(1);
-        editor->setEditingObjects();
-        clickToolButtonFromEditMode(editor->obj_edit_mode);
     } else if (index == MainTab::Connections) {
         editor->setEditingConnections();
-        // Stop the Dive/Emerge combo boxes from getting the initial focus
-        ui->graphicsView_Connections->setFocus();
-    }
+    } else if (index == MainTab::WildPokemon) {
+        editor->setEditingEncounters();
+    }
+
+    if (!editor->map) return;
     if (index != MainTab::WildPokemon) {
->>>>>>> 57f74d4b
         if (editor->project && editor->project->wildEncountersLoaded)
             editor->saveEncounterTabData();
     }
@@ -3048,13 +2766,8 @@
 
 void MainWindow::on_toolButton_Paint_clicked()
 {
-<<<<<<< HEAD
-    if (ui->mainTabBar->currentIndex() == 0)
+    if (ui->mainTabBar->currentIndex() == MainTab::Map)
         editor->mapEditAction = Editor::EditAction::Paint;
-=======
-    if (ui->mainTabBar->currentIndex() == MainTab::Map)
-        editor->map_edit_mode = "paint";
->>>>>>> 57f74d4b
     else
         editor->objectEditAction = Editor::EditAction::Paint;
 
@@ -3074,13 +2787,8 @@
 
 void MainWindow::on_toolButton_Select_clicked()
 {
-<<<<<<< HEAD
-    if (ui->mainTabBar->currentIndex() == 0)
+    if (ui->mainTabBar->currentIndex() == MainTab::Map)
         editor->mapEditAction = Editor::EditAction::Select;
-=======
-    if (ui->mainTabBar->currentIndex() == MainTab::Map)
-        editor->map_edit_mode = "select";
->>>>>>> 57f74d4b
     else
         editor->objectEditAction = Editor::EditAction::Select;
 
@@ -3098,13 +2806,8 @@
 
 void MainWindow::on_toolButton_Fill_clicked()
 {
-<<<<<<< HEAD
-    if (ui->mainTabBar->currentIndex() == 0)
+    if (ui->mainTabBar->currentIndex() == MainTab::Map)
         editor->mapEditAction = Editor::EditAction::Fill;
-=======
-    if (ui->mainTabBar->currentIndex() == MainTab::Map)
-        editor->map_edit_mode = "fill";
->>>>>>> 57f74d4b
     else
         editor->objectEditAction = Editor::EditAction::Fill;
 
@@ -3122,13 +2825,8 @@
 
 void MainWindow::on_toolButton_Dropper_clicked()
 {
-<<<<<<< HEAD
-    if (ui->mainTabBar->currentIndex() == 0)
+    if (ui->mainTabBar->currentIndex() == MainTab::Map)
         editor->mapEditAction = Editor::EditAction::Pick;
-=======
-    if (ui->mainTabBar->currentIndex() == MainTab::Map)
-        editor->map_edit_mode = "pick";
->>>>>>> 57f74d4b
     else
         editor->objectEditAction = Editor::EditAction::Pick;
 
@@ -3146,13 +2844,8 @@
 
 void MainWindow::on_toolButton_Move_clicked()
 {
-<<<<<<< HEAD
-    if (ui->mainTabBar->currentIndex() == 0)
+    if (ui->mainTabBar->currentIndex() == MainTab::Map)
         editor->mapEditAction = Editor::EditAction::Move;
-=======
-    if (ui->mainTabBar->currentIndex() == MainTab::Map)
-        editor->map_edit_mode = "move";
->>>>>>> 57f74d4b
     else
         editor->objectEditAction = Editor::EditAction::Move;
 
@@ -3170,13 +2863,8 @@
 
 void MainWindow::on_toolButton_Shift_clicked()
 {
-<<<<<<< HEAD
-    if (ui->mainTabBar->currentIndex() == 0)
+    if (ui->mainTabBar->currentIndex() == MainTab::Map)
         editor->mapEditAction = Editor::EditAction::Shift;
-=======
-    if (ui->mainTabBar->currentIndex() == MainTab::Map)
-        editor->map_edit_mode = "shift";
->>>>>>> 57f74d4b
     else
         editor->objectEditAction = Editor::EditAction::Shift;
 
@@ -3193,15 +2881,9 @@
 }
 
 void MainWindow::checkToolButtons() {
-<<<<<<< HEAD
     Editor::EditAction editAction;
-    if (ui->mainTabBar->currentIndex() == 0) {
+    if (ui->mainTabBar->currentIndex() == MainTab::Map) {
         editAction = editor->mapEditAction;
-=======
-    QString edit_mode;
-    if (ui->mainTabBar->currentIndex() == MainTab::Map) {
-        edit_mode = editor->map_edit_mode;
->>>>>>> 57f74d4b
     } else {
         editAction = editor->objectEditAction;
         if (editAction == Editor::EditAction::Select && editor->map_ruler)
@@ -3250,12 +2932,11 @@
 }
 
 void MainWindow::onLayoutNeedsRedrawing() {
-    qDebug() << "MainWindow::onLayoutNeedsRedrawing";
     redrawLayoutScene();
 }
 
 void MainWindow::onMapLoaded(Map *map) {
-    connect(map, &Map::modified, [this, map] { this->markMapEdited(map); });
+    connect(map, &Map::modified, [this, map] { this->markSpecificMapEdited(map); });
 }
 
 void MainWindow::onTilesetsSaved(QString primaryTilesetLabel, QString secondaryTilesetLabel) {
@@ -3467,19 +3148,11 @@
     heightSpinBox->setMaximum(editor->project->getMaxMapHeight());
     bwidthSpinBox->setMaximum(MAX_BORDER_WIDTH);
     bheightSpinBox->setMaximum(MAX_BORDER_HEIGHT);
-<<<<<<< HEAD
     widthSpinBox->setValue(editor->layout->getWidth());
     heightSpinBox->setValue(editor->layout->getHeight());
     bwidthSpinBox->setValue(editor->layout->getBorderWidth());
     bheightSpinBox->setValue(editor->layout->getBorderHeight());
-    if (projectConfig.getUseCustomBorderSize()) {
-=======
-    widthSpinBox->setValue(editor->map->getWidth());
-    heightSpinBox->setValue(editor->map->getHeight());
-    bwidthSpinBox->setValue(editor->map->getBorderWidth());
-    bheightSpinBox->setValue(editor->map->getBorderHeight());
     if (projectConfig.useCustomBorderSize) {
->>>>>>> 57f74d4b
         form.addRow(new QLabel("Map Width"), widthSpinBox);
         form.addRow(new QLabel("Map Height"), heightSpinBox);
         form.addRow(new QLabel("Border Width"), bwidthSpinBox);
