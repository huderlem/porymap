#-------------------------------------------------
#
# Project created by QtCreator 2016-08-31T15:19:13
#
#-------------------------------------------------

QT       += core gui qml network

!win32 {
    QT += charts
}

greaterThan(QT_MAJOR_VERSION, 4): QT += widgets

TARGET = porymap
TEMPLATE = app
RC_ICONS = resources/icons/porymap-icon-2.ico
ICON = resources/icons/porymap.icns
QMAKE_CXXFLAGS += -std=c++17 -Wall
QMAKE_TARGET_BUNDLE_PREFIX = com.pret
VERSION = 5.4.1
DEFINES += PORYMAP_VERSION=\\\"$$VERSION\\\"

SOURCES += src/core/block.cpp \
    src/core/bitpacker.cpp \
    src/core/blockdata.cpp \
    src/core/events.cpp \
    src/core/heallocation.cpp \
    src/core/imageexport.cpp \
    src/core/map.cpp \
    src/core/mapconnection.cpp \
    src/core/maplayout.cpp \
    src/core/mapparser.cpp \
    src/core/metatile.cpp \
    src/core/metatileparser.cpp \
    src/core/network.cpp \
    src/core/paletteutil.cpp \
    src/core/parseutil.cpp \
    src/core/tile.cpp \
    src/core/tileset.cpp \
    src/core/regionmap.cpp \
    src/core/wildmoninfo.cpp \
    src/core/editcommands.cpp \
    src/lib/fex/lexer.cpp \
    src/lib/fex/parser.cpp \
    src/lib/fex/parser_util.cpp \
    src/lib/orderedjson.cpp \
    src/core/regionmapeditcommands.cpp \
    src/scriptapi/apimap.cpp \
    src/scriptapi/apioverlay.cpp \
    src/scriptapi/apiutility.cpp \
    src/scriptapi/scripting.cpp \
    src/ui/aboutporymap.cpp \
    src/ui/connectionslistitem.cpp \
    src/ui/customattributesdialog.cpp \
    src/ui/customattributestable.cpp \
    src/ui/customscriptseditor.cpp \
    src/ui/customscriptslistitem.cpp \
    src/ui/divingmappixmapitem.cpp \
    src/ui/draggablepixmapitem.cpp \
    src/ui/bordermetatilespixmapitem.cpp \
    src/ui/collisionpixmapitem.cpp \
    src/ui/connectionpixmapitem.cpp \
    src/ui/currentselectedmetatilespixmapitem.cpp \
    src/ui/newmapconnectiondialog.cpp \
    src/ui/overlay.cpp \
    src/ui/prefab.cpp \
    src/ui/projectsettingseditor.cpp \
    src/ui/regionmaplayoutpixmapitem.cpp \
    src/ui/regionmapentriespixmapitem.cpp \
    src/ui/cursortilerect.cpp \
    src/ui/customattributesframe.cpp \
    src/ui/eventframes.cpp \
    src/ui/filterchildrenproxymodel.cpp \
    src/ui/graphicsview.cpp \
    src/ui/imageproviders.cpp \
    src/ui/mappixmapitem.cpp \
    src/ui/prefabcreationdialog.cpp \
    src/ui/regionmappixmapitem.cpp \
    src/ui/citymappixmapitem.cpp \
    src/ui/mapsceneeventfilter.cpp \
    src/ui/metatilelayersitem.cpp \
    src/ui/metatileselector.cpp \
    src/ui/movablerect.cpp \
    src/ui/movementpermissionsselector.cpp \
    src/ui/neweventtoolbutton.cpp \
    src/ui/noscrollcombobox.cpp \
    src/ui/noscrollspinbox.cpp \
    src/ui/montabwidget.cpp \
    src/ui/encountertablemodel.cpp \
    src/ui/encountertabledelegates.cpp \
    src/ui/paletteeditor.cpp \
    src/ui/selectablepixmapitem.cpp \
    src/ui/tileseteditor.cpp \
    src/ui/tileseteditormetatileselector.cpp \
    src/ui/tileseteditortileselector.cpp \
    src/ui/tilemaptileselector.cpp \
    src/ui/regionmapeditor.cpp \
    src/ui/newmappopup.cpp \
    src/ui/mapimageexporter.cpp \
    src/ui/newtilesetdialog.cpp \
    src/ui/flowlayout.cpp \
    src/ui/mapruler.cpp \
    src/ui/shortcut.cpp \
    src/ui/shortcutseditor.cpp \
    src/ui/multikeyedit.cpp \
    src/ui/prefabframe.cpp \
    src/ui/preferenceeditor.cpp \
    src/ui/regionmappropertiesdialog.cpp \
    src/ui/colorpicker.cpp \
    src/config.cpp \
    src/editor.cpp \
    src/main.cpp \
    src/mainwindow.cpp \
    src/project.cpp \
    src/settings.cpp \
    src/log.cpp \
    src/ui/uintspinbox.cpp \
    src/ui/updatepromoter.cpp \
    src/ui/wildmonchart.cpp

HEADERS  += include/core/block.h \
    include/core/bitpacker.h \
    include/core/blockdata.h \
    include/core/events.h \
    include/core/heallocation.h \
    include/core/history.h \
    include/core/imageexport.h \
    include/core/map.h \
    include/core/mapconnection.h \
    include/core/maplayout.h \
    include/core/mapparser.h \
    include/core/metatile.h \
    include/core/metatileparser.h \
    include/core/network.h \
    include/core/paletteutil.h \
    include/core/parseutil.h \
    include/core/tile.h \
    include/core/tileset.h \
    include/core/regionmap.h \
    include/core/wildmoninfo.h \
    include/core/editcommands.h \
    include/core/regionmapeditcommands.h \
    include/lib/fex/array.h \
    include/lib/fex/array_value.h \
    include/lib/fex/define_statement.h \
    include/lib/fex/lexer.h \
    include/lib/fex/parser.h \
    include/lib/fex/parser_util.h \
    include/lib/orderedmap.h \
    include/lib/orderedjson.h \
    include/ui/aboutporymap.h \
    include/ui/connectionslistitem.h \
    include/ui/customattributesdialog.h \
    include/ui/customattributestable.h \
    include/ui/customscriptseditor.h \
    include/ui/customscriptslistitem.h \
    include/ui/divingmappixmapitem.h \
    include/ui/draggablepixmapitem.h \
    include/ui/bordermetatilespixmapitem.h \
    include/ui/collisionpixmapitem.h \
    include/ui/connectionpixmapitem.h \
    include/ui/currentselectedmetatilespixmapitem.h \
    include/ui/newmapconnectiondialog.h \
    include/ui/prefabframe.h \
    include/ui/projectsettingseditor.h \
    include/ui/regionmaplayoutpixmapitem.h \
    include/ui/regionmapentriespixmapitem.h \
    include/ui/cursortilerect.h \
    include/ui/customattributesframe.h \
    include/ui/eventframes.h \
    include/ui/filterchildrenproxymodel.h \
    include/ui/graphicsview.h \
    include/ui/imageproviders.h \
    include/ui/mappixmapitem.h \
    include/ui/mapview.h \
    include/ui/prefabcreationdialog.h \
    include/ui/regionmappixmapitem.h \
    include/ui/citymappixmapitem.h \
    include/ui/mapsceneeventfilter.h \
    include/ui/metatilelayersitem.h \
    include/ui/metatileselector.h \
    include/ui/movablerect.h \
    include/ui/movementpermissionsselector.h \
    include/ui/neweventtoolbutton.h \
    include/ui/noscrollcombobox.h \
    include/ui/noscrollspinbox.h \
    include/ui/montabwidget.h \
    include/ui/encountertablemodel.h \
    include/ui/encountertabledelegates.h \
    include/ui/adjustingstackedwidget.h \
    include/ui/paletteeditor.h \
    include/ui/selectablepixmapitem.h \
    include/ui/tileseteditor.h \
    include/ui/tileseteditormetatileselector.h \
    include/ui/tileseteditortileselector.h \
    include/ui/tilemaptileselector.h \
    include/ui/regionmapeditor.h \
    include/ui/newmappopup.h \
    include/ui/mapimageexporter.h \
    include/ui/newtilesetdialog.h \
    include/ui/overlay.h \
    include/ui/flowlayout.h \
    include/ui/mapruler.h \
    include/ui/shortcut.h \
    include/ui/shortcutseditor.h \
    include/ui/multikeyedit.h \
    include/ui/prefab.h \
    include/ui/preferenceeditor.h \
    include/ui/regionmappropertiesdialog.h \
    include/ui/colorpicker.h \
    include/config.h \
    include/editor.h \
    include/mainwindow.h \
    include/project.h \
    include/scripting.h \
    include/scriptutility.h \
    include/settings.h \
    include/log.h \
    include/ui/uintspinbox.h \
    include/ui/updatepromoter.h \
    include/ui/wildmonchart.h

FORMS    += forms/mainwindow.ui \
    forms/connectionslistitem.ui \
    forms/customattributesframe.ui \
    forms/newmapconnectiondialog.ui \
    forms/prefabcreationdialog.ui \
    forms/prefabframe.ui \
    forms/tileseteditor.ui \
    forms/paletteeditor.ui \
    forms/regionmapeditor.ui \
    forms/newmappopup.ui \
    forms/aboutporymap.ui \
    forms/newtilesetdialog.ui \
    forms/mapimageexporter.ui \
    forms/shortcutseditor.ui \
    forms/preferenceeditor.ui \
    forms/regionmappropertiesdialog.ui \
    forms/colorpicker.ui \
    forms/projectsettingseditor.ui \
    forms/customscriptseditor.ui \
    forms/customscriptslistitem.ui \
<<<<<<< HEAD
    forms/customattributesdialog.ui \
    forms/updatepromoter.ui
=======
    forms/updatepromoter.ui \
    forms/wildmonchart.ui
>>>>>>> 57f74d4b

RESOURCES += \
    resources/images.qrc \
    resources/themes.qrc \
    resources/text.qrc

INCLUDEPATH += include
INCLUDEPATH += include/core
INCLUDEPATH += include/ui
INCLUDEPATH += include/lib
INCLUDEPATH += forms

include(src/vendor/QtGifImage/gifimage/qtgifimage.pri)<|MERGE_RESOLUTION|>--- conflicted
+++ resolved
@@ -241,13 +241,9 @@
     forms/projectsettingseditor.ui \
     forms/customscriptseditor.ui \
     forms/customscriptslistitem.ui \
-<<<<<<< HEAD
     forms/customattributesdialog.ui \
-    forms/updatepromoter.ui
-=======
     forms/updatepromoter.ui \
     forms/wildmonchart.ui
->>>>>>> 57f74d4b
 
 RESOURCES += \
     resources/images.qrc \
