#pragma once
#ifndef PROJECT_H
#define PROJECT_H

#include "map.h"
#include "blockdata.h"
#include "heallocation.h"
#include "event.h"
#include "wildmoninfo.h"
#include "parseutil.h"
#include "orderedjson.h"

#include <QStringList>
#include <QList>
#include <QVector>
#include <QPair>
#include <QStandardItem>
#include <QVariant>
#include <QFileSystemWatcher>

static QString NONE_MAP_CONSTANT = "MAP_NONE";
static QString NONE_MAP_NAME = "None";

class Project : public QObject
{
    Q_OBJECT
public:
    Project(QWidget *parent = nullptr);
    ~Project();

    Project(const Project &) = delete;
    Project & operator = (const Project &) = delete;

    inline QWidget *parentWidget() const { return static_cast<QWidget *>(parent()); }

public:
    QString root;
    QStringList groupNames;
    QMap<QString, int> mapGroups;
    QList<QStringList> groupedMapNames;
    QStringList mapNames;
    QMap<QString, QVariant> miscConstants;
    QList<HealLocation> healLocations;
    QMap<QString, QString> mapConstantsToMapNames;
    QMap<QString, QString> mapNamesToMapConstants;
    QStringList mapLayoutsTable;
    QStringList mapLayoutsTableMaster;
    QString layoutsLabel;
    QMap<QString, MapLayout*> mapLayouts;
    QMap<QString, MapLayout*> mapLayoutsMaster;
    QMap<QString, QString> mapSecToMapHoverName;
    QMap<QString, int> mapSectionNameToValue;
    QMap<int, QString> mapSectionValueToName;
<<<<<<< HEAD
    QStringList *itemNames = nullptr;
    QStringList *flagNames = nullptr;
    QStringList *varNames = nullptr;
    QStringList *movementTypes = nullptr;
    QStringList *mapTypes = nullptr;
    QStringList *mapBattleScenes = nullptr;
    QStringList *weatherNames = nullptr;
    QStringList *coordEventWeatherNames = nullptr;
    QStringList *secretBaseIds = nullptr;
    QStringList *bgEventFacingDirections = nullptr;
    QStringList *trainerTypes = nullptr;
    QStringList eventScriptLabels;
=======
    QStringList itemNames;
    QStringList flagNames;
    QStringList varNames;
    QStringList movementTypes;
    QStringList mapTypes;
    QStringList mapBattleScenes;
    QStringList weatherNames;
    QStringList coordEventWeatherNames;
    QStringList secretBaseIds;
    QStringList bgEventFacingDirections;
    QStringList trainerTypes;
>>>>>>> a9c7691a
    QMap<QString, int> metatileBehaviorMap;
    QMap<int, QString> metatileBehaviorMapInverse;
    QMap<QString, QString> facingDirections;
    ParseUtil parser;
    QFileSystemWatcher fileWatcher;
    QMap<QString, qint64> modifiedFileTimestamps;

    void set_root(QString);

    void initSignals();

    void clearMapCache();
    void clearTilesetCache();

    struct DataQualifiers
    {
        bool isStatic;
        bool isConst;
    };
    DataQualifiers getDataQualifiers(QString, QString);
    QMap<QString, DataQualifiers> dataQualifiers;

    QMap<QString, Map*> mapCache;
    Map* loadMap(QString);
    Map* getMap(QString);

    QMap<QString, Tileset*> tilesetCache;
    Tileset* loadTileset(QString, Tileset *tileset = nullptr);
    Tileset* getTileset(QString, bool forceLoad = false);
    QMap<QString, QStringList> tilesetLabels;

    Blockdata readBlockdata(QString);
    bool loadBlockdata(Map*);

    void saveTextFile(QString path, QString text);
    void appendTextFile(QString path, QString text);
    void deleteFile(QString path);

    bool readMapGroups();
    Map* addNewMapToGroup(QString, int, Map*, bool);
    QString getNewMapName();
    QString getProjectTitle();

    QString readMapLayoutId(QString map_name);
    QString readMapLocation(QString map_name);

    bool readWildMonData();
    tsl::ordered_map<QString, tsl::ordered_map<QString, WildPokemonHeader>> wildMonData;

    QVector<EncounterField> wildMonFields;
    QVector<QString> encounterGroupLabels;
    QVector<poryjson::Json::object> extraEncounterGroups;

    bool readSpeciesIconPaths();
    QMap<QString, QString> speciesToIconPath;

    QMap<QString, bool> getTopLevelMapFields();
    bool loadMapData(Map*);
    bool readMapLayouts();
    bool loadMapLayout(Map*);
    bool loadMapTilesets(Map*);
    void loadTilesetAssets(Tileset*);
    void loadTilesetTiles(Tileset*, QImage);
    void loadTilesetMetatiles(Tileset*);
    void loadTilesetMetatileLabels(Tileset*);

    void saveLayoutBlockdata(Map*);
    void saveLayoutBorder(Map*);
    void writeBlockdata(QString, const Blockdata &);
    void saveAllMaps();
    void saveMap(Map*);
    void saveAllDataStructures();
    void saveMapLayouts();
    void saveMapGroups();
    void saveWildMonData();
    void saveMapConstantsHeader();
    void saveHealLocationStruct(Map*);
    void saveTilesets(Tileset*, Tileset*);
    void saveTilesetMetatileLabels(Tileset*, Tileset*);
    void saveTilesetMetatileAttributes(Tileset*);
    void saveTilesetMetatiles(Tileset*);
    void saveTilesetTilesImage(Tileset*);
    void saveTilesetPalettes(Tileset*);

    QString defaultSong;
    QStringList getSongNames();
    QStringList getVisibilities();
    QMap<QString, QStringList> getTilesetLabels();
    bool readTilesetProperties();
    bool readMaxMapDataSize();
    bool readRegionMapSections();
    bool readItemNames();
    bool readFlagNames();
    bool readVarNames();
    bool readMovementTypes();
    bool readInitialFacingDirections();
    bool readMapTypes();
    bool readMapBattleScenes();
    bool readWeatherNames();
    bool readCoordEventWeatherNames();
    bool readSecretBaseIds();
    bool readBgEventFacingDirections();
    bool readTrainerTypes();
    bool readMetatileBehaviors();
    bool readHealLocations();
    bool readMiscellaneousConstants();
    bool readEventScriptLabels();

    void loadEventPixmaps(QList<Event*> objects);
    QMap<QString, int> getEventObjGfxConstants();
    QString fixPalettePath(QString path);
    QString fixGraphicPath(QString path);

    QString getScriptFileExtension(bool usePoryScript) const;
    QString getScriptDefaultString(bool usePoryScript, QString mapName) const;
    QString getMapScriptsFilePath(const QString &mapName) const;
    QStringList getEventScriptsFilePaths() const;
    QCompleter *getEventScriptLabelCompleter(const QStringList &additionalCompletions) const;

    bool loadMapBorder(Map *map);

    void saveMapHealEvents(Map *map);

    static int getNumTilesPrimary();
    static int getNumTilesTotal();
    static int getNumMetatilesPrimary();
    static int getNumMetatilesTotal();
    static int getNumPalettesPrimary();
    static int getNumPalettesTotal();
    static int getMaxMapDataSize();
    static int getDefaultMapSize();
    static int getMaxMapWidth();
    static int getMaxMapHeight();
    static int getMapDataSize(int width, int height);
    static bool mapDimensionsValid(int width, int height);
    bool calculateDefaultMapSize();
    static int getMaxObjectEvents();

private:
    void updateMapLayout(Map*);

    void setNewMapHeader(Map* map, int mapIndex);
    void setNewMapLayout(Map* map);
    void setNewMapBlockdata(Map* map);
    void setNewMapBorder(Map *map);
    void setNewMapEvents(Map *map);
    void setNewMapConnections(Map *map);

    void ignoreWatchedFileTemporarily(QString filepath);

    static int num_tiles_primary;
    static int num_tiles_total;
    static int num_metatiles_primary;
    static int num_metatiles_total;
    static int num_pals_primary;
    static int num_pals_total;
    static int max_map_data_size;
    static int default_map_size;
    static int max_object_events;

<<<<<<< HEAD
    QWidget *parent;
    QStringListModel *eventScriptLabelModel = nullptr;
    QCompleter *eventScriptLabelCompleter = nullptr;

=======
>>>>>>> a9c7691a
signals:
    void reloadProject();
    void uncheckMonitorFilesAction();
    void mapCacheCleared();
};

#endif // PROJECT_H<|MERGE_RESOLUTION|>--- conflicted
+++ resolved
@@ -51,20 +51,6 @@
     QMap<QString, QString> mapSecToMapHoverName;
     QMap<QString, int> mapSectionNameToValue;
     QMap<int, QString> mapSectionValueToName;
-<<<<<<< HEAD
-    QStringList *itemNames = nullptr;
-    QStringList *flagNames = nullptr;
-    QStringList *varNames = nullptr;
-    QStringList *movementTypes = nullptr;
-    QStringList *mapTypes = nullptr;
-    QStringList *mapBattleScenes = nullptr;
-    QStringList *weatherNames = nullptr;
-    QStringList *coordEventWeatherNames = nullptr;
-    QStringList *secretBaseIds = nullptr;
-    QStringList *bgEventFacingDirections = nullptr;
-    QStringList *trainerTypes = nullptr;
-    QStringList eventScriptLabels;
-=======
     QStringList itemNames;
     QStringList flagNames;
     QStringList varNames;
@@ -76,7 +62,7 @@
     QStringList secretBaseIds;
     QStringList bgEventFacingDirections;
     QStringList trainerTypes;
->>>>>>> a9c7691a
+    QStringList eventScriptLabels;
     QMap<QString, int> metatileBehaviorMap;
     QMap<int, QString> metatileBehaviorMapInverse;
     QMap<QString, QString> facingDirections;
@@ -237,13 +223,9 @@
     static int default_map_size;
     static int max_object_events;
 
-<<<<<<< HEAD
-    QWidget *parent;
     QStringListModel *eventScriptLabelModel = nullptr;
     QCompleter *eventScriptLabelCompleter = nullptr;
 
-=======
->>>>>>> a9c7691a
 signals:
     void reloadProject();
     void uncheckMonitorFilesAction();
