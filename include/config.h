#pragma once
#ifndef CONFIG_H
#define CONFIG_H

#include <QString>
#include <QObject>
#include <QByteArrayList>
#include <QSize>
#include <QKeySequence>
#include <QMultiMap>
#include <QDateTime>
#include <QUrl>
#include <QVersionNumber>
#include <QGraphicsPixmapItem>

#include "events.h"
#include "gridsettings.h"

extern const QVersionNumber porymapVersion;

// Distance in pixels from the edge of a GBA screen (240x160) to the center 16x16 pixels.
#define GBA_H_DIST_TO_CENTER ((240-16)/2)
#define GBA_V_DIST_TO_CENTER ((160-16)/2)

#define CONFIG_BACKWARDS_COMPATABILITY

class KeyValueConfigBase
{
public:
    bool save();
    void load();
    virtual ~KeyValueConfigBase();
    virtual void reset() = 0;
protected:
    virtual QString getConfigFilepath() = 0;
    virtual void parseConfigKeyValue(QString key, QString value) = 0;
    virtual QMap<QString, QString> getKeyValueMap() = 0;
    virtual void init() = 0;
    virtual void setUnreadKeys() = 0;

    static bool getConfigBool(const QString &key, const QString &value);
    static int getConfigInteger(const QString &key, const QString &value, int min = INT_MIN, int max = INT_MAX, int defaultValue = 0);
    static uint32_t getConfigUint32(const QString &key, const QString &value, uint32_t min = 0, uint32_t max = UINT_MAX, uint32_t defaultValue = 0);
    static QColor getConfigColor(const QString &key, const QString &value, const QColor &defaultValue = Qt::black);
};

class PorymapConfig: public KeyValueConfigBase
{
public:
    PorymapConfig() {
        reset();
    }
    virtual void reset() override {
        this->recentProjects.clear();
        this->projectManuallyClosed = false;
        this->reopenOnLaunch = true;
        this->mapListTab = 0;
        this->mapListEditGroupsEnabled = false;
        this->mapListHideEmptyEnabled.clear();
        this->prettyCursors = true;
        this->mirrorConnectingMaps = true;
        this->showDiveEmergeMaps = false;
        this->diveEmergeMapOpacity = 30;
        this->diveMapOpacity = 15;
        this->emergeMapOpacity = 15;
        this->collisionOpacity = 50;
        this->collisionZoom = 30;
        this->metatilesZoom = 30;
        this->tilesetEditorMetatilesZoom = 30;
        this->tilesetEditorTilesZoom = 30;
        this->showPlayerView = false;
        this->showCursorTile = true;
        this->showBorder = true;
        this->showGrid = false;
        this->showTilesetEditorMetatileGrid = false;
        this->showTilesetEditorLayerGrid = true;
        this->showTilesetEditorDivider = false;
        this->showTilesetEditorRawAttributes = false;
        this->monitorFiles = true;
        this->tilesetCheckerboardFill = true;
        this->newMapHeaderSectionExpanded = false;
        this->theme = "default";
        this->wildMonChartTheme = "";
        this->textEditorOpenFolder = "";
        this->textEditorGotoLine = "";
        this->paletteEditorBitDepth = 24;
        this->projectSettingsTab = 0;
        this->loadAllEventScripts = false;
        this->warpBehaviorWarningDisabled = false;
        this->eventDeleteWarningDisabled = false;
        this->eventOverlayEnabled = false;
        this->checkForUpdates = true;
        this->lastUpdateCheckTime = QDateTime();
        this->lastUpdateCheckVersion = porymapVersion;
        this->rateLimitTimes.clear();
        this->eventSelectionShapeMode = QGraphicsPixmapItem::MaskShape;
        this->shownInGameReloadMessage = false;
        this->gridSettings = GridSettings();
    }
    void addRecentProject(QString project);
    void setRecentProjects(QStringList projects);
    QString getRecentProject();
    QStringList getRecentProjects();
    void setMainGeometry(QByteArray, QByteArray, QByteArray, QByteArray, QByteArray);
    void setTilesetEditorGeometry(QByteArray, QByteArray, QByteArray);
    void setPaletteEditorGeometry(QByteArray, QByteArray);
    void setRegionMapEditorGeometry(QByteArray, QByteArray);
    void setProjectSettingsEditorGeometry(QByteArray, QByteArray);
    void setCustomScriptsEditorGeometry(QByteArray, QByteArray);
    QMap<QString, QByteArray> getMainGeometry();
    QMap<QString, QByteArray> getTilesetEditorGeometry();
    QMap<QString, QByteArray> getPaletteEditorGeometry();
    QMap<QString, QByteArray> getRegionMapEditorGeometry();
    QMap<QString, QByteArray> getProjectSettingsEditorGeometry();
    QMap<QString, QByteArray> getCustomScriptsEditorGeometry();

    bool reopenOnLaunch;
    bool projectManuallyClosed;
    int mapListTab;
    bool mapListEditGroupsEnabled;
    QMap<int, bool> mapListHideEmptyEnabled;
    bool prettyCursors;
    bool mirrorConnectingMaps;
    bool showDiveEmergeMaps;
    int diveEmergeMapOpacity;
    int diveMapOpacity;
    int emergeMapOpacity;
    int collisionOpacity;
    int collisionZoom;
    int metatilesZoom;
    int tilesetEditorMetatilesZoom;
    int tilesetEditorTilesZoom;
    bool showPlayerView;
    bool showCursorTile;
    bool showBorder;
    bool showGrid;
    bool showTilesetEditorMetatileGrid;
    bool showTilesetEditorLayerGrid;
    bool showTilesetEditorDivider;
    bool showTilesetEditorRawAttributes;
    bool monitorFiles;
    bool tilesetCheckerboardFill;
    bool newMapHeaderSectionExpanded;
    QString theme;
    QString wildMonChartTheme;
    QString textEditorOpenFolder;
    QString textEditorGotoLine;
    int paletteEditorBitDepth;
    int projectSettingsTab;
    bool loadAllEventScripts;
    bool warpBehaviorWarningDisabled;
    bool eventDeleteWarningDisabled;
    bool eventOverlayEnabled;
    bool checkForUpdates;
    QDateTime lastUpdateCheckTime;
    QVersionNumber lastUpdateCheckVersion;
    QMap<QUrl, QDateTime> rateLimitTimes;
    QGraphicsPixmapItem::ShapeMode eventSelectionShapeMode;
    QByteArray wildMonChartGeometry;
    QByteArray newMapDialogGeometry;
    QByteArray newLayoutDialogGeometry;
    bool shownInGameReloadMessage;
    GridSettings gridSettings;

protected:
    virtual QString getConfigFilepath() override;
    virtual void parseConfigKeyValue(QString key, QString value) override;
    virtual QMap<QString, QString> getKeyValueMap() override;
    virtual void init() override {};
    virtual void setUnreadKeys() override {};

private:
    QString stringFromByteArray(const QByteArray&);
    QByteArray bytesFromString(const QString&);

    QStringList recentProjects;
    QByteArray mainWindowGeometry;
    QByteArray mainWindowState;
    QByteArray mapSplitterState;
    QByteArray mainSplitterState;
    QByteArray metatilesSplitterState;
    QByteArray tilesetEditorGeometry;
    QByteArray tilesetEditorState;
    QByteArray tilesetEditorSplitterState;
    QByteArray paletteEditorGeometry;
    QByteArray paletteEditorState;
    QByteArray regionMapEditorGeometry;
    QByteArray regionMapEditorState;
    QByteArray projectSettingsEditorGeometry;
    QByteArray projectSettingsEditorState;
    QByteArray customScriptsEditorGeometry;
    QByteArray customScriptsEditorState;
};

extern PorymapConfig porymapConfig;

enum BaseGameVersion {
    none,
    pokeruby,
    pokefirered,
    pokeemerald,
};

enum ProjectIdentifier {
    symbol_facing_directions,
    symbol_obj_event_gfx_pointers,
    symbol_pokemon_icon_table,
    symbol_attribute_table,
    symbol_tilesets_prefix,
    symbol_dynamic_map_name,
    define_obj_event_count,
    define_min_level,
    define_max_level,
    define_max_encounter_rate,
    define_tiles_primary,
    define_tiles_total,
    define_metatiles_primary,
    define_pals_primary,
    define_pals_total,
    define_tiles_per_metatile,
    define_map_size,
    define_map_offset_width,
    define_map_offset_height,
    define_mask_metatile,
    define_mask_collision,
    define_mask_elevation,
    define_mask_behavior,
    define_mask_layer,
    define_attribute_behavior,
    define_attribute_layer,
    define_attribute_terrain,
    define_attribute_encounter,
    define_metatile_label_prefix,
    define_heal_locations_prefix,
    define_layout_prefix,
    define_map_prefix,
    define_map_dynamic,
    define_map_empty,
    define_map_section_prefix,
    define_map_section_empty,
    define_species_prefix,
    define_species_empty,
    regex_behaviors,
    regex_obj_event_gfx,
    regex_items,
    regex_flags,
    regex_vars,
    regex_movement_types,
    regex_map_types,
    regex_battle_scenes,
    regex_weather,
    regex_coord_event_weather,
    regex_secret_bases,
    regex_sign_facing_directions,
    regex_trainer_types,
    regex_music,
    regex_encounter_types,
    regex_terrain_types,
    regex_gbapal,
    regex_bpp,
    pals_output_extension,
    tiles_output_extension,
};

enum ProjectFilePath {
    data_map_folders,
    data_scripts_folders,
    data_layouts_folders,
    data_tilesets_folders,
    data_event_scripts,
    json_map_groups,
    json_layouts,
    json_wild_encounters,
    json_heal_locations,
    json_region_map_entries,
    json_region_porymap_cfg,
    tilesets_headers,
    tilesets_graphics,
    tilesets_metatiles,
    tilesets_headers_asm,
    tilesets_graphics_asm,
    tilesets_metatiles_asm,
    data_obj_event_gfx_pointers,
    data_obj_event_gfx_info,
    data_obj_event_pic_tables,
    data_obj_event_gfx,
    data_pokemon_gfx,
    constants_global,
    constants_items,
    constants_flags,
    constants_vars,
    constants_weather,
    constants_songs,
    constants_pokemon,
    constants_map_types,
    constants_trainer_types,
    constants_secret_bases,
    constants_obj_event_movement,
    constants_obj_events,
    constants_event_bg,
    constants_metatile_labels,
    constants_metatile_behaviors,
    constants_species,
    constants_fieldmap,
    global_fieldmap,
    fieldmap,
    initial_facing_table,
    wild_encounter,
    pokemon_icon_table,
    pokemon_gfx,
};

class ProjectConfig: public KeyValueConfigBase
{
public:
    ProjectConfig() {
        reset();
    }
    virtual void reset() override {
        this->baseGameVersion = BaseGameVersion::pokeemerald;
        // Reset non-version-specific settings
        this->usePoryScript = false;
        this->tripleLayerMetatilesEnabled = false;
        this->defaultMetatileId = 1;
        this->defaultElevation = 3;
        this->defaultCollision = 0;
        this->defaultMapSize = QSize(20,20);
        this->defaultPrimaryTileset = "gTileset_General";
        this->prefabFilepath = QString();
        this->prefabImportPrompted = false;
        this->tilesetsHaveCallback = true;
        this->tilesetsHaveIsCompressed = true;
        this->setTransparentPixelsBlack = true;
        this->preserveMatchingOnlyData = false;
        this->filePaths.clear();
        this->eventIconPaths.clear();
        this->pokemonIconPaths.clear();
        this->collisionSheetPath = QString();
        this->collisionSheetSize = QSize(2, 16);
        this->playerViewDistance = QMargins(GBA_H_DIST_TO_CENTER, GBA_V_DIST_TO_CENTER, GBA_H_DIST_TO_CENTER, GBA_V_DIST_TO_CENTER);
        this->blockMetatileIdMask = 0x03FF;
        this->blockCollisionMask = 0x0C00;
        this->blockElevationMask = 0xF000;
        this->unusedTileNormal = 0x3014;
        this->unusedTileCovered = 0x0000;
        this->unusedTileSplit = 0x0000;
        this->maxEventsPerGroup = 255;
<<<<<<< HEAD
        this->forcedMajorVersion = 0;
=======
        this->globalConstantsFilepaths.clear();
        this->globalConstants.clear();
>>>>>>> 22a36d46
        this->identifiers.clear();
        this->readKeys.clear();
    }
    static const QMap<ProjectIdentifier, QPair<QString, QString>> defaultIdentifiers;
    static const QMap<ProjectFilePath, QPair<QString, QString>> defaultPaths;
    static const QStringList versionStrings;
    static BaseGameVersion stringToBaseGameVersion(const QString &string);

    void reset(BaseGameVersion baseGameVersion);
    void setFilePath(ProjectFilePath pathId, const QString &path);
    void setFilePath(const QString &pathId, const QString &path);
    QString getCustomFilePath(ProjectFilePath pathId);
    QString getCustomFilePath(const QString &pathId);
    QString getFilePath(ProjectFilePath pathId);
    void setIdentifier(ProjectIdentifier id, QString text);
    void setIdentifier(const QString &id, const QString &text);
    QString getCustomIdentifier(ProjectIdentifier id);
    QString getCustomIdentifier(const QString &id);
    QString getIdentifier(ProjectIdentifier id);
    QString getBaseGameVersionString(BaseGameVersion version);
    QString getBaseGameVersionString();
    int getNumLayersInMetatile();
    int getNumTilesInMetatile();
    void setEventIconPath(Event::Group group, const QString &path);
    QString getEventIconPath(Event::Group group);
    void setPokemonIconPath(const QString &species, const QString &path);
    QString getPokemonIconPath(const QString &species);
    QMap<QString, QString> getPokemonIconPaths();

    BaseGameVersion baseGameVersion;
    QString projectDir;
    bool usePoryScript;
    bool useCustomBorderSize;
    bool eventWeatherTriggerEnabled;
    bool eventSecretBaseEnabled;
    bool hiddenItemQuantityEnabled;
    bool hiddenItemRequiresItemfinderEnabled;
    bool healLocationRespawnDataEnabled;
    bool eventCloneObjectEnabled;
    bool floorNumberEnabled;
    bool createMapTextFileEnabled;
    bool tripleLayerMetatilesEnabled;
    uint16_t defaultMetatileId;
    uint16_t defaultElevation;
    uint16_t defaultCollision;
    QSize defaultMapSize;
    QList<uint16_t> newMapBorderMetatileIds;
    QString defaultPrimaryTileset;
    QString defaultSecondaryTileset;
    QString prefabFilepath;
    bool prefabImportPrompted;
    bool tilesetsHaveCallback;
    bool tilesetsHaveIsCompressed;
    bool setTransparentPixelsBlack;
    bool preserveMatchingOnlyData;
    int metatileAttributesSize;
    uint32_t metatileBehaviorMask;
    uint32_t metatileTerrainTypeMask;
    uint32_t metatileEncounterTypeMask;
    uint32_t metatileLayerTypeMask;
    uint16_t blockMetatileIdMask;
    uint16_t blockCollisionMask;
    uint16_t blockElevationMask;
    uint16_t unusedTileNormal;
    uint16_t unusedTileCovered;
    uint16_t unusedTileSplit;
    bool mapAllowFlagsEnabled;
    QString collisionSheetPath;
    QSize collisionSheetSize;
    QMargins playerViewDistance;
    QList<uint32_t> warpBehaviors;
    int maxEventsPerGroup;
<<<<<<< HEAD
    int forcedMajorVersion;
=======
    QStringList globalConstantsFilepaths;
    QMap<QString,QString> globalConstants;
>>>>>>> 22a36d46

protected:
    virtual QString getConfigFilepath() override;
    virtual void parseConfigKeyValue(QString key, QString value) override;
    virtual QMap<QString, QString> getKeyValueMap() override;
    virtual void init() override;
    virtual void setUnreadKeys() override;

private:
    QStringList readKeys;
    QMap<ProjectIdentifier, QString> identifiers;
    QMap<ProjectFilePath, QString> filePaths;
    QMap<Event::Group, QString> eventIconPaths;
    QMap<QString, QString> pokemonIconPaths;
};

extern ProjectConfig projectConfig;

class UserConfig: public KeyValueConfigBase
{
public:
    UserConfig() {
        reset();
    }
    virtual void reset() override {
        this->recentMapOrLayout = QString();
        this->useEncounterJson = true;
        this->customScripts.clear();
        this->readKeys.clear();
    }
    void parseCustomScripts(QString input);
    QString outputCustomScripts();
    void setCustomScripts(QStringList scripts, QList<bool> enabled);
    QStringList getCustomScriptPaths();
    QList<bool> getCustomScriptsEnabled();

    QString projectDir;
    QString recentMapOrLayout;
    bool useEncounterJson;

protected:
    virtual QString getConfigFilepath() override;
    virtual void parseConfigKeyValue(QString key, QString value) override;
    virtual QMap<QString, QString> getKeyValueMap() override;
    virtual void init() override;
    virtual void setUnreadKeys() override;
#ifdef CONFIG_BACKWARDS_COMPATABILITY
    friend class ProjectConfig;
#endif

private:
    QStringList readKeys;
    QMap<QString, bool> customScripts;
};

extern UserConfig userConfig;

class QAction;
class Shortcut;

class ShortcutsConfig : public KeyValueConfigBase
{
public:
    ShortcutsConfig() :
        user_shortcuts({ }),
        default_shortcuts({ })
    { }

    virtual void reset() override { user_shortcuts.clear(); }

    // Call this before applying user shortcuts so that the user can restore defaults.
    void setDefaultShortcuts(const QObjectList &objects);
    QList<QKeySequence> defaultShortcuts(const QObject *object) const;

    void setUserShortcuts(const QObjectList &objects);
    void setUserShortcuts(const QMultiMap<const QObject *, QKeySequence> &objects_keySequences);
    QList<QKeySequence> userShortcuts(const QObject *object) const;

protected:
    virtual QString getConfigFilepath() override;
    virtual void parseConfigKeyValue(QString key, QString value) override;
    virtual QMap<QString, QString> getKeyValueMap() override;
    virtual void init() override { };
    virtual void setUnreadKeys() override { };

private:
    QMultiMap<QString, QKeySequence> user_shortcuts;
    QMultiMap<QString, QKeySequence> default_shortcuts;

    enum StoreType {
        User,
        Default
    };

    QString cfgKey(const QObject *object) const;
    QList<QKeySequence> currentShortcuts(const QObject *object) const;

    void storeShortcutsFromList(StoreType storeType, const QObjectList &objects);
    void storeShortcuts(
            StoreType storeType,
            const QString &cfgKey,
            const QList<QKeySequence> &keySequences);
};

extern ShortcutsConfig shortcutsConfig;

#endif // CONFIG_H<|MERGE_RESOLUTION|>--- conflicted
+++ resolved
@@ -345,12 +345,9 @@
         this->unusedTileCovered = 0x0000;
         this->unusedTileSplit = 0x0000;
         this->maxEventsPerGroup = 255;
-<<<<<<< HEAD
         this->forcedMajorVersion = 0;
-=======
         this->globalConstantsFilepaths.clear();
         this->globalConstants.clear();
->>>>>>> 22a36d46
         this->identifiers.clear();
         this->readKeys.clear();
     }
@@ -423,12 +420,9 @@
     QMargins playerViewDistance;
     QList<uint32_t> warpBehaviors;
     int maxEventsPerGroup;
-<<<<<<< HEAD
     int forcedMajorVersion;
-=======
     QStringList globalConstantsFilepaths;
     QMap<QString,QString> globalConstants;
->>>>>>> 22a36d46
 
 protected:
     virtual QString getConfigFilepath() override;
