.. _settings-and-options:

****************
Porymap Settings
****************

Porymap uses config files to read and store user and project settings.
A global settings file is stored in a platform-dependent location for app configuration files 
(``%Appdata%\pret\porymap\porymap.cfg`` on Windows, ``~/Library/Application\ Support/pret/porymap/porymap.cfg`` on macOS).

A config file is also created when opening a project in porymap for the first time. It is stored in
your project root as ``porymap.project.cfg``. There are several project-specific settings that are
determined by this file. You may want to check in this file so that other users will have your
porject settings.

A second config file is created for user-specific settings. It is stored in
your project root as ``porymap.user.cfg``. You should add this file to your gitignore.

.. csv-table::
   :header: Setting,Default,Location,Can Edit?,Description
   :widths: 10, 3, 5, 5, 20

   ``recent_project``, , global, yes, The project that will be opened on launch
   ``reopen_on_launch``, 1, global, yes, Whether the most recent project should be opened on launch
   ``recent_map``, , user, yes, The map that will be opened on launch
   ``pretty_cursors``, 1, global, yes, Whether to use custom crosshair cursors
   ``map_sort_order``, group, global, yes, The order map list is sorted in
   ``window_geometry``, , global, no, For restoring window sizes
   ``window_state``, , global, no, For restoring window sizes
   ``map_splitter_state``, , global, no, For restoring window sizes
   ``main_splitter_state``, , global, no, For restoring window sizes
   ``collision_opacity``, 50, global, yes, Opacity of collision overlay
   ``metatiles_zoom``, 30, global, yes, Scale of map metatiles
   ``show_player_view``, 0, global, yes, Display a rectangle for the GBA screen radius
   ``show_cursor_tile``, 0, global, yes, Display a rectangle around the hovered metatile(s)
   ``monitor_files``, 1, global, yes, Whether porymap will monitor changes to project files
   ``theme``, default, global, yes, The color theme for porymap windows and widgets
   ``text_editor_goto_line``, , global, yes, The command that will be executed when clicking the button next the ``Script`` combo-box.
   ``text_editor_open_directory``, , global, yes, The command that will be executed when clicking ``Open Project in Text Editor``.
   ``base_game_version``, , project, no, The base pret repo for this project
   ``use_encounter_json``, 1, user, yes, Enables wild encounter table editing
   ``use_poryscript``, 0, project, yes, Whether to open .pory files for scripts
   ``use_custom_border_size``, 0, project, yes, Whether to allow variable border sizes
   ``enable_event_weather_trigger``, 1 if not ``pokefirered``, project, yes, Allows adding Weather Trigger events
   ``enable_event_secret_base``, 1 if not ``pokefirered``, project, yes, Allows adding Secret Base events
   ``enable_event_clone_object``, 1 if ``pokefirered``, project, yes, Allows adding Clone Object events
   ``enable_hidden_item_quantity``, 1 if ``pokefirered``, project, yes, Adds ``Quantity`` to Hidden Item events
   ``enable_hidden_item_requires_itemfinder``, 1 if ``pokefirered``, project, yes, Adds ``Requires Itemfinder`` to Hidden Item events
   ``enable_heal_location_respawn_data``, 1 if ``pokefirered``, project, yes, Adds ``Respawn Map`` and ``Respawn NPC`` to Heal Location events
   ``enable_floor_number``, 1 if ``pokefirered``, project, yes, Adds ``Floor Number`` to map headers
   ``create_map_text_file``, 1 if not ``pokeemerald``, project, yes, A ``text.inc`` or ``text.pory`` file will be created for any new map
   ``enable_triple_layer_metatiles``, 0, project, yes, Enables triple-layer metatiles (See https://github.com/pret/pokeemerald/wiki/Triple-layer-metatiles)
<<<<<<< HEAD
   ``new_map_metatile``, 1, project, yes, The metatile id that will be used to fill new maps
   ``new_map_elevation``, 3, project, yes, The elevation that will be used to fill new maps
   ``new_map_border_metatiles``, "``468,469,476,477`` or ``20,21,28,29``", project, yes, The list of metatile ids that will be used to fill the 2x2 border of new maps
   ``custom_scripts``, , project, yes, A list of script files to load into the scripting engine
=======
   ``custom_scripts``, , user, yes, A list of script files to load into the scripting engine
>>>>>>> e241cdd1
   ``prefabs_filepath``, ``<project_root>/prefabs.json``, project, yes, The filepath containing prefab JSON data

Some of these settings can be toggled manually in porymap via the *Options* menu.<|MERGE_RESOLUTION|>--- conflicted
+++ resolved
@@ -50,14 +50,10 @@
    ``enable_floor_number``, 1 if ``pokefirered``, project, yes, Adds ``Floor Number`` to map headers
    ``create_map_text_file``, 1 if not ``pokeemerald``, project, yes, A ``text.inc`` or ``text.pory`` file will be created for any new map
    ``enable_triple_layer_metatiles``, 0, project, yes, Enables triple-layer metatiles (See https://github.com/pret/pokeemerald/wiki/Triple-layer-metatiles)
-<<<<<<< HEAD
    ``new_map_metatile``, 1, project, yes, The metatile id that will be used to fill new maps
    ``new_map_elevation``, 3, project, yes, The elevation that will be used to fill new maps
    ``new_map_border_metatiles``, "``468,469,476,477`` or ``20,21,28,29``", project, yes, The list of metatile ids that will be used to fill the 2x2 border of new maps
-   ``custom_scripts``, , project, yes, A list of script files to load into the scripting engine
-=======
    ``custom_scripts``, , user, yes, A list of script files to load into the scripting engine
->>>>>>> e241cdd1
    ``prefabs_filepath``, ``<project_root>/prefabs.json``, project, yes, The filepath containing prefab JSON data
 
 Some of these settings can be toggled manually in porymap via the *Options* menu.