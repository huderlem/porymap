#include "editor.h"
#include "draggablepixmapitem.h"
#include "event.h"
#include "imageproviders.h"
#include "log.h"
#include "mapconnection.h"
#include "currentselectedmetatilespixmapitem.h"
#include "mapsceneeventfilter.h"
#include "metatile.h"
#include "montabwidget.h"
#include "editcommands.h"
#include <QCheckBox>
#include <QPainter>
#include <QMouseEvent>
#include <QDir>
#include <math.h>

static bool selectNewEvents = false;

Editor::Editor(Ui::MainWindow* ui)
{
    this->ui = ui;
    this->selected_events = new QList<DraggablePixmapItem*>;
    this->settings = new Settings();
    this->playerViewRect = new MovableRect(&this->settings->playerViewRectEnabled, 30 * 8, 20 * 8, qRgb(255, 255, 255));
    this->cursorMapTileRect = new CursorTileRect(&this->settings->cursorTileRectEnabled, qRgb(255, 255, 255));
    this->map_ruler = new MapRuler();

    /// Instead of updating the selected events after every single undo action
    /// (eg when the user rolls back several at once), only reselect events when
    /// the index is changed.
    connect(&editGroup, &QUndoGroup::indexChanged, [this](int) {
        if (selectNewEvents) {
            updateSelectedEvents();
            selectNewEvents = false;
        }
    });
}

Editor::~Editor()
{
    delete this->selected_events;
    delete this->settings;
    delete this->playerViewRect;
    delete this->cursorMapTileRect;
    delete this->map_ruler;

    closeProject();
}

void Editor::saveProject() {
    if (project) {
        saveUiFields();
        project->saveAllMaps();
        project->saveAllDataStructures();
    }
}

void Editor::save() {
    if (project && map) {
        saveUiFields();
        project->saveMap(map);
        project->saveAllDataStructures();
    }
}

void Editor::saveUiFields() {
    saveEncounterTabData();
}

void Editor::closeProject() {
    if (this->project) {
        delete this->project;
        this->project = nullptr;
    }
}

void Editor::setEditingMap() {
    current_view = map_item;
    if (map_item) {
        map_item->paintingMode = MapPixmapItem::PaintMode::Metatiles;
        displayMapConnections();
        map_item->draw();
        map_item->setVisible(true);
        setConnectionsVisibility(ui->checkBox_ToggleBorder->isChecked());
    }
    if (collision_item) {
        collision_item->setVisible(false);
    }
    if (events_group) {
        events_group->setVisible(false);
    }
    setBorderItemsVisible(ui->checkBox_ToggleBorder->isChecked());
    setConnectionItemsVisible(false);
    this->cursorMapTileRect->stopSingleTileMode();
    this->cursorMapTileRect->setVisibility(true);

    setMapEditingButtonsEnabled(true);
}

void Editor::setEditingCollision() {
    current_view = collision_item;
    if (collision_item) {
        displayMapConnections();
        collision_item->draw();
        collision_item->setVisible(true);
        setConnectionsVisibility(ui->checkBox_ToggleBorder->isChecked());
    }
    if (map_item) {
        map_item->paintingMode = MapPixmapItem::PaintMode::Metatiles;
        map_item->setVisible(false);
    }
    if (events_group) {
        events_group->setVisible(false);
    }
    setBorderItemsVisible(ui->checkBox_ToggleBorder->isChecked());
    setConnectionItemsVisible(false);
    this->cursorMapTileRect->setSingleTileMode();
    this->cursorMapTileRect->setVisibility(true);

    setMapEditingButtonsEnabled(true);
}

void Editor::setEditingObjects() {
    current_view = map_item;
    if (events_group) {
        events_group->setVisible(true);
    }
    if (map_item) {
        map_item->paintingMode = MapPixmapItem::PaintMode::EventObjects;
        displayMapConnections();
        map_item->draw();
        map_item->setVisible(true);
        setConnectionsVisibility(ui->checkBox_ToggleBorder->isChecked());
    }
    if (collision_item) {
        collision_item->setVisible(false);
    }
    setBorderItemsVisible(ui->checkBox_ToggleBorder->isChecked());
    setConnectionItemsVisible(false);
    this->cursorMapTileRect->setSingleTileMode();
    this->cursorMapTileRect->setVisibility(false);

    setMapEditingButtonsEnabled(false);
}

void Editor::setMapEditingButtonsEnabled(bool enabled) {
    this->ui->toolButton_Fill->setEnabled(enabled);
    this->ui->toolButton_Dropper->setEnabled(enabled);
    this->ui->pushButton_ChangeDimensions->setEnabled(enabled);
    // If the fill button is pressed, unpress it and select the pointer.
    if (!enabled && (this->ui->toolButton_Fill->isChecked() || this->ui->toolButton_Dropper->isChecked())) {
        this->map_edit_mode = "select";
        this->settings->mapCursor = QCursor();
        this->cursorMapTileRect->setSingleTileMode();
        this->ui->toolButton_Fill->setChecked(false);
        this->ui->toolButton_Dropper->setChecked(false);
        this->ui->toolButton_Select->setChecked(true);
    }
    this->ui->checkBox_smartPaths->setEnabled(enabled);
}

void Editor::setEditingConnections() {
    current_view = map_item;
    if (map_item) {
        map_item->paintingMode = MapPixmapItem::PaintMode::Disabled;
        map_item->draw();
        map_item->setVisible(true);
        populateConnectionMapPickers();
        ui->label_NumConnections->setText(QString::number(map->connections.length()));
        setConnectionsVisibility(false);
        setDiveEmergeControls();
        bool controlsEnabled = selected_connection_item != nullptr;
        setConnectionEditControlsEnabled(controlsEnabled);
        if (selected_connection_item) {
            onConnectionOffsetChanged(selected_connection_item->connection->offset.toInt());
            setConnectionMap(selected_connection_item->connection->map_name);
            setCurrentConnectionDirection(selected_connection_item->connection->direction);
        }
    }
    if (collision_item) {
        collision_item->setVisible(false);
    }
    if (events_group) {
        events_group->setVisible(false);
    }
    setBorderItemsVisible(true, 0.4);
    setConnectionItemsVisible(true);
    this->cursorMapTileRect->setSingleTileMode();
    this->cursorMapTileRect->setVisibility(false);
}

void Editor::displayWildMonTables() {
    QStackedWidget *stack = ui->stackedWidget_WildMons;
    QComboBox *labelCombo = ui->comboBox_EncounterGroupLabel;

    // delete widgets from previous map data if they exist
    while (stack->count()) {
        QWidget *oldWidget = stack->widget(0);
        stack->removeWidget(oldWidget);
        delete oldWidget;
    }

    labelCombo->clear();

    // Don't try to read encounter data if it doesn't exist on disk for this map.
    if (!project->wildMonData.contains(map->constantName)) {
        return;
    }

    for (auto groupPair : project->wildMonData[map->constantName])
        labelCombo->addItem(groupPair.first);

    labelCombo->setCurrentText(labelCombo->itemText(0));

    int labelIndex = 0;
    for (auto labelPair : project->wildMonData[map->constantName]) {

        QString label = labelPair.first;

        WildPokemonHeader header = project->wildMonData[map->constantName][label];

        MonTabWidget *tabWidget = new MonTabWidget(this);
        stack->insertWidget(labelIndex++, tabWidget);

        int tabIndex = 0;
        for (EncounterField monField : project->wildMonFields) {
            QString fieldName = monField.name;

            tabWidget->clearTableAt(tabIndex);

            if (project->wildMonData.contains(map->constantName) && header.wildMons[fieldName].active) {
                tabWidget->populateTab(tabIndex, header.wildMons[fieldName], fieldName);
            } else {
                tabWidget->setTabActive(tabIndex, false);
            }
            tabIndex++;
        }
    }
    stack->setCurrentIndex(0);
}

void Editor::addNewWildMonGroup(QWidget *window) {
    QStackedWidget *stack = ui->stackedWidget_WildMons;
    QComboBox *labelCombo = ui->comboBox_EncounterGroupLabel;

    int stackIndex = stack->currentIndex();

    QDialog dialog(window, Qt::WindowTitleHint | Qt::WindowCloseButtonHint);
    dialog.setWindowTitle("New Wild Encounter Group Label");
    dialog.setWindowModality(Qt::NonModal);

    QFormLayout form(&dialog);

    QDialogButtonBox buttonBox(QDialogButtonBox::Ok | QDialogButtonBox::Cancel, Qt::Horizontal, &dialog);

    QLineEdit *lineEdit = new QLineEdit();
    lineEdit->setClearButtonEnabled(true);
    form.addRow(new QLabel("Group Base Label:"), lineEdit);
    QRegularExpressionValidator *validator = new QRegularExpressionValidator(QRegularExpression("[_A-Za-z0-9]*"));
    lineEdit->setValidator(validator);
    connect(lineEdit, &QLineEdit::textChanged, [this, &lineEdit, &buttonBox](QString text){
        if (this->project->encounterGroupLabels.contains(text)) {
            QPalette palette = lineEdit->palette();
            QColor color = Qt::red;
            color.setAlpha(25);
            palette.setColor(QPalette::Base, color);
            lineEdit->setPalette(palette);
            buttonBox.button(QDialogButtonBox::Ok)->setDisabled(true);
        } else {
            lineEdit->setPalette(QPalette());
            buttonBox.button(QDialogButtonBox::Ok)->setEnabled(true);
        }
    });
    // Give a default value to the label.
    lineEdit->setText(QString("g%1%2").arg(map->name).arg(stack->count()));

    // Fields [x] copy from existing
    QLabel *fieldsLabel = new QLabel("Fields:");
    form.addRow(fieldsLabel);
    QCheckBox *copyCheckbox = new QCheckBox;
    copyCheckbox->setEnabled(stack->count());
    form.addRow(new QLabel("Copy from current group"), copyCheckbox);
    QVector<QCheckBox *> fieldCheckboxes;
    for (EncounterField monField : project->wildMonFields) {
        QCheckBox *fieldCheckbox = new QCheckBox;
        fieldCheckboxes.append(fieldCheckbox);
        form.addRow(new QLabel(monField.name), fieldCheckbox);
    }
    // Reading from ui here so not saving to disk before user.
    connect(copyCheckbox, &QCheckBox::stateChanged, [=](int state){
        if (state == Qt::Checked) {
            int fieldIndex = 0;
            MonTabWidget *monWidget = static_cast<MonTabWidget *>(stack->widget(stack->currentIndex()));
            for (EncounterField monField : project->wildMonFields) {
                fieldCheckboxes[fieldIndex]->setChecked(monWidget->isTabEnabled(fieldIndex));
                fieldCheckboxes[fieldIndex]->setEnabled(false);
                fieldIndex++;
            }
        } else if (state == Qt::Unchecked) {
            int fieldIndex = 0;
            for (EncounterField monField : project->wildMonFields) {
                fieldCheckboxes[fieldIndex]->setEnabled(true);
                fieldIndex++;
            }
        }
    });

    connect(&buttonBox, &QDialogButtonBox::accepted, [&dialog, &lineEdit, this](){
        QString newLabel = lineEdit->text();
        if (!newLabel.isEmpty()) {
            this->project->encounterGroupLabels.append(newLabel);
            dialog.accept();
        }
    });
    connect(&buttonBox, SIGNAL(rejected()), &dialog, SLOT(reject()));
    form.addRow(&buttonBox);

    if (dialog.exec() == QDialog::Accepted) {
        WildPokemonHeader header;
        for (EncounterField& monField : project->wildMonFields) {
            QString fieldName = monField.name;
            header.wildMons[fieldName].active = false;
            header.wildMons[fieldName].encounterRate = 0;
        }

        MonTabWidget *tabWidget = new MonTabWidget(this);
        stack->insertWidget(stack->count(), tabWidget);

        labelCombo->addItem(lineEdit->text());
        labelCombo->setCurrentIndex(labelCombo->count() - 1);

        int tabIndex = 0;
        for (EncounterField &monField : project->wildMonFields) {
            QString fieldName = monField.name;
            tabWidget->clearTableAt(tabIndex);
            if (fieldCheckboxes[tabIndex]->isChecked()) {
                if (copyCheckbox->isChecked()) {
                    MonTabWidget *copyFrom = static_cast<MonTabWidget *>(stack->widget(stackIndex));
                    if (copyFrom->isTabEnabled(tabIndex))
                        header.wildMons.insert(fieldName, copyMonInfoFromTab(copyFrom->tableAt(tabIndex), monField));
                    else
                        header.wildMons.insert(fieldName, getDefaultMonInfo(monField));
                } else {
                    header.wildMons.insert(fieldName, getDefaultMonInfo(monField));
                }
                tabWidget->populateTab(tabIndex, header.wildMons[fieldName], fieldName);
            } else {
                tabWidget->setTabActive(tabIndex, false);
            }
            tabIndex++;
        }
        saveEncounterTabData();
        emit wildMonDataChanged();
    }
}

void Editor::configureEncounterJSON(QWidget *window) {
    QVector<QWidget *> fieldSlots;

    EncounterFields tempFields = project->wildMonFields;

    QLabel *totalLabel = new QLabel;

    // lambda: Update the total displayed at the bottom of the Configure JSON
    //         window. Take groups into account when applicable.
    auto updateTotal = [&fieldSlots, totalLabel](EncounterField &currentField) {
        int total = 0, spinnerIndex = 0;
        QString groupTotalMessage;
        QMap<QString, int> groupTotals;
        for (QString key : currentField.groups.keys())
            groupTotals.insert(key, 0);// add to group map and initialize total to zero
        for (auto slot : fieldSlots) {
            QSpinBox *spinner = slot->findChild<QSpinBox *>();
            int val = spinner->value();
            currentField.encounterRates[spinnerIndex] = val;
            if (!currentField.groups.isEmpty()) {
                for (QString key : currentField.groups.keys()) {
                    if (currentField.groups[key].contains(spinnerIndex)) {
                        groupTotals[key] += val;
                        break;
                    }
                }
            } else {
                total += val;
            }
            spinnerIndex++;
        }
        if (!currentField.groups.isEmpty()) {
            groupTotalMessage += "Totals: ";
            for (QString key : currentField.groups.keys()) {
                groupTotalMessage += QString("%1 (%2),\t").arg(groupTotals[key]).arg(key);
            }
            groupTotalMessage.chop(2);
        } else {
            groupTotalMessage = QString("Total: %1").arg(QString::number(total));
        }
        if (total > 0xFF) {
            totalLabel->setTextFormat(Qt::RichText);
            groupTotalMessage += QString("<font color=\"red\">\tWARNING: value exceeds the limit for a u8 variable.</font>");
        }
        totalLabel->setText(groupTotalMessage);
    };

    // lambda: Create a new "slot", which is the widget containing a spinner and an index label. 
    //         Add the slot to a list of fieldSlots, which exists to keep track of them for memory management.
    auto createNewSlot = [&fieldSlots, &tempFields, &updateTotal](int index, EncounterField &currentField) {
        QLabel *indexLabel = new QLabel(QString("Index: %1").arg(QString::number(index)));
        QSpinBox *chanceSpinner = new QSpinBox;
        int chance = currentField.encounterRates.at(index);
        chanceSpinner->setMinimum(1);
        chanceSpinner->setMaximum(9999);
        chanceSpinner->setValue(chance);
        connect(chanceSpinner, QOverload<int>::of(&QSpinBox::valueChanged), [&updateTotal, &currentField](int) {
            updateTotal(currentField);
        });

        bool useGroups = !currentField.groups.isEmpty();

        QFrame *slotChoiceFrame = new QFrame;
        QVBoxLayout *slotChoiceLayout = new QVBoxLayout;
        if (useGroups) {
            QComboBox *groupCombo = new QComboBox;
            connect(groupCombo, QOverload<const QString &>::of(&QComboBox::textActivated), [&tempFields, &currentField, index](QString newGroupName) {
                for (EncounterField &field : tempFields) {
                    if (field.name == currentField.name) {
                        for (QString groupName : field.groups.keys()) {
                            if (field.groups[groupName].contains(index)) {
                                field.groups[groupName].removeAll(index);
                                break;
                            }
                        }
                        for (QString groupName : field.groups.keys()) {
                            if (groupName == newGroupName) field.groups[newGroupName].append(index);
                        }
                        break;
                    }
                }
            });
            groupCombo->addItems(currentField.groups.keys());
            QString currentGroupName;
            for (QString groupName : currentField.groups.keys()) {
                if (currentField.groups[groupName].contains(index)) {
                    currentGroupName = groupName;
                    break;
                }
            }
            groupCombo->setCurrentText(currentGroupName);
            slotChoiceLayout->addWidget(groupCombo);
        }
        slotChoiceLayout->addWidget(chanceSpinner);
        slotChoiceFrame->setLayout(slotChoiceLayout);

        QFrame *slot = new QFrame;
        QHBoxLayout *slotLayout = new QHBoxLayout;
        slotLayout->addWidget(indexLabel);
        slotLayout->addWidget(slotChoiceFrame);
        slot->setLayout(slotLayout);

        fieldSlots.append(slot);

        return slot;
    };

    QDialog dialog(window, Qt::WindowTitleHint | Qt::WindowCloseButtonHint);
    dialog.setWindowTitle("Configure Wild Encounter Fields");
    dialog.setWindowModality(Qt::NonModal);

    QGridLayout grid;

    QDialogButtonBox buttonBox(QDialogButtonBox::Ok | QDialogButtonBox::Cancel, Qt::Horizontal, &dialog);

    connect(&buttonBox, SIGNAL(accepted()), &dialog, SLOT(accept()));
    connect(&buttonBox, SIGNAL(rejected()), &dialog, SLOT(reject()));

    // lambda: Get a QStringList of the existing field names.
    auto getFieldNames = [&tempFields]() {
        QStringList fieldNames;
        for (EncounterField field : tempFields)
            fieldNames.append(field.name);
        return fieldNames;
    };

    // lambda: Draws the slot widgets onto a grid (4 wide) on the dialog window.
    auto drawSlotWidgets = [&dialog, &grid, &createNewSlot, &fieldSlots, &updateTotal, &tempFields](int index) {
        // Clear them first.
        while (!fieldSlots.isEmpty()) {
            auto slot = fieldSlots.takeFirst();
            grid.removeWidget(slot);
            delete slot;
        }

        EncounterField &currentField = tempFields[index];
        for (int i = 0; i < currentField.encounterRates.size(); i++) {
            grid.addWidget(createNewSlot(i, currentField), i / 4 + 1, i % 4);
        }

        updateTotal(currentField);

        dialog.adjustSize();// TODO: why is this updating only on second call? reproduce: land->fishing->rock_smash->water
    };
    QComboBox *fieldChoices = new QComboBox;
    connect(fieldChoices, QOverload<int>::of(&QComboBox::currentIndexChanged), drawSlotWidgets);
    fieldChoices->addItems(getFieldNames());

    QLabel *fieldChoiceLabel = new QLabel("Field");

    // Button to create new fields in the JSON.
    QPushButton *addFieldButton = new QPushButton("Add New Field...");
    connect(addFieldButton, &QPushButton::clicked, [fieldChoices, &tempFields]() {
        QDialog newNameDialog(nullptr, Qt::WindowTitleHint | Qt::WindowCloseButtonHint);
        newNameDialog.setWindowModality(Qt::NonModal);
        QDialogButtonBox newFieldButtonBox(QDialogButtonBox::Ok | QDialogButtonBox::Cancel, Qt::Horizontal, &newNameDialog);
        connect(&newFieldButtonBox, SIGNAL(accepted()), &newNameDialog, SLOT(accept()));
        connect(&newFieldButtonBox, SIGNAL(rejected()), &newNameDialog, SLOT(reject()));

        QLineEdit *newNameEdit = new QLineEdit;
        newNameEdit->setClearButtonEnabled(true);

        QFormLayout newFieldForm(&newNameDialog);

        newFieldForm.addRow("Field Name", newNameEdit);
        newFieldForm.addRow(&newFieldButtonBox);

        if (newNameDialog.exec() == QDialog::Accepted) {
            QString newFieldName = newNameEdit->text();
            QVector<int> newFieldRates(1, 100);
            tempFields.append({newFieldName, newFieldRates, {}});
            fieldChoices->addItem(newFieldName);
            fieldChoices->setCurrentIndex(fieldChoices->count() - 1);
        }
    });
    QPushButton *deleteFieldButton = new QPushButton("Delete Field");
    connect(deleteFieldButton, &QPushButton::clicked, [drawSlotWidgets, fieldChoices, &tempFields]() {
        if (tempFields.size() < 2) return;// don't delete last
        int index = fieldChoices->currentIndex();
        fieldChoices->removeItem(index);
        tempFields.remove(index);
        drawSlotWidgets(index);
    });

    QPushButton *addSlotButton = new QPushButton(QIcon(":/icons/add.ico"), "");
    addSlotButton->setFlat(true);
    connect(addSlotButton, &QPushButton::clicked, [&fieldChoices, &drawSlotWidgets, &tempFields]() {
        EncounterField &field = tempFields[fieldChoices->currentIndex()];
        field.encounterRates.append(1);
        drawSlotWidgets(fieldChoices->currentIndex());
    });
    QPushButton *removeSlotButton = new QPushButton(QIcon(":/icons/delete.ico"), "");
    removeSlotButton->setFlat(true);
    connect(removeSlotButton, &QPushButton::clicked, [&fieldChoices, &drawSlotWidgets, &tempFields]() {
        EncounterField &field = tempFields[fieldChoices->currentIndex()];
        if (field.encounterRates.size() > 1)
            field.encounterRates.removeLast();
        drawSlotWidgets(fieldChoices->currentIndex());
    });

    QFrame firstRow;
    QHBoxLayout firstRowLayout;
    firstRowLayout.addWidget(fieldChoiceLabel);
    firstRowLayout.addWidget(fieldChoices);
    firstRowLayout.addWidget(deleteFieldButton);
    firstRowLayout.addWidget(addFieldButton);
    firstRowLayout.addWidget(removeSlotButton);
    firstRowLayout.addWidget(addSlotButton);
    firstRow.setLayout(&firstRowLayout);
    grid.addWidget(&firstRow, 0, 0, 1, 4, Qt::AlignLeft);

    QHBoxLayout lastRow;
    lastRow.addWidget(totalLabel);
    lastRow.addWidget(&buttonBox);

    // To keep the total and button box at the bottom of the window.
    QVBoxLayout layout(&dialog);
    QFrame *frameTop = new QFrame;
    frameTop->setLayout(&grid);
    layout.addWidget(frameTop);
    QFrame *frameBottom = new QFrame;
    frameBottom->setLayout(&lastRow);
    layout.addWidget(frameBottom);

    if (dialog.exec() == QDialog::Accepted) {
        updateEncounterFields(tempFields);

        // Re-draw the tab accordingly.
        displayWildMonTables();
        emit wildMonDataChanged();
    }
}

void Editor::saveEncounterTabData() {
    // This function does not save to disk so it is safe to use before user clicks Save.
    QStackedWidget *stack = ui->stackedWidget_WildMons;
    QComboBox *labelCombo = ui->comboBox_EncounterGroupLabel;

    if (!stack->count()) return;

    tsl::ordered_map<QString, WildPokemonHeader> &encounterMap = project->wildMonData[map->constantName];

    for (int groupIndex = 0; groupIndex < stack->count(); groupIndex++) {
        MonTabWidget *tabWidget = static_cast<MonTabWidget *>(stack->widget(groupIndex));

        WildPokemonHeader &encounterHeader = encounterMap[labelCombo->itemText(groupIndex)];

        int fieldIndex = 0;
        for (EncounterField monField : project->wildMonFields) {
            QString fieldName = monField.name;

            if (!tabWidget->isTabEnabled(fieldIndex++)) continue;

            QTableWidget *monTable = static_cast<QTableWidget *>(tabWidget->widget(fieldIndex - 1));
            QVector<WildPokemon> newWildMons;
            encounterHeader.wildMons[fieldName] = copyMonInfoFromTab(monTable, monField);
        }
    }
}

// Update encounters for every map based on the new encounter JSON field data.
void Editor::updateEncounterFields(EncounterFields newFields) {
    EncounterFields oldFields = project->wildMonFields;
    // Go through fields and determine whether we need to update a field.
    // If the field is new, do nothing.
    // If the field is deleted, remove from all maps.
    // If the field is changed, change all maps accordingly.
    for (EncounterField oldField : oldFields) {
        QString oldFieldName = oldField.name;
        bool fieldDeleted = true;
        for (EncounterField newField : newFields) {
            QString newFieldName = newField.name;
            if (oldFieldName == newFieldName) {
                fieldDeleted = false;
                if (oldField.encounterRates.size() != newField.encounterRates.size()) {
                    for (auto mapPair : project->wildMonData) {
                        QString map = mapPair.first;
                        for (auto groupNamePair : project->wildMonData[map]) {
                            QString groupName = groupNamePair.first;
                            WildPokemonHeader &monHeader = project->wildMonData[map][groupName];
                            for (QString fieldName : monHeader.wildMons.keys()) {
                                if (fieldName == oldFieldName) {
                                    monHeader.wildMons[fieldName].wildPokemon.resize(newField.encounterRates.size());
                                }
                            }
                        }
                    }
                }
            }
        }
        if (fieldDeleted) {
            for (auto mapPair : project->wildMonData) {
                QString map = mapPair.first;
                for (auto groupNamePair : project->wildMonData[map]) {
                    QString groupName = groupNamePair.first;
                    WildPokemonHeader &monHeader = project->wildMonData[map][groupName];
                    for (QString fieldName : monHeader.wildMons.keys()) {
                        if (fieldName == oldFieldName) {
                            monHeader.wildMons.remove(fieldName);
                        }
                    }
                }
            }
        }
    }
    project->wildMonFields = newFields;
}

void Editor::setDiveEmergeControls() {
    ui->comboBox_DiveMap->blockSignals(true);
    ui->comboBox_EmergeMap->blockSignals(true);
    ui->comboBox_DiveMap->setCurrentText("");
    ui->comboBox_EmergeMap->setCurrentText("");
    for (MapConnection* connection : map->connections) {
        if (connection->direction == "dive") {
            ui->comboBox_DiveMap->setCurrentText(connection->map_name);
        } else if (connection->direction == "emerge") {
            ui->comboBox_EmergeMap->setCurrentText(connection->map_name);
        }
    }
    ui->comboBox_DiveMap->blockSignals(false);
    ui->comboBox_EmergeMap->blockSignals(false);
}

void Editor::populateConnectionMapPickers() {
    ui->comboBox_ConnectedMap->blockSignals(true);
    ui->comboBox_DiveMap->blockSignals(true);
    ui->comboBox_EmergeMap->blockSignals(true);

    ui->comboBox_ConnectedMap->clear();
    ui->comboBox_ConnectedMap->addItems(*project->mapNames);
    ui->comboBox_DiveMap->clear();
    ui->comboBox_DiveMap->addItems(*project->mapNames);
    ui->comboBox_EmergeMap->clear();
    ui->comboBox_EmergeMap->addItems(*project->mapNames);

    ui->comboBox_ConnectedMap->blockSignals(false);
    ui->comboBox_DiveMap->blockSignals(true);
    ui->comboBox_EmergeMap->blockSignals(true);
}

void Editor::setConnectionItemsVisible(bool visible) {
    for (ConnectionPixmapItem* item : connection_edit_items) {
        item->setVisible(visible);
        item->setEnabled(visible);
    }
}

void Editor::setBorderItemsVisible(bool visible, qreal opacity) {
    for (QGraphicsPixmapItem* item : borderItems) {
        item->setVisible(visible);
        item->setOpacity(opacity);
    }
}

void Editor::setCurrentConnectionDirection(QString curDirection) {
    if (!selected_connection_item)
        return;
    Map *connected_map = project->getMap(selected_connection_item->connection->map_name);
    if (!connected_map) {
        return;
    }

    selected_connection_item->connection->direction = curDirection;

    QPixmap pixmap = connected_map->renderConnection(*selected_connection_item->connection, map->layout);
    int offset = selected_connection_item->connection->offset.toInt(nullptr, 0);
    selected_connection_item->initialOffset = offset;
    int x = 0, y = 0;
    if (selected_connection_item->connection->direction == "up") {
        x = offset * 16;
        y = -pixmap.height();
    } else if (selected_connection_item->connection->direction == "down") {
        x = offset * 16;
        y = map->getHeight() * 16;
    } else if (selected_connection_item->connection->direction == "left") {
        x = -pixmap.width();
        y = offset * 16;
    } else if (selected_connection_item->connection->direction == "right") {
        x = map->getWidth() * 16;
        y = offset * 16;
    }

    selected_connection_item->basePixmap = pixmap;
    QPainter painter(&pixmap);
    painter.setPen(QColor(255, 0, 255));
    painter.drawRect(0, 0, pixmap.width() - 1, pixmap.height() - 1);
    painter.end();
    selected_connection_item->setPixmap(pixmap);
    selected_connection_item->initialX = x;
    selected_connection_item->initialY = y;
    selected_connection_item->blockSignals(true);
    selected_connection_item->setX(x);
    selected_connection_item->setY(y);
    selected_connection_item->setZValue(-1);
    selected_connection_item->blockSignals(false);

    setConnectionEditControlValues(selected_connection_item->connection);
}

void Editor::updateCurrentConnectionDirection(QString curDirection) {
    if (!selected_connection_item)
        return;

    QString originalDirection = selected_connection_item->connection->direction;
    setCurrentConnectionDirection(curDirection);
    updateMirroredConnectionDirection(selected_connection_item->connection, originalDirection);
    maskNonVisibleConnectionTiles();
}

void Editor::onConnectionMoved(MapConnection* connection) {
    updateMirroredConnectionOffset(connection);
    onConnectionOffsetChanged(connection->offset.toInt());
    maskNonVisibleConnectionTiles();
}

void Editor::onConnectionOffsetChanged(int newOffset) {
    ui->spinBox_ConnectionOffset->blockSignals(true);
    ui->spinBox_ConnectionOffset->setValue(newOffset);
    ui->spinBox_ConnectionOffset->blockSignals(false);

}

void Editor::setConnectionEditControlValues(MapConnection* connection) {
    QString mapName = connection ? connection->map_name : "";
    QString direction = connection ? connection->direction : "";
    int offset = connection ? connection->offset.toInt() : 0;

    ui->comboBox_ConnectedMap->blockSignals(true);
    ui->comboBox_ConnectionDirection->blockSignals(true);
    ui->spinBox_ConnectionOffset->blockSignals(true);

    ui->comboBox_ConnectedMap->setCurrentText(mapName);
    ui->comboBox_ConnectionDirection->setCurrentText(direction);
    ui->spinBox_ConnectionOffset->setValue(offset);

    ui->comboBox_ConnectedMap->blockSignals(false);
    ui->comboBox_ConnectionDirection->blockSignals(false);
    ui->spinBox_ConnectionOffset->blockSignals(false);
}

void Editor::setConnectionEditControlsEnabled(bool enabled) {
    ui->comboBox_ConnectionDirection->setEnabled(enabled);
    ui->comboBox_ConnectedMap->setEnabled(enabled);
    ui->spinBox_ConnectionOffset->setEnabled(enabled);

    if (!enabled) {
        setConnectionEditControlValues(nullptr);
    }
}

void Editor::onConnectionItemSelected(ConnectionPixmapItem* connectionItem) {
    if (!connectionItem)
        return;

    for (ConnectionPixmapItem* item : connection_edit_items) {
        bool isSelectedItem = item == connectionItem;
        int zValue = isSelectedItem ? 0 : -1;
        qreal opacity = isSelectedItem ? 1 : 0.75;
        item->setZValue(zValue);
        item->render(opacity);
        if (isSelectedItem) {
            QPixmap pixmap = item->pixmap();
            QPainter painter(&pixmap);
            painter.setPen(QColor(255, 0, 255));
            painter.drawRect(0, 0, pixmap.width() - 1, pixmap.height() - 1);
            painter.end();
            item->setPixmap(pixmap);
        }
    }
    selected_connection_item = connectionItem;
    setConnectionEditControlsEnabled(true);
    setConnectionEditControlValues(selected_connection_item->connection);
    ui->spinBox_ConnectionOffset->setMaximum(selected_connection_item->getMaxOffset());
    ui->spinBox_ConnectionOffset->setMinimum(selected_connection_item->getMinOffset());
    onConnectionOffsetChanged(selected_connection_item->connection->offset.toInt());
}

void Editor::setSelectedConnectionFromMap(QString mapName) {
    // Search for the first connection that connects to the given map map.
    for (ConnectionPixmapItem* item : connection_edit_items) {
        if (item->connection->map_name == mapName) {
            onConnectionItemSelected(item);
            break;
        }
    }
}

void Editor::onConnectionItemDoubleClicked(ConnectionPixmapItem* connectionItem) {
    emit loadMapRequested(connectionItem->connection->map_name, map->name);
}

void Editor::onConnectionDirectionChanged(QString newDirection) {
    ui->comboBox_ConnectionDirection->blockSignals(true);
    ui->comboBox_ConnectionDirection->setCurrentText(newDirection);
    ui->comboBox_ConnectionDirection->blockSignals(false);
}

void Editor::onBorderMetatilesChanged() {
    displayMapBorder();
    setBorderItemsVisible(ui->checkBox_ToggleBorder->isChecked());
}

void Editor::onHoveredMovementPermissionChanged(uint16_t collision, uint16_t elevation) {
    this->ui->statusBar->showMessage(this->getMovementPermissionText(collision, elevation));
}

void Editor::onHoveredMovementPermissionCleared() {
    this->ui->statusBar->clearMessage();
}

QString Editor::getMetatileDisplayMessage(uint16_t metatileId) {
    Metatile *metatile = Tileset::getMetatile(metatileId, map->layout->tileset_primary, map->layout->tileset_secondary);
    QString message;
    QString hexString = QString("%1").arg(metatileId, 3, 16, QChar('0')).toUpper();
    if (metatile && metatile->label.size() != 0) {
        message = QString("Metatile: 0x%1 \"%2\"").arg(hexString, metatile->label);
    } else {
        message = QString("Metatile: 0x%1").arg(hexString);
    }
    return message;
}

void Editor::onHoveredMetatileSelectionChanged(uint16_t metatileId) {
    this->ui->statusBar->showMessage(getMetatileDisplayMessage(metatileId));
}

void Editor::onHoveredMetatileSelectionCleared() {
    this->ui->statusBar->clearMessage();
}

void Editor::onSelectedMetatilesChanged() {
    QPoint size = this->metatile_selector_item->getSelectionDimensions();
    this->cursorMapTileRect->updateSelectionSize(size.x(), size.y());
    this->redrawCurrentMetatilesSelection();
}

<<<<<<< HEAD
void Editor::onHoveredMapMetatileChanged(const QPointF &scenePos, const QPoint &screenPos) {
    QPoint pos = Metatile::coordFromPixmapCoord(scenePos);
    this->playerViewRect->updateLocation(pos.x(), pos.y());
    this->cursorMapTileRect->updateLocation(pos.x(), pos.y());
    
=======
void Editor::onWheelZoom(int s) {
    // Don't zoom the map when the user accidentally scrolls while performing a magic fill. (ctrl + middle button click)
    if (!(QApplication::mouseButtons() & Qt::MiddleButton)) {
        scaleMapView(s);
    }
}

void Editor::scaleMapView(int s) {
    if ((scale_exp + s) <= 5 && (scale_exp + s) >= -2)    // sane limits
    {
        if (s == 0)
            scale_exp = 0;
        else
            scale_exp += s;

        double sfactor = pow(scale_base, s);
        ui->graphicsView_Map->scale(sfactor, sfactor);
        ui->graphicsView_Connections->scale(sfactor, sfactor);
    }
}

void Editor::onHoveredMapMetatileChanged(int x, int y) {
    this->playerViewRect->updateLocation(x, y);
    this->cursorMapTileRect->updateLocation(x, y);
>>>>>>> 530ff4ce
    if (map_item->paintingMode == MapPixmapItem::PaintMode::Metatiles
     && pos.x() >= 0 && pos.x() < map->getWidth() && pos.y() >= 0 && pos.y() < map->getHeight()) {
        int blockIndex = pos.y() * map->getWidth() + pos.x();
        int metatileId = map->layout->blockdata->blocks->at(blockIndex).tile;
        this->ui->statusBar->showMessage(QString("X: %1, Y: %2, %3, Scale = %4x")
                              .arg(pos.x())
                              .arg(pos.y())
                              .arg(getMetatileDisplayMessage(metatileId))
                              .arg(QString::number(pow(scale_base, scale_exp), 'g', 2)));
    } else if (map_item->paintingMode == MapPixmapItem::PaintMode::EventObjects
        && pos.x() >= 0 && pos.x() < map->getWidth() && pos.y() >= 0 && pos.y() < map->getHeight()) {
        this->ui->statusBar->showMessage(QString("X: %1, Y: %2")
                              .arg(pos.x())
                              .arg(pos.y()));
        if (this->map_ruler->isAnchored()) {
            this->map_ruler->setEndPos(scenePos, screenPos);
            this->ui->statusBar->showMessage(
                this->ui->statusBar->currentMessage() + "; " + this->map_ruler->statusMessage
            );
        }
    }
}

void Editor::onHoveredMapMetatileCleared() {
    this->playerViewRect->setVisible(false);
    this->cursorMapTileRect->setVisible(false);
    if (map_item->paintingMode == MapPixmapItem::PaintMode::Metatiles
     || map_item->paintingMode == MapPixmapItem::PaintMode::EventObjects) {
        this->ui->statusBar->clearMessage();
        if (this->map_ruler->isAnchored()) {
            this->ui->statusBar->showMessage(this->map_ruler->statusMessage);
        }
    }
}

void Editor::onHoveredMapMovementPermissionChanged(int x, int y) {
    this->playerViewRect->updateLocation(x, y);
    this->cursorMapTileRect->updateLocation(x, y);
    if (map_item->paintingMode == MapPixmapItem::PaintMode::Metatiles
     && x >= 0 && x < map->getWidth() && y >= 0 && y < map->getHeight()) {
        int blockIndex = y * map->getWidth() + x;
        uint16_t collision = map->layout->blockdata->blocks->at(blockIndex).collision;
        uint16_t elevation = map->layout->blockdata->blocks->at(blockIndex).elevation;
        QString message = QString("X: %1, Y: %2, %3")
                            .arg(x)
                            .arg(y)
                            .arg(this->getMovementPermissionText(collision, elevation));
        this->ui->statusBar->showMessage(message);
    }
}

void Editor::onHoveredMapMovementPermissionCleared() {
    this->playerViewRect->setVisible(false);
    this->cursorMapTileRect->setVisible(false);
    if (map_item->paintingMode == MapPixmapItem::PaintMode::Metatiles) {
        this->ui->statusBar->clearMessage();
    }
}

QString Editor::getMovementPermissionText(uint16_t collision, uint16_t elevation) {
    QString message;
    if (collision == 0 && elevation == 0) {
        message = "Collision: Transition between elevations";
    } else if (collision == 0 && elevation == 15) {
        message = "Collision: Multi-Level (Bridge)";
    } else if (collision == 0 && elevation == 1) {
        message = "Collision: Surf";
    } else if (collision == 0) {
        message = QString("Collision: Passable, Elevation: %1").arg(elevation);
    } else {
        message = QString("Collision: Impassable, Elevation: %1").arg(elevation);
    }
    return message;
}

void Editor::setConnectionsVisibility(bool visible) {
    for (QGraphicsPixmapItem* item : connection_items) {
        item->setVisible(visible);
        item->setActive(visible);
    }
}

bool Editor::setMap(QString map_name) {
    if (map_name.isEmpty()) {
        return false;
    }

    if (project) {
        Map *loadedMap = project->loadMap(map_name);
        if (!loadedMap) {
            return false;
        }

        map = loadedMap;

        editGroup.addStack(&map->editHistory);
        editGroup.setActiveStack(&map->editHistory);
        selected_events->clear();
        if (!displayMap()) {
            return false;
        }
        updateSelectedEvents();
    }

    return true;
}

void Editor::onMapStartPaint(QGraphicsSceneMouseEvent *event, MapPixmapItem *item) {
    if (item->paintingMode != MapPixmapItem::PaintMode::Metatiles) {
        return;
    }

    QPoint pos = Metatile::coordFromPixmapCoord(event->pos());
    if (event->buttons() & Qt::RightButton && (map_edit_mode == "paint" || map_edit_mode == "fill")) {
        this->cursorMapTileRect->initRightClickSelectionAnchor(pos.x(), pos.y());
    } else {
        this->cursorMapTileRect->initAnchor(pos.x(), pos.y());
    }
}

void Editor::onMapEndPaint(QGraphicsSceneMouseEvent *, MapPixmapItem *item) {
    if (!(item->paintingMode == MapPixmapItem::PaintMode::Metatiles)) {
        return;
    }
    this->cursorMapTileRect->stopRightClickSelectionAnchor();
    this->cursorMapTileRect->stopAnchor();
}

void Editor::setSmartPathCursorMode(QGraphicsSceneMouseEvent *event)
{
    bool shiftPressed = event->modifiers() & Qt::ShiftModifier;
    if (settings->smartPathsEnabled) {
        if (!shiftPressed) {
            this->cursorMapTileRect->setSmartPathMode(true);
        } else {
            this->cursorMapTileRect->setSmartPathMode(false);
        }
    } else {
        if (shiftPressed) {
            this->cursorMapTileRect->setSmartPathMode(true);
        } else {
            this->cursorMapTileRect->setSmartPathMode(false);
        }
    }
}

void Editor::setStraightPathCursorMode(QGraphicsSceneMouseEvent *event) {
    if (event->modifiers() & Qt::ControlModifier) {
        this->cursorMapTileRect->setStraightPathMode(true);
    } else {
        this->cursorMapTileRect->setStraightPathMode(false);
    }
}

void Editor::mouseEvent_map(QGraphicsSceneMouseEvent *event, MapPixmapItem *item) {
    // TODO: add event tab object painting tool buttons stuff here
    if (item->paintingMode == MapPixmapItem::PaintMode::Disabled) {
        return;
    }

    QPoint pos = Metatile::coordFromPixmapCoord(event->pos());

    if (item->paintingMode == MapPixmapItem::PaintMode::Metatiles) {
        if (map_edit_mode == "paint") {
            if (event->buttons() & Qt::RightButton) {
                item->updateMetatileSelection(event);
            } else if (event->buttons() & Qt::MiddleButton) {
                if (event->modifiers() & Qt::ControlModifier) {
                    item->magicFill(event);
                } else {
                    item->floodFill(event);
                }
            } else {
                this->setSmartPathCursorMode(event);
                this->setStraightPathCursorMode(event);
                if (this->cursorMapTileRect->getStraightPathMode()) {
                    item->lockNondominantAxis(event);
                    pos = item->adjustCoords(pos);
                }
                item->paint(event);
            }
        } else if (map_edit_mode == "select") {
            item->select(event);
        } else if (map_edit_mode == "fill") {
            if (event->buttons() & Qt::RightButton) {
                item->updateMetatileSelection(event);
            } else if (event->modifiers() & Qt::ControlModifier) {
                item->magicFill(event);
            } else {
                item->floodFill(event);
            }
        } else if (map_edit_mode == "pick") {
            if (event->buttons() & Qt::RightButton) {
                item->updateMetatileSelection(event);
            } else {
                item->pick(event);
            }
        } else if (map_edit_mode == "shift") {
            this->setStraightPathCursorMode(event);
            if (this->cursorMapTileRect->getStraightPathMode()) {
                item->lockNondominantAxis(event);
                pos = item->adjustCoords(pos);
            }
            item->shift(event);
        }
    } else if (item->paintingMode == MapPixmapItem::PaintMode::EventObjects) {
        if (obj_edit_mode == "paint" && event->type() == QEvent::GraphicsSceneMousePress) {
            // Right-clicking while in paint mode will change mode to select.
            if (event->buttons() & Qt::RightButton) {
                this->obj_edit_mode = "select";
                this->settings->mapCursor = QCursor();
                this->cursorMapTileRect->setSingleTileMode();
                this->ui->toolButton_Paint->setChecked(false);
                this->ui->toolButton_Select->setChecked(true);
            } else {
                // Left-clicking while in paint mode will add a new event of the
                // type of the first currently selected events.
                // Disallow adding heal locations, deleting them is not possible yet
                QString eventType = EventType::Object;
                if (this->selected_events->size() > 0)
                    eventType = this->selected_events->first()->event->get("event_type");

                if (eventType != EventType::HealLocation) {
                    DraggablePixmapItem * newEvent = addNewEvent(eventType);
                    if (newEvent) {
                        newEvent->move(pos.x(), pos.y());
                        emit objectsChanged();
                        selectMapEvent(newEvent, false);
                    }
                }
            }
        } else if (obj_edit_mode == "select") {
            if (!this->map_ruler->isAnchored() && this->map_ruler->isMousePressed(event)) {
                this->map_ruler->setAnchor(event->scenePos(), event->screenPos());
            } else if (this->map_ruler->isAnchored()) {
                if (event->buttons() & Qt::LeftButton)
                    this->map_ruler->locked = !this->map_ruler->locked;
                if (this->map_ruler->isMousePressed(event))
                    this->map_ruler->endAnchor();
                else
                    this->map_ruler->setEndPos(event->scenePos(), event->screenPos());
            }
        } else if (obj_edit_mode == "shift" && item->map) {
            static QPoint selection_origin;
            static unsigned actionId = 0;

            if (event->type() == QEvent::GraphicsSceneMouseRelease) {
                // TODO: commit / update history here
                actionId++;
            } else {
                if (event->type() == QEvent::GraphicsSceneMousePress) {
                    selection_origin = QPoint(pos.x(), pos.y());
                } else if (event->type() == QEvent::GraphicsSceneMouseMove) {
                    if (pos.x() != selection_origin.x() || pos.y() != selection_origin.y()) {
                        int xDelta = pos.x() - selection_origin.x();
                        int yDelta = pos.y() - selection_origin.y();

                        QList<Event *> selectedEvents;

                        for (DraggablePixmapItem *item : getObjects()) {
                            selectedEvents.append(item->event);
                        }
                        selection_origin = QPoint(pos.x(), pos.y());

                        map->editHistory.push(new EventShift(selectedEvents, xDelta, yDelta, actionId));
                    }
                }
            }
        }
    }
    this->playerViewRect->updateLocation(pos.x(), pos.y());
    this->cursorMapTileRect->updateLocation(pos.x(), pos.y());
}

void Editor::mouseEvent_collision(QGraphicsSceneMouseEvent *event, CollisionPixmapItem *item) {
    if (item->paintingMode != MapPixmapItem::PaintMode::Metatiles) {
        return;
    }

    QPoint pos = Metatile::coordFromPixmapCoord(event->pos());

    if (map_edit_mode == "paint") {
        if (event->buttons() & Qt::RightButton) {
            item->updateMovementPermissionSelection(event);
        } else if (event->buttons() & Qt::MiddleButton) {
            if (event->modifiers() & Qt::ControlModifier) {
                item->magicFill(event);
            } else {
                item->floodFill(event);
            }
        } else {
            this->setStraightPathCursorMode(event);
            if (this->cursorMapTileRect->getStraightPathMode()) {
                item->lockNondominantAxis(event);
                pos = item->adjustCoords(pos);
            }
            item->paint(event);
        }
    } else if (map_edit_mode == "select") {
        item->select(event);
    } else if (map_edit_mode == "fill") {
        if (event->buttons() & Qt::RightButton) {
            item->pick(event);
        } else if (event->modifiers() & Qt::ControlModifier) {
            item->magicFill(event);
        } else {
            item->floodFill(event);
        }
    } else if (map_edit_mode == "pick") {
        item->pick(event);
    } else if (map_edit_mode == "shift") {
        this->setStraightPathCursorMode(event);
        if (this->cursorMapTileRect->getStraightPathMode()) {
            item->lockNondominantAxis(event);
            pos = item->adjustCoords(pos);
        }
        item->shift(event);
    }
    this->playerViewRect->updateLocation(pos.x(), pos.y());
    this->cursorMapTileRect->updateLocation(pos.x(), pos.y());
}

bool Editor::displayMap() {
    if (!scene) {
        scene = new QGraphicsScene;
        MapSceneEventFilter *filter = new MapSceneEventFilter();
        scene->installEventFilter(filter);
        connect(filter, &MapSceneEventFilter::wheelZoom, this, &Editor::onWheelZoom);
    }

    if (map_item && scene) {
        scene->removeItem(map_item);
        delete map_item;
        scene->removeItem(this->playerViewRect);
        scene->removeItem(this->cursorMapTileRect);
        scene->removeItem(this->map_ruler);
    }

    displayMetatileSelector();
    displayMovementPermissionSelector();
    displayMapMetatiles();
    displayMapMovementPermissions();
    displayBorderMetatiles();
    displayCurrentMetatilesSelection();
    displayMapEvents();
    displayMapConnections();
    displayMapBorder();
    displayMapGrid();
    displayWildMonTables();

    this->playerViewRect->setZValue(1000);
    this->cursorMapTileRect->setZValue(1001);
    this->map_ruler->setZValue(1002);
    scene->addItem(this->playerViewRect);
    scene->addItem(this->cursorMapTileRect);
    scene->addItem(this->map_ruler);

    if (map_item) {
        map_item->setVisible(false);
    }
    if (collision_item) {
        collision_item->setVisible(false);
    }
    if (events_group) {
        events_group->setVisible(false);
    }
    return true;
}

void Editor::displayMetatileSelector() {
    if (metatile_selector_item && metatile_selector_item->scene()) {
        metatile_selector_item->scene()->removeItem(metatile_selector_item);
        delete scene_metatiles;
    }

    scene_metatiles = new QGraphicsScene;
    if (!metatile_selector_item) {
        metatile_selector_item = new MetatileSelector(8, map);
        connect(metatile_selector_item, SIGNAL(hoveredMetatileSelectionChanged(uint16_t)),
                this, SLOT(onHoveredMetatileSelectionChanged(uint16_t)));
        connect(metatile_selector_item, SIGNAL(hoveredMetatileSelectionCleared()),
                this, SLOT(onHoveredMetatileSelectionCleared()));
        connect(metatile_selector_item, SIGNAL(selectedMetatilesChanged()),
                this, SLOT(onSelectedMetatilesChanged()));
        metatile_selector_item->select(0);
    } else {
        metatile_selector_item->setMap(map);
        metatile_selector_item->setTilesets(map->layout->tileset_primary, map->layout->tileset_secondary);
    }

    scene_metatiles->addItem(metatile_selector_item);
}

void Editor::displayMapMetatiles() {
    map_item = new MapPixmapItem(map, this->metatile_selector_item, this->settings);
    connect(map_item, SIGNAL(mouseEvent(QGraphicsSceneMouseEvent*,MapPixmapItem*)),
            this, SLOT(mouseEvent_map(QGraphicsSceneMouseEvent*,MapPixmapItem*)));
    connect(map_item, SIGNAL(startPaint(QGraphicsSceneMouseEvent*,MapPixmapItem*)),
            this, SLOT(onMapStartPaint(QGraphicsSceneMouseEvent*,MapPixmapItem*)));
    connect(map_item, SIGNAL(endPaint(QGraphicsSceneMouseEvent*,MapPixmapItem*)),
            this, SLOT(onMapEndPaint(QGraphicsSceneMouseEvent*,MapPixmapItem*)));
    connect(map_item, SIGNAL(hoveredMapMetatileChanged(const QPointF&, const QPoint&)),
            this, SLOT(onHoveredMapMetatileChanged(const QPointF&, const QPoint&)));
    connect(map_item, SIGNAL(hoveredMapMetatileCleared()),
            this, SLOT(onHoveredMapMetatileCleared()));

    map_item->draw(true);
    scene->addItem(map_item);

    int tw = 16;
    int th = 16;
    scene->setSceneRect(
        -BORDER_DISTANCE * tw,
        -BORDER_DISTANCE * th,
        map_item->pixmap().width() + BORDER_DISTANCE * 2 * tw,
        map_item->pixmap().height() + BORDER_DISTANCE * 2 * th
    );
}

void Editor::displayMapMovementPermissions() {
    if (collision_item && scene) {
        scene->removeItem(collision_item);
        delete collision_item;
    }
    collision_item = new CollisionPixmapItem(map, this->movement_permissions_selector_item, this->metatile_selector_item, this->settings, &this->collisionOpacity);
    connect(collision_item, SIGNAL(mouseEvent(QGraphicsSceneMouseEvent*,CollisionPixmapItem*)),
            this, SLOT(mouseEvent_collision(QGraphicsSceneMouseEvent*,CollisionPixmapItem*)));
    connect(collision_item, SIGNAL(hoveredMapMovementPermissionChanged(int, int)),
            this, SLOT(onHoveredMapMovementPermissionChanged(int, int)));
    connect(collision_item, SIGNAL(hoveredMapMovementPermissionCleared()),
            this, SLOT(onHoveredMapMovementPermissionCleared()));

    collision_item->draw(true);
    scene->addItem(collision_item);
}

void Editor::displayBorderMetatiles() {
    if (selected_border_metatiles_item && selected_border_metatiles_item->scene()) {
        selected_border_metatiles_item->scene()->removeItem(selected_border_metatiles_item);
        delete selected_border_metatiles_item;
    }

    scene_selected_border_metatiles = new QGraphicsScene;
    selected_border_metatiles_item = new BorderMetatilesPixmapItem(map, this->metatile_selector_item);
    selected_border_metatiles_item->draw();
    scene_selected_border_metatiles->addItem(selected_border_metatiles_item);

    connect(selected_border_metatiles_item, SIGNAL(borderMetatilesChanged()), this, SLOT(onBorderMetatilesChanged()));
}

void Editor::displayCurrentMetatilesSelection() {
    if (current_metatile_selection_item && current_metatile_selection_item->scene()) {
        current_metatile_selection_item->scene()->removeItem(current_metatile_selection_item);
        delete current_metatile_selection_item;
    }

    scene_current_metatile_selection = new QGraphicsScene;
    current_metatile_selection_item = new CurrentSelectedMetatilesPixmapItem(map, this->metatile_selector_item);
    current_metatile_selection_item->draw();
    scene_current_metatile_selection->addItem(current_metatile_selection_item);
}

void Editor::redrawCurrentMetatilesSelection() {
    if (current_metatile_selection_item) {
        current_metatile_selection_item->setMap(map);
        current_metatile_selection_item->draw();
        emit currentMetatilesSelectionChanged();
    }
}

void Editor::displayMovementPermissionSelector() {
    if (movement_permissions_selector_item && movement_permissions_selector_item->scene()) {
        movement_permissions_selector_item->scene()->removeItem(movement_permissions_selector_item);
        delete scene_collision_metatiles;
    }

    scene_collision_metatiles = new QGraphicsScene;
    if (!movement_permissions_selector_item) {
        movement_permissions_selector_item = new MovementPermissionsSelector();
        connect(movement_permissions_selector_item, SIGNAL(hoveredMovementPermissionChanged(uint16_t, uint16_t)),
                this, SLOT(onHoveredMovementPermissionChanged(uint16_t, uint16_t)));
        connect(movement_permissions_selector_item, SIGNAL(hoveredMovementPermissionCleared()),
                this, SLOT(onHoveredMovementPermissionCleared()));
        movement_permissions_selector_item->select(0, 3);
    }

    scene_collision_metatiles->addItem(movement_permissions_selector_item);
}

void Editor::displayMapEvents() {
    if (events_group) {
        for (QGraphicsItem *child : events_group->childItems()) {
            events_group->removeFromGroup(child);
            delete child;
        }

        if (events_group->scene()) {
            events_group->scene()->removeItem(events_group);
        }

        delete events_group;
    }

    selected_events->clear();

    events_group = new QGraphicsItemGroup;
    scene->addItem(events_group);

    QList<Event *> events = map->getAllEvents();
    for (Event *event : events) {
        event->setFrameFromMovement(project->facingDirections.value(event->get("movement_type")));
    }
    project->loadEventPixmaps(events);
    for (Event *event : events) {
        addMapEvent(event);
    }
    //objects_group->setFiltersChildEvents(false);
    events_group->setHandlesChildEvents(false);

    emit objectsChanged();
}

DraggablePixmapItem *Editor::addMapEvent(Event *event) {
    DraggablePixmapItem *object = new DraggablePixmapItem(event, this);
    event->setPixmapItem(object);
    this->redrawObject(object);
    events_group->addToGroup(object);
    return object;
}

void Editor::displayMapConnections() {
    for (QGraphicsPixmapItem* item : connection_items) {
        if (item->scene()) {
            item->scene()->removeItem(item);
        }
        delete item;
    }
    connection_items.clear();

    for (ConnectionPixmapItem* item : connection_edit_items) {
        if (item->scene()) {
            item->scene()->removeItem(item);
        }
        delete item;
    }
    selected_connection_item = nullptr;
    connection_edit_items.clear();

    for (MapConnection *connection : map->connections) {
        if (connection->direction == "dive" || connection->direction == "emerge") {
            continue;
        }
        createConnectionItem(connection, false);
    }

    if (!connection_edit_items.empty()) {
        onConnectionItemSelected(connection_edit_items.first());
    }

    maskNonVisibleConnectionTiles();
}

void Editor::createConnectionItem(MapConnection* connection, bool hide) {
    Map *connected_map = project->getMap(connection->map_name);
    if (!connected_map) {
        return;
    }

    QPixmap pixmap = connected_map->renderConnection(*connection, map->layout);
    int offset = connection->offset.toInt(nullptr, 0);
    int x = 0, y = 0;
    if (connection->direction == "up") {
        x = offset * 16;
        y = -pixmap.height();
    } else if (connection->direction == "down") {
        x = offset * 16;
        y = map->getHeight() * 16;
    } else if (connection->direction == "left") {
        x = -pixmap.width();
        y = offset * 16;
    } else if (connection->direction == "right") {
        x = map->getWidth() * 16;
        y = offset * 16;
    }

    QGraphicsPixmapItem *item = new QGraphicsPixmapItem(pixmap);
    item->setZValue(-1);
    item->setX(x);
    item->setY(y);
    scene->addItem(item);
    connection_items.append(item);
    item->setVisible(!hide);

    ConnectionPixmapItem *connection_edit_item = new ConnectionPixmapItem(pixmap, connection, x, y, map->getWidth(), map->getHeight());
    connection_edit_item->setX(x);
    connection_edit_item->setY(y);
    connection_edit_item->setZValue(-1);
    scene->addItem(connection_edit_item);
    connect(connection_edit_item, SIGNAL(connectionMoved(MapConnection*)), this, SLOT(onConnectionMoved(MapConnection*)));
    connect(connection_edit_item, SIGNAL(connectionItemSelected(ConnectionPixmapItem*)), this, SLOT(onConnectionItemSelected(ConnectionPixmapItem*)));
    connect(connection_edit_item, SIGNAL(connectionItemDoubleClicked(ConnectionPixmapItem*)), this, SLOT(onConnectionItemDoubleClicked(ConnectionPixmapItem*)));
    connection_edit_items.append(connection_edit_item);
}

// Hides connected map tiles that cannot be seen from the current map (beyond BORDER_DISTANCE).
void Editor::maskNonVisibleConnectionTiles() {
    if (connection_mask) {
        if (connection_mask->scene()) {
            connection_mask->scene()->removeItem(connection_mask);
        }
        delete connection_mask;
    }

    QPainterPath mask;
    mask.addRect(scene->itemsBoundingRect().toRect());
    mask.addRect(
        -BORDER_DISTANCE * 16,
        -BORDER_DISTANCE * 16,
        (map->getWidth() + BORDER_DISTANCE * 2) * 16,
        (map->getHeight() + BORDER_DISTANCE * 2) * 16
    );

    // Mask the tiles with the current theme's background color.
    QPen pen(ui->graphicsView_Map->palette().color(QPalette::Active, QPalette::Base));
    QBrush brush(ui->graphicsView_Map->palette().color(QPalette::Active, QPalette::Base));

    connection_mask = scene->addPath(mask, pen, brush);
}

void Editor::displayMapBorder() {
    for (QGraphicsPixmapItem* item : borderItems) {
        if (item->scene()) {
            item->scene()->removeItem(item);
        }
        delete item;
    }
    borderItems.clear();

    int borderWidth = map->getBorderWidth();
    int borderHeight = map->getBorderHeight();
    int borderHorzDist = getBorderDrawDistance(borderWidth);
    int borderVertDist = getBorderDrawDistance(borderHeight);
    QPixmap pixmap = map->renderBorder();
    for (int y = -borderVertDist; y < map->getHeight() + borderVertDist; y += borderHeight)
    for (int x = -borderHorzDist; x < map->getWidth() + borderHorzDist; x += borderWidth) {
        QGraphicsPixmapItem *item = new QGraphicsPixmapItem(pixmap);
        item->setX(x * 16);
        item->setY(y * 16);
        item->setZValue(-2);
        scene->addItem(item);
        borderItems.append(item);
    }
}

void Editor::updateMapBorder() {
    QPixmap pixmap = this->map->renderBorder(true);
    for (auto item : this->borderItems) {
        item->setPixmap(pixmap);
    }
}

void Editor::updateMapConnections() {
    if (connection_items.size() != connection_edit_items.size())
        return;

    for (int i = 0; i < connection_items.size(); i++) {
        Map *connected_map = project->getMap(connection_edit_items[i]->connection->map_name);
        if (!connected_map)
            continue;

        QPixmap pixmap = connected_map->renderConnection(*(connection_edit_items[i]->connection), map->layout);
        connection_items[i]->setPixmap(pixmap);
        connection_edit_items[i]->basePixmap = pixmap;
        connection_edit_items[i]->setPixmap(pixmap);
    }

    maskNonVisibleConnectionTiles();
}

int Editor::getBorderDrawDistance(int dimension) {
    // Draw sufficient border blocks to fill the player's view (BORDER_DISTANCE)
    if (dimension >= BORDER_DISTANCE) {
        return dimension;
    } else if (dimension) {
        return dimension * (BORDER_DISTANCE / dimension + (BORDER_DISTANCE % dimension ? 1 : 0));
    } else {
        return BORDER_DISTANCE;
    }
}

void Editor::displayMapGrid() {
    for (QGraphicsLineItem* item : gridLines) {
        if (item && item->scene()) {
            item->scene()->removeItem(item);
        }
        delete item;
    }
    gridLines.clear();
    ui->checkBox_ToggleGrid->disconnect();

    int pixelWidth = map->getWidth() * 16;
    int pixelHeight = map->getHeight() * 16;
    for (int i = 0; i <= map->getWidth(); i++) {
        int x = i * 16;
        QGraphicsLineItem *line = scene->addLine(x, 0, x, pixelHeight);
        line->setVisible(ui->checkBox_ToggleGrid->isChecked());
        gridLines.append(line);
        connect(ui->checkBox_ToggleGrid, &QCheckBox::toggled, [=](bool checked){line->setVisible(checked);});
    }
    for (int j = 0; j <= map->getHeight(); j++) {
        int y = j * 16;
        QGraphicsLineItem *line = scene->addLine(0, y, pixelWidth, y);
        line->setVisible(ui->checkBox_ToggleGrid->isChecked());
        gridLines.append(line);
        connect(ui->checkBox_ToggleGrid, &QCheckBox::toggled, [=](bool checked){line->setVisible(checked);});
    }
}

void Editor::updateConnectionOffset(int offset) {
    if (!selected_connection_item)
        return;

    selected_connection_item->blockSignals(true);
    offset = qMin(offset, selected_connection_item->getMaxOffset());
    offset = qMax(offset, selected_connection_item->getMinOffset());
    selected_connection_item->connection->offset = QString::number(offset);
    if (selected_connection_item->connection->direction == "up" || selected_connection_item->connection->direction == "down") {
        selected_connection_item->setX(selected_connection_item->initialX + (offset - selected_connection_item->initialOffset) * 16);
    } else if (selected_connection_item->connection->direction == "left" || selected_connection_item->connection->direction == "right") {
        selected_connection_item->setY(selected_connection_item->initialY + (offset - selected_connection_item->initialOffset) * 16);
    }
    selected_connection_item->blockSignals(false);
    updateMirroredConnectionOffset(selected_connection_item->connection);
    maskNonVisibleConnectionTiles();
}

void Editor::setConnectionMap(QString mapName) {
    if (!mapName.isEmpty() && !project->mapNames->contains(mapName)) {
        logError(QString("Invalid map name '%1' specified for connection.").arg(mapName));
        return;
    }
    if (!selected_connection_item)
        return;

    if (mapName.isEmpty() || mapName == NONE_MAP_NAME) {
        removeCurrentConnection();
        return;
    }

    QString originalMapName = selected_connection_item->connection->map_name;
    setConnectionEditControlsEnabled(true);
    selected_connection_item->connection->map_name = mapName;
    setCurrentConnectionDirection(selected_connection_item->connection->direction);
    updateMirroredConnectionMap(selected_connection_item->connection, originalMapName);
    maskNonVisibleConnectionTiles();
}

void Editor::addNewConnection() {
    // Find direction with least number of connections.
    QMap<QString, int> directionCounts = QMap<QString, int>({{"up", 0}, {"right", 0}, {"down", 0}, {"left", 0}});
    for (MapConnection* connection : map->connections) {
        directionCounts[connection->direction]++;
    }
    QString minDirection = "up";
    int minCount = INT_MAX;
    for (QString direction : directionCounts.keys()) {
        if (directionCounts[direction] < minCount) {
            minDirection = direction;
            minCount = directionCounts[direction];
        }
    }

    // Don't connect the map to itself.
    QString defaultMapName = project->mapNames->first();
    if (defaultMapName == map->name) {
        defaultMapName = project->mapNames->value(1);
    }

    MapConnection* newConnection = new MapConnection;
    newConnection->direction = minDirection;
    newConnection->offset = "0";
    newConnection->map_name = defaultMapName;
    map->connections.append(newConnection);
    createConnectionItem(newConnection, true);
    onConnectionItemSelected(connection_edit_items.last());
    ui->label_NumConnections->setText(QString::number(map->connections.length()));

    updateMirroredConnection(newConnection, newConnection->direction, newConnection->map_name);
}

void Editor::updateMirroredConnectionOffset(MapConnection* connection) {
    updateMirroredConnection(connection, connection->direction, connection->map_name);
}
void Editor::updateMirroredConnectionDirection(MapConnection* connection, QString originalDirection) {
    updateMirroredConnection(connection, originalDirection, connection->map_name);
}
void Editor::updateMirroredConnectionMap(MapConnection* connection, QString originalMapName) {
    updateMirroredConnection(connection, connection->direction, originalMapName);
}
void Editor::removeMirroredConnection(MapConnection* connection) {
    updateMirroredConnection(connection, connection->direction, connection->map_name, true);
}
void Editor::updateMirroredConnection(MapConnection* connection, QString originalDirection, QString originalMapName, bool isDelete) {
    if (!ui->checkBox_MirrorConnections->isChecked())
        return;
    Map* otherMap = project->getMap(originalMapName);
    if (!otherMap)
        return;

    static QMap<QString, QString> oppositeDirections = QMap<QString, QString>({
        {"up", "down"}, {"right", "left"},
        {"down", "up"}, {"left", "right"},
        {"dive", "emerge"},{"emerge", "dive"}});
    QString oppositeDirection = oppositeDirections.value(originalDirection);

    // Find the matching connection in the connected map.
    MapConnection* mirrorConnection = nullptr;
    for (MapConnection* conn : otherMap->connections) {
        if (conn->direction == oppositeDirection && conn->map_name == map->name) {
            mirrorConnection = conn;
        }
    }

    if (isDelete) {
        if (mirrorConnection) {
            otherMap->connections.removeOne(mirrorConnection);
            delete mirrorConnection;
        }
        return;
    }

    if (connection->direction != originalDirection || connection->map_name != originalMapName) {
        if (mirrorConnection) {
            otherMap->connections.removeOne(mirrorConnection);
            delete mirrorConnection;
            mirrorConnection = nullptr;
            otherMap = project->getMap(connection->map_name);
        }
    }

    // Create a new mirrored connection, if a matching one doesn't already exist.
    if (!mirrorConnection) {
        mirrorConnection = new MapConnection;
        mirrorConnection->direction = oppositeDirections.value(connection->direction);
        mirrorConnection->map_name = map->name;
        otherMap->connections.append(mirrorConnection);
    }

    mirrorConnection->offset = QString::number(-connection->offset.toInt());
}

void Editor::removeCurrentConnection() {
    if (!selected_connection_item)
        return;

    map->connections.removeOne(selected_connection_item->connection);
    connection_edit_items.removeOne(selected_connection_item);
    removeMirroredConnection(selected_connection_item->connection);

    if (selected_connection_item && selected_connection_item->scene()) {
        selected_connection_item->scene()->removeItem(selected_connection_item);
        delete selected_connection_item;
    }

    selected_connection_item = nullptr;
    setConnectionEditControlsEnabled(false);
    ui->spinBox_ConnectionOffset->setValue(0);
    ui->label_NumConnections->setText(QString::number(map->connections.length()));

    if (connection_edit_items.length() > 0) {
        onConnectionItemSelected(connection_edit_items.last());
    }
}

void Editor::updateDiveMap(QString mapName) {
    updateDiveEmergeMap(mapName, "dive");
}

void Editor::updateEmergeMap(QString mapName) {
    updateDiveEmergeMap(mapName, "emerge");
}

void Editor::updateDiveEmergeMap(QString mapName, QString direction) {
    if (!mapName.isEmpty() && !project->mapNamesToMapConstants->contains(mapName)) {
        logError(QString("Invalid %1 connection map name: '%2'").arg(direction).arg(mapName));
        return;
    }

    MapConnection* connection = nullptr;
    for (MapConnection* conn : map->connections) {
        if (conn->direction == direction) {
            connection = conn;
            break;
        }
    }

    if (mapName.isEmpty() || mapName == NONE_MAP_NAME) {
        // Remove dive/emerge connection
        if (connection) {
            map->connections.removeOne(connection);
            removeMirroredConnection(connection);
        }
    } else {
        if (!connection) {
            connection = new MapConnection;
            connection->direction = direction;
            connection->offset = "0";
            connection->map_name = mapName;
            map->connections.append(connection);
            updateMirroredConnection(connection, connection->direction, connection->map_name);
        } else {
            QString originalMapName = connection->map_name;
            connection->map_name = mapName;
            updateMirroredConnectionMap(connection, originalMapName);
        }
    }

    ui->label_NumConnections->setText(QString::number(map->connections.length()));
}

void Editor::updatePrimaryTileset(QString tilesetLabel, bool forceLoad)
{
    if (map->layout->tileset_primary_label != tilesetLabel || forceLoad)
    {
        map->layout->tileset_primary_label = tilesetLabel;
        map->layout->tileset_primary = project->getTileset(tilesetLabel, forceLoad);
    }
}

void Editor::updateSecondaryTileset(QString tilesetLabel, bool forceLoad)
{
    if (map->layout->tileset_secondary_label != tilesetLabel || forceLoad)
    {
        map->layout->tileset_secondary_label = tilesetLabel;
        map->layout->tileset_secondary = project->getTileset(tilesetLabel, forceLoad);
    }
}

void Editor::toggleBorderVisibility(bool visible)
{
    this->setBorderItemsVisible(visible);
    this->setConnectionsVisibility(visible);
}

void Editor::updateCustomMapHeaderValues(QTableWidget *table)
{
    QMap<QString, QString> fields;
    for (int row = 0; row < table->rowCount(); row++) {
        QString keyStr = "";
        QString valueStr = "";
        QTableWidgetItem *key = table->item(row, 0);
        QTableWidgetItem *value = table->item(row, 1);
        if (key) keyStr = key->text();
        if (value) valueStr = value->text();
        fields[keyStr] = valueStr;
    }
    map->customHeaders = fields;
}

Tileset* Editor::getCurrentMapPrimaryTileset()
{
    QString tilesetLabel = map->layout->tileset_primary_label;
    return project->getTileset(tilesetLabel);
}

QList<DraggablePixmapItem *> Editor::getObjects() {
    QList<DraggablePixmapItem *> list;
    for (QGraphicsItem *child : events_group->childItems()) {
        list.append(static_cast<DraggablePixmapItem *>(child));
    }
    return list;
}

void Editor::redrawObject(DraggablePixmapItem *item) {
    if (item) {
        qreal opacity = item->event->usingSprite ? 1.0 : 0.7;
        item->setOpacity(opacity);
        item->setPixmap(item->event->pixmap.copy(item->event->frame * item->event->spriteWidth % item->event->pixmap.width(), 0, item->event->spriteWidth, item->event->spriteHeight));
        item->setShapeMode(QGraphicsPixmapItem::BoundingRectShape);
        if (selected_events && selected_events->contains(item)) {
            QImage image = item->pixmap().toImage();
            QPainter painter(&image);
            painter.setPen(QColor(250, 0, 255));
            painter.drawRect(0, 0, image.width() - 1, image.height() - 1);
            painter.end();
            item->setPixmap(QPixmap::fromImage(image));
        }
        item->updatePosition();
    }
}

void Editor::shouldReselectEvents() {
    selectNewEvents = true;
}

void Editor::updateSelectedEvents() {
    for (DraggablePixmapItem *item : getObjects()) {
        redrawObject(item);
    }

    emit selectedObjectsChanged();
}

void Editor::selectMapEvent(DraggablePixmapItem *object) {
    selectMapEvent(object, false);
}

void Editor::selectMapEvent(DraggablePixmapItem *object, bool toggle) {
    if (selected_events && object) {
        if (selected_events->contains(object)) {
            if (toggle) {
                selected_events->removeOne(object);
            }
        } else {
            if (!toggle) {
                selected_events->clear();
            }
            selected_events->append(object);
        }
        updateSelectedEvents();
    }
}

void Editor::duplicateSelectedEvents() {
    if (!selected_events || !selected_events->length() || !map || !current_view || map_item->paintingMode != MapPixmapItem::PaintMode::EventObjects)
        return;

    QList<Event *> selectedEvents;
    for (int i = 0; i < selected_events->length(); i++) {
        Event *original = selected_events->at(i)->event;
        QString eventType = original->get("event_type");
        if (eventLimitReached(map, eventType)) {
            logWarn(QString("Skipping duplication, the map limit for events of type '%1' has been reached.").arg(eventType));
            continue;
        }
        if (eventType == EventType::HealLocation) continue;
        Event *duplicate = new Event(*original);
        duplicate->setX(duplicate->x() + 1);
        duplicate->setY(duplicate->y() + 1);
        selectedEvents.append(duplicate);
    }
    map->editHistory.push(new EventDuplicate(this, map, selectedEvents));
}

DraggablePixmapItem* Editor::addNewEvent(QString event_type) {
    if (project && map && !event_type.isEmpty() && !eventLimitReached(map, event_type)) {
        Event *event = Event::createNewEvent(event_type, map->name, project);
        event->put("map_name", map->name);
        if (event_type == EventType::HealLocation) {
            HealLocation hl = HealLocation::fromEvent(event);
            project->healLocations.append(hl);
            event->put("index", project->healLocations.length());
        }
        map->editHistory.push(new EventCreate(this, map, event));
        
        return event->pixmapItem;
    }
    return nullptr;
}

// Currently only object events have an explicit limit
bool Editor::eventLimitReached(Map *map, QString event_type)
{
    if (project && map && !event_type.isEmpty()) {
        if (event_type == EventType::Object)
            return map->events.value("object_event_group").length() >= project->getMaxObjectEvents();
    }
    return false;
}

void Editor::deleteEvent(Event *event) {
    Map *map = project->getMap(event->get("map_name"));
    if (map) {
        map->removeEvent(event);
        if (event->pixmapItem) {
            events_group->removeFromGroup(event->pixmapItem);
            delete event->pixmapItem;
            event->pixmapItem = nullptr;
        }
    }
    //selected_events->removeAll(event);
    //updateSelectedObjects();
}

// It doesn't seem to be possible to prevent the mousePress event
// from triggering both event's DraggablePixmapItem and the background mousePress.
// Since the DraggablePixmapItem's event fires first, we can set a temp
// variable "selectingEvent" so that we can detect whether or not the user
// is clicking on the background instead of an event.
void Editor::objectsView_onMousePress(QMouseEvent *event) {
    // make sure we are in object editing mode
    if (map_item && map_item->paintingMode != MapPixmapItem::PaintMode::EventObjects) {
        return;
    }
    if (this->obj_edit_mode == "paint" && event->buttons() & Qt::RightButton) {
        this->obj_edit_mode = "select";
        this->settings->mapCursor = QCursor();
        this->cursorMapTileRect->setSingleTileMode();
        this->ui->toolButton_Paint->setChecked(false);
        this->ui->toolButton_Select->setChecked(true);
    }

    bool multiSelect = event->modifiers() & Qt::ControlModifier;
    if (!selectingEvent && !multiSelect && selected_events->length() > 1) {
        DraggablePixmapItem *first = selected_events->first();
        selected_events->clear();
        selected_events->append(first);
        updateSelectedEvents();
    }
    selectingEvent = false;
}<|MERGE_RESOLUTION|>--- conflicted
+++ resolved
@@ -892,13 +892,6 @@
     this->redrawCurrentMetatilesSelection();
 }
 
-<<<<<<< HEAD
-void Editor::onHoveredMapMetatileChanged(const QPointF &scenePos, const QPoint &screenPos) {
-    QPoint pos = Metatile::coordFromPixmapCoord(scenePos);
-    this->playerViewRect->updateLocation(pos.x(), pos.y());
-    this->cursorMapTileRect->updateLocation(pos.x(), pos.y());
-    
-=======
 void Editor::onWheelZoom(int s) {
     // Don't zoom the map when the user accidentally scrolls while performing a magic fill. (ctrl + middle button click)
     if (!(QApplication::mouseButtons() & Qt::MiddleButton)) {
@@ -920,10 +913,10 @@
     }
 }
 
-void Editor::onHoveredMapMetatileChanged(int x, int y) {
-    this->playerViewRect->updateLocation(x, y);
-    this->cursorMapTileRect->updateLocation(x, y);
->>>>>>> 530ff4ce
+void Editor::onHoveredMapMetatileChanged(const QPointF &scenePos, const QPoint &screenPos) {
+    QPoint pos = Metatile::coordFromPixmapCoord(scenePos);
+    this->playerViewRect->updateLocation(pos.x(), pos.y());
+    this->cursorMapTileRect->updateLocation(pos.x(), pos.y());
     if (map_item->paintingMode == MapPixmapItem::PaintMode::Metatiles
      && pos.x() >= 0 && pos.x() < map->getWidth() && pos.y() >= 0 && pos.y() < map->getHeight()) {
         int blockIndex = pos.y() * map->getWidth() + pos.x();
