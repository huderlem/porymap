--- conflicted
+++ resolved
@@ -38,20 +38,14 @@
     void setRecentMap(QString map);
     void setMapSortOrder(MapSortOrder order);
     void setPrettyCursors(bool enabled);
-<<<<<<< HEAD
     void setGeometry(QByteArray, QByteArray, QByteArray, QByteArray, QByteArray);
-=======
     void setCollisionOpacity(int opacity);
->>>>>>> 04465bfc
     QString getRecentProject();
     QString getRecentMap();
     MapSortOrder getMapSortOrder();
     bool getPrettyCursors();
-<<<<<<< HEAD
     QMap<QString, QByteArray> getGeometry();
-=======
     int getCollisionOpacity();
->>>>>>> 04465bfc
 protected:
     QString getConfigFilepath();
     void parseConfigKeyValue(QString key, QString value);
@@ -64,15 +58,12 @@
     QByteArray bytesFromString(QString);
     MapSortOrder mapSortOrder;
     bool prettyCursors;
-<<<<<<< HEAD
     QByteArray windowGeometry;
     QByteArray windowState;
     QByteArray mapSplitterState;
     QByteArray eventsSlpitterState;
     QByteArray mainSplitterState;
-=======
     int collisionOpacity;
->>>>>>> 04465bfc
 };
 
 extern PorymapConfig porymapConfig;
