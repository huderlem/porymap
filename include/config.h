--- conflicted
+++ resolved
@@ -9,13 +9,11 @@
 #include <QKeySequence>
 #include <QMultiMap>
 
-<<<<<<< HEAD
 // In both versions the default new map border is a generic tree
 #define DEFAULT_BORDER_RSE (QList<int>{468, 469, 476, 477})
 #define DEFAULT_BORDER_FRLG (QList<int>{20, 21, 28, 29})
-=======
+
 #define CONFIG_BACKWARDS_COMPATABILITY
->>>>>>> e241cdd1
 
 enum MapSortOrder {
     Group   =  0,
@@ -208,12 +206,8 @@
         this->newMapElevation = 3;
         this->newMapBorderMetatileIds = DEFAULT_BORDER_RSE;
         this->prefabFilepath = QString();
-<<<<<<< HEAD
         this->prefabImportPrompted = false;
-        this->customScripts.clear();
-=======
         this->filePaths.clear();
->>>>>>> e241cdd1
         this->readKeys.clear();
     }
     void setBaseGameVersion(BaseGameVersion baseGameVersion);
@@ -243,19 +237,14 @@
     bool getCreateMapTextFileEnabled();
     void setTripleLayerMetatilesEnabled(bool enable);
     bool getTripleLayerMetatilesEnabled();
-<<<<<<< HEAD
     void setNewMapMetatileId(int metatileId);
     int getNewMapMetatileId();
     void setNewMapElevation(int elevation);
     int getNewMapElevation();
     void setNewMapBorderMetatileIds(QList<int> metatileIds);
     QList<int> getNewMapBorderMetatileIds();
-    void setCustomScripts(QList<QString> scripts);
-    QList<QString> getCustomScripts();
-=======
     void setFilePath(ProjectFilePath pathId, QString path);
     QString getFilePath(ProjectFilePath pathId);
->>>>>>> e241cdd1
     void setPrefabFilepath(QString filepath);
     QString getPrefabFilepath(bool setIfEmpty);
     void setPrefabImportPrompted(bool prompted);
@@ -281,13 +270,9 @@
     bool enableFloorNumber;
     bool createMapTextFile;
     bool enableTripleLayerMetatiles;
-<<<<<<< HEAD
     int newMapMetatileId;
     int newMapElevation;
     QList<int> newMapBorderMetatileIds;
-    QList<QString> customScripts;
-=======
->>>>>>> e241cdd1
     QStringList readKeys;
     QString prefabFilepath;
     bool prefabImportPrompted;
